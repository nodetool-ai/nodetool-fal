from enum import Enum
from pydantic import Field
from nodetool.metadata.types import ColorRef, ImageRef, LoraWeight
from nodetool.nodes.fal.fal_node import FALNode
from nodetool.workflows.processing_context import ProcessingContext
<<<<<<< HEAD
from typing import List, Optional
=======
from typing import Optional
>>>>>>> 950301bd


class ImageSizePreset(str, Enum):
    SQUARE_HD = "square_hd"
    SQUARE = "square"
    PORTRAIT_4_3 = "portrait_4_3"
    PORTRAIT_16_9 = "portrait_16_9"
    LANDSCAPE_4_3 = "landscape_4_3"
    LANDSCAPE_16_9 = "landscape_16_9"


class StylePreset(str, Enum):
    ANY = "any"
    REALISTIC_IMAGE = "realistic_image"
    DIGITAL_ILLUSTRATION = "digital_illustration"
    VECTOR_ILLUSTRATION = "vector_illustration"
    PIXEL_ART = "pixel_art"
    FLAT_ILLUSTRATION = "flat_illustration"
    ISOMETRIC_ILLUSTRATION = "isometric_illustration"
    WATERCOLOR = "watercolor"
    LINE_ART = "line_art"
    PENCIL_DRAWING = "pencil_drawing"
    OIL_PAINTING = "oil_painting"
    ANIME = "anime"
    COMIC_BOOK = "comic_book"
    RETRO = "retro"
    STICKER = "sticker"
    _3D_RENDER = "3d_render"
    CINEMATIC = "cinematic"
    PHOTOGRAPHIC = "photographic"
    CLAY = "clay"
    CUTOUT = "cutout"
    ORIGAMI = "origami"
    PATTERN = "pattern"
    POP_ART = "pop_art"
    RENAISSANCE = "renaissance"
    STUDIO_GHIBLI = "studio_ghibli"
    STORYBOOK = "storybook"


# Define enums for aspect ratio and style
class AspectRatio(str, Enum):
    RATIO_10_16 = "10:16"
    RATIO_16_10 = "16:10"
    RATIO_9_16 = "9:16"
    RATIO_16_9 = "16:9"
    RATIO_4_3 = "4:3"
    RATIO_3_4 = "3:4"
    RATIO_1_1 = "1:1"
    RATIO_1_3 = "1:3"
    RATIO_3_1 = "3:1"
    RATIO_3_2 = "3:2"
    RATIO_2_3 = "2:3"
    RATIO_4_5 = "4:5"
    RATIO_5_4 = "5:4"


class IdeogramStyle(str, Enum):
    AUTO = "auto"
    GENERAL = "general"
    REALISTIC = "realistic"
    DESIGN = "design"
    RENDER_3D = "render_3D"
    ANIME = "anime"


class IdeogramV2(FALNode):
    """
    Ideogram V2 is a state-of-the-art image generation model optimized for commercial and creative use, featuring exceptional typography handling and realistic outputs.
    image, generation, ai, typography, realistic, text-to-image, txt2img

    Use cases:
    - Create commercial artwork and designs
    - Generate realistic product visualizations
    - Design marketing materials with text
    - Produce high-quality illustrations
    - Create brand assets and logos
    """

    prompt: str = Field(default="", description="The prompt to generate an image from")
    aspect_ratio: AspectRatio = Field(
        default=AspectRatio.RATIO_1_1,
        description="The aspect ratio of the generated image.",
    )
    expand_prompt: bool = Field(
        default=True,
        description="Whether to expand the prompt with MagicPrompt functionality.",
    )
    style: IdeogramStyle = Field(
        default=IdeogramStyle.AUTO, description="The style of the generated image."
    )
    negative_prompt: str = Field(
        default="", description="A negative prompt to avoid in the generated image."
    )
    seed: int = Field(default=-1, description="Seed for the random number generator.")

    async def process(self, context: ProcessingContext) -> ImageRef:
        arguments = {
            "prompt": self.prompt,
            "aspect_ratio": self.aspect_ratio.value,
            "expand_prompt": self.expand_prompt,
            "style": self.style.value,
            "negative_prompt": self.negative_prompt,
            "output_format": "png",
        }
        if self.seed != -1:
            arguments["seed"] = self.seed

        res = await self.submit_request(
            context=context,
            application="fal-ai/ideogram/v2",
            arguments=arguments,
        )
        assert res["images"] is not None
        assert len(res["images"]) > 0
        return ImageRef(uri=res["images"][0]["url"])

    @classmethod
    def get_basic_fields(cls):
        return ["prompt", "aspect_ratio", "style"]


class IdeogramV2Turbo(FALNode):
    """
    Accelerated image generation with Ideogram V2 Turbo. Create high-quality visuals, posters,
    and logos with enhanced speed while maintaining Ideogram's signature quality.
    """

    prompt: str = Field(default="", description="The prompt to generate an image from")
    aspect_ratio: AspectRatio = Field(
        default=AspectRatio.RATIO_1_1,
        description="The aspect ratio of the generated image.",
    )
    expand_prompt: bool = Field(
        default=True,
        description="Whether to expand the prompt with MagicPrompt functionality.",
    )
    style: IdeogramStyle = Field(
        default=IdeogramStyle.AUTO, description="The style of the generated image."
    )
    negative_prompt: str = Field(
        default="", description="A negative prompt to avoid in the generated image."
    )
    seed: int = Field(default=-1, description="Seed for the random number generator.")

    async def process(self, context: ProcessingContext) -> ImageRef:
        arguments = {
            "prompt": self.prompt,
            "aspect_ratio": self.aspect_ratio.value,
            "expand_prompt": self.expand_prompt,
            "style": self.style.value,
            "negative_prompt": self.negative_prompt,
            "output_format": "png",
        }
        if self.seed != -1:
            arguments["seed"] = self.seed

        res = await self.submit_request(
            context=context,
            application="fal-ai/ideogram/v2/turbo",
            arguments=arguments,
        )
        assert res["images"] is not None
        assert len(res["images"]) > 0
        return ImageRef(uri=res["images"][0]["url"])

    @classmethod
    def get_basic_fields(cls):
        return ["prompt", "aspect_ratio", "style"]


class FluxV1Pro(FALNode):
    """
    FLUX1.1 [pro] is an enhanced version of FLUX.1 [pro], improved image generation capabilities, delivering superior composition, detail, and artistic fidelity compared to its predecessor.
    image, generation, composition, detail, artistic, text-to-image, txt2img

    Use cases:
    - Generate high-fidelity artwork
    - Create detailed illustrations
    - Design complex compositions
    - Produce artistic renderings
    - Generate professional visuals
    """

    prompt: str = Field(default="", description="The prompt to generate an image from")
    image_size: ImageSizePreset = Field(
        default=ImageSizePreset.SQUARE_HD,
        description="Either a preset size or a custom {width, height} dictionary. Max dimension 14142",
    )
    guidance_scale: float = Field(
        default=3.5,
        ge=1,
        le=20,
        description="The CFG (Classifier Free Guidance) scale is a measure of how close you want the model to stick to your prompt when looking for a related image to show you.",
    )
    num_inference_steps: int = Field(
        default=28, ge=1, le=50, description="The number of inference steps to perform."
    )
    seed: Optional[int] = Field(
        default=None,
        description="The same seed and the same prompt given to the same version of the model will output the same image every time.",
    )

    async def process(self, context: ProcessingContext) -> ImageRef:
        arguments = {
            "prompt": self.prompt,
            "image_size": self.image_size.value,
            "guidance_scale": self.guidance_scale,
            "num_inference_steps": self.num_inference_steps,
            "output_format": "png",
        }
        if self.seed != -1:
            arguments["seed"] = self.seed

        res = await self.submit_request(
            context=context,
            application="fal-ai/flux-pro/v1.1",
            arguments=arguments,
        )
        assert res["images"] is not None
        assert len(res["images"]) > 0
        return ImageRef(uri=res["images"][0]["url"])

    @classmethod
    def get_basic_fields(cls):
        return ["prompt", "image_size", "guidance_scale"]


class FluxV1ProUltra(FALNode):
    """
    FLUX1.1 [ultra] is the latest and most advanced version of FLUX.1 [pro],
    featuring cutting-edge improvements in image generation, delivering unparalleled
    composition, detail, and artistic fidelity.
    """

    prompt: str = Field(default="", description="The prompt to generate an image from")
    image_size: ImageSizePreset = Field(
        default=ImageSizePreset.SQUARE_HD,
        description="Either a preset size or a custom {width, height} dictionary. Max dimension 14142",
    )
    guidance_scale: float = Field(
        default=3.5,
        ge=1,
        le=20,
        description="The CFG (Classifier Free Guidance) scale is a measure of how close you want the model to stick to your prompt when looking for a related image to show you.",
    )
    num_inference_steps: int = Field(
        default=28, ge=1, le=50, description="The number of inference steps to perform."
    )
    seed: int = Field(
        default=-1,
        description="The same seed and the same prompt given to the same version of the model will output the same image every time.",
    )

    async def process(self, context: ProcessingContext) -> ImageRef:
        arguments = {
            "prompt": self.prompt,
            "guidance_scale": self.guidance_scale,
            "num_inference_steps": self.num_inference_steps,
            "image_size": self.image_size.value,
            "output_format": "png",
        }
        if self.seed != -1:
            arguments["seed"] = self.seed

        res = await self.submit_request(
            context=context,
            application="fal-ai/flux-pro/v1.1-ultra",
            arguments=arguments,
        )
        assert res["images"] is not None
        assert len(res["images"]) > 0
        return ImageRef(uri=res["images"][0]["url"])

    @classmethod
    def get_basic_fields(cls):
        return ["prompt", "image_size", "guidance_scale"]


class RecraftV3(FALNode):
    """
    Recraft V3 is a text-to-image model with the ability to generate long texts, vector art, images in brand style, and much more.
    image, text
    """

    prompt: str = Field(default="", description="The prompt to generate an image from")
    image_size: ImageSizePreset = Field(
        default=ImageSizePreset.SQUARE_HD,
        description="Either a preset size or a custom {width, height} dictionary. Max dimension 14142",
    )
    style: StylePreset = Field(
        default=StylePreset.REALISTIC_IMAGE,
        description="The style of the generated images. Vector images cost 2X as much.",
    )
    colors: list[ColorRef] = Field(
        default=[], description="An array of preferable colors"
    )
    style_id: str = Field(
        default="", description="The ID of the custom style reference (optional)"
    )

    @classmethod
    def get_basic_fields(cls):
        return ["prompt", "image_size", "style"]

    async def process(self, context: ProcessingContext) -> ImageRef:
        arguments = {
            "prompt": self.prompt,
            "style": self.style.value,
            "image_size": self.image_size.value,
            "colors": [color.value for color in self.colors],
            "output_format": "png",
        }

        if self.style_id:
            arguments["style_id"] = self.style_id

        res = await self.submit_request(
            context=context,
            application="fal-ai/recraft-v3",
            arguments=arguments,
        )
        assert res["images"] is not None
        assert len(res["images"]) > 0
        return ImageRef(uri=res["images"][0]["url"])


class Switti(FALNode):
    """
    Switti is a scale-wise transformer for fast text-to-image generation that outperforms existing T2I AR models and competes with state-of-the-art T2I diffusion models while being faster than distilled diffusion models.
    image, generation, fast, transformer, efficient, text-to-image, txt2img

    Use cases:
    - Rapid image prototyping
    - Real-time image generation
    - Quick visual concept testing
    - Fast artistic visualization
    - Efficient batch image creation
    """

    prompt: str = Field(default="", description="The prompt to generate an image from")
    negative_prompt: str = Field(
        default="",
        description="Use it to address details that you don't want in the image",
    )
    sampling_top_k: int = Field(
        default=400, description="The number of top-k tokens to sample from"
    )
    sampling_top_p: float = Field(
        default=0.95, description="The top-p probability to sample from"
    )
    more_smooth: bool = Field(
        default=True, description="Smoothing with Gumbel softmax sampling"
    )
    more_diverse: bool = Field(default=False, description="More diverse sampling")
    smooth_start_si: int = Field(default=2, description="Smoothing starting scale")
    turn_off_cfg_start_si: int = Field(
        default=8, description="Disable CFG starting scale"
    )
    last_scale_temp: float = Field(
        default=0.1, description="Temperature after disabling CFG"
    )
    seed: int = Field(
        default=-1,
        description="The same seed and prompt will output the same image every time",
    )
    guidance_scale: float = Field(
        default=6.0, description="How closely the model should stick to your prompt"
    )
    enable_safety_checker: bool = Field(
        default=True, description="If true, the safety checker will be enabled"
    )

    async def process(self, context: ProcessingContext) -> ImageRef:
        arguments = {
            "prompt": self.prompt,
            "negative_prompt": self.negative_prompt,
            "sampling_top_k": self.sampling_top_k,
            "sampling_top_p": self.sampling_top_p,
            "more_smooth": self.more_smooth,
            "more_diverse": self.more_diverse,
            "smooth_start_si": self.smooth_start_si,
            "turn_off_cfg_start_si": self.turn_off_cfg_start_si,
            "last_scale_temp": self.last_scale_temp,
            "guidance_scale": self.guidance_scale,
            "enable_safety_checker": self.enable_safety_checker,
            "output_format": "png",
        }
        if self.seed != -1:
            arguments["seed"] = self.seed

        res = await self.submit_request(
            context=context,
            application="fal-ai/switti/1024",
            arguments=arguments,
        )
        assert res["images"] is not None
        assert len(res["images"]) > 0
        return ImageRef(uri=res["images"][0]["url"])

    @classmethod
    def get_basic_fields(cls):
        return ["prompt", "guidance_scale", "negative_prompt"]


class AuraFlowV03(FALNode):
    """
    AuraFlow v0.3 is an open-source flow-based text-to-image generation model that achieves state-of-the-art results on GenEval.
    image, generation, flow-based, text-to-image, txt2img

    Use cases:
    - Generate high-quality images
    - Create artistic visualizations
    """

    prompt: str = Field(default="", description="The prompt to generate an image from")
    num_images: int = Field(
        default=1, ge=1, description="The number of images to generate"
    )
    guidance_scale: float = Field(
        default=3.5, description="Classifier free guidance scale"
    )
    num_inference_steps: int = Field(
        default=50, ge=1, description="The number of inference steps to take"
    )
    expand_prompt: bool = Field(
        default=True, description="Whether to perform prompt expansion (recommended)"
    )
    seed: int = Field(default=-1, description="The seed to use for generating images")

    async def process(self, context: ProcessingContext) -> ImageRef:
        arguments = {
            "prompt": self.prompt,
            "num_images": self.num_images,
            "guidance_scale": self.guidance_scale,
            "num_inference_steps": self.num_inference_steps,
            "expand_prompt": self.expand_prompt,
            "output_format": "png",
        }
        if self.seed != -1:
            arguments["seed"] = self.seed

        res = await self.submit_request(
            context=context,
            application="fal-ai/aura-flow",
            arguments=arguments,
        )
        assert res["images"] is not None
        assert len(res["images"]) > 0
        return ImageRef(uri=res["images"][0]["url"])

    @classmethod
    def get_basic_fields(cls):
        return ["prompt", "guidance_scale", "num_inference_steps"]


class FluxDev(FALNode):
    """
    FLUX.1 [dev] is a 12 billion parameter flow transformer that generates high-quality images from text.
    It is suitable for personal and commercial use.
    """

    prompt: str = Field(default="", description="The prompt to generate an image from")
    image_size: ImageSizePreset = Field(
        default=ImageSizePreset.LANDSCAPE_4_3,
        description="Either a preset size or a custom {width, height} dictionary",
    )
    num_inference_steps: int = Field(
        default=28, ge=1, description="The number of inference steps to perform"
    )
    guidance_scale: float = Field(
        default=3.5,
        description="The CFG (Classifier Free Guidance) scale is a measure of how close you want the model to stick to your prompt",
    )
    num_images: int = Field(
        default=1, ge=1, description="The number of images to generate"
    )
    seed: int = Field(
        default=-1,
        description="The same seed and prompt will output the same image every time",
    )
    enable_safety_checker: bool = Field(
        default=True, description="If true, the safety checker will be enabled"
    )

    async def process(self, context: ProcessingContext) -> ImageRef:
        arguments = {
            "prompt": self.prompt,
            "image_size": self.image_size.value,
            "num_inference_steps": self.num_inference_steps,
            "guidance_scale": self.guidance_scale,
            "num_images": self.num_images,
            "enable_safety_checker": self.enable_safety_checker,
            "output_format": "png",
        }
        if self.seed != -1:
            arguments["seed"] = self.seed

        res = await self.submit_request(
            context=context,
            application="fal-ai/flux/dev",
            arguments=arguments,
        )
        assert res["images"] is not None
        assert len(res["images"]) > 0
        return ImageRef(uri=res["images"][0]["url"])

    @classmethod
    def get_basic_fields(cls):
        return ["prompt", "image_size", "guidance_scale"]


class FluxLora(FALNode):
    """
    FLUX.1 [dev] with LoRAs is a text-to-image model that supports LoRA adaptations, enabling rapid and high-quality image generation with pre-trained LoRA weights for personalization, specific styles, brand identities, and product-specific outputs.
    image, generation, lora, personalization, style-transfer, text-to-image, txt2img

    Use cases:
    - Create brand-specific visuals
    - Generate custom styled images
    - Adapt existing styles to new content
    - Produce personalized artwork
    - Design consistent visual identities
    """

    prompt: str = Field(default="", description="The prompt to generate an image from")
    image_size: ImageSizePreset = Field(
        default=ImageSizePreset.LANDSCAPE_4_3,
        description="Either a preset size or a custom {width, height} dictionary",
    )
    num_inference_steps: int = Field(
        default=28, ge=1, description="The number of inference steps to perform"
    )
    guidance_scale: float = Field(
        default=3.5,
        description="The CFG scale to determine how closely the model follows the prompt",
    )
    loras: list[LoraWeight] = Field(
        default=[],
        description="List of LoRA weights to use for image generation",
    )
    seed: int = Field(
        default=-1,
        description="The same seed and prompt will output the same image every time",
    )
    enable_safety_checker: bool = Field(
        default=True, description="If true, the safety checker will be enabled"
    )

    async def process(self, context: ProcessingContext) -> ImageRef:
        arguments = {
            "prompt": self.prompt,
            "image_size": self.image_size.value,
            "num_inference_steps": self.num_inference_steps,
            "guidance_scale": self.guidance_scale,
            "enable_safety_checker": self.enable_safety_checker,
            "output_format": "png",
            "loras": [{"path": lora.url, "scale": lora.scale} for lora in self.loras],
        }
        if self.seed != -1:
            arguments["seed"] = self.seed

        res = await self.submit_request(
            context=context,
            application="fal-ai/flux-lora",
            arguments=arguments,
        )
        assert res["images"] is not None
        assert len(res["images"]) > 0
        return ImageRef(uri=res["images"][0]["url"])

    @classmethod
    def get_basic_fields(cls):
        return ["prompt", "image_size", "loras"]


class FluxLoraInpainting(FALNode):
    """
    FLUX.1 [dev] Inpainting with LoRAs is a text-to-image model that supports inpainting and LoRA adaptations,
    enabling rapid and high-quality image inpainting using pre-trained LoRA weights for personalization,
    specific styles, brand identities, and product-specific outputs.
    """

    prompt: str = Field(default="", description="The prompt to generate an image from")
    image: ImageRef = Field(
        default=ImageRef(), description="The input image to inpaint"
    )
    mask: ImageRef = Field(
        default=ImageRef(),
        description="The mask indicating areas to inpaint (white=inpaint, black=keep)",
    )
    num_inference_steps: int = Field(
        default=28, ge=1, description="The number of inference steps to perform"
    )
    guidance_scale: float = Field(
        default=3.5,
        description="The CFG scale to determine how closely the model follows the prompt",
    )
    strength: float = Field(
        default=0.85,
        ge=0.0,
        le=1.0,
        description="The strength to use for inpainting. 1.0 completely remakes the image while 0.0 preserves the original",
    )
    loras: list[LoraWeight] = Field(
        default=[],
        description="List of LoRA weights to use for image generation",
    )
    seed: int = Field(
        default=-1,
        description="The same seed and prompt will output the same image every time",
    )
    enable_safety_checker: bool = Field(
        default=True, description="If true, the safety checker will be enabled"
    )

    async def process(self, context: ProcessingContext) -> ImageRef:
        # Convert input image and mask to base64 data URIs
        image_b64 = await context.image_to_base64(self.image)
        mask_b64 = await context.image_to_base64(self.mask)

        arguments = {
            "prompt": self.prompt,
            "image_url": f"data:image/png;base64,{image_b64}",
            "mask_url": f"data:image/png;base64,{mask_b64}",
            "num_inference_steps": self.num_inference_steps,
            "guidance_scale": self.guidance_scale,
            "strength": self.strength,
            "enable_safety_checker": self.enable_safety_checker,
            "output_format": "png",
            "loras": [{"path": lora.url, "scale": lora.scale} for lora in self.loras],
        }
        if self.seed != -1:
            arguments["seed"] = self.seed

        res = await self.submit_request(
            context=context,
            application="fal-ai/flux-lora/inpainting",
            arguments=arguments,
        )
        assert res["images"] is not None
        assert len(res["images"]) > 0
        return ImageRef(uri=res["images"][0]["url"])

    @classmethod
    def get_basic_fields(cls):
        return ["prompt", "image", "mask", "loras"]


class FluxSchnell(FALNode):
    """
    FLUX.1 [schnell] is a 12 billion parameter flow transformer that generates high-quality images
    from text in 1 to 4 steps, suitable for personal and commercial use.
    """

    prompt: str = Field(default="", description="The prompt to generate an image from")
    image_size: ImageSizePreset = Field(
        default=ImageSizePreset.LANDSCAPE_4_3,
        description="Either a preset size or a custom {width, height} dictionary",
    )
    num_inference_steps: int = Field(
        default=4, ge=1, description="The number of inference steps to perform"
    )
    num_images: int = Field(
        default=1, ge=1, description="The number of images to generate"
    )
    seed: int = Field(
        default=-1,
        description="The same seed and prompt will output the same image every time",
    )
    enable_safety_checker: bool = Field(
        default=True, description="If true, the safety checker will be enabled"
    )

    async def process(self, context: ProcessingContext) -> ImageRef:
        arguments = {
            "prompt": self.prompt,
            "image_size": self.image_size.value,
            "num_inference_steps": self.num_inference_steps,
            "num_images": self.num_images,
            "enable_safety_checker": self.enable_safety_checker,
            "output_format": "png",
        }
        if self.seed != -1:
            arguments["seed"] = self.seed

        res = await self.submit_request(
            context=context,
            application="fal-ai/flux/schnell",
            arguments=arguments,
        )
        assert res["images"] is not None
        assert len(res["images"]) > 0
        return ImageRef(uri=res["images"][0]["url"])

    @classmethod
    def get_basic_fields(cls):
        return ["prompt", "image_size", "num_inference_steps"]


class FluxSubject(FALNode):
    """
    FLUX.1 Subject is a super fast endpoint for the FLUX.1 [schnell] model with subject input capabilities, enabling rapid and high-quality image generation for personalization, specific styles, brand identities, and product-specific outputs.
    image, generation, subject-driven, personalization, fast, text-to-image, txt2img

    Use cases:
    - Create variations of existing subjects
    - Generate personalized product images
    - Design brand-specific visuals
    - Produce custom character artwork
    - Create subject-based illustrations
    """

    prompt: str = Field(default="", description="The prompt to generate an image from")
    image: ImageRef = Field(default=ImageRef(), description="The image of the subject")
    image_size: ImageSizePreset = Field(
        default=ImageSizePreset.SQUARE_HD,
        description="Either a preset size or a custom {width, height} dictionary",
    )
    num_inference_steps: int = Field(
        default=8, ge=1, description="The number of inference steps to perform"
    )
    guidance_scale: float = Field(
        default=3.5,
        description="The CFG scale to determine how closely the model follows the prompt",
    )
    seed: int = Field(
        default=-1,
        description="The same seed and prompt will output the same image every time",
    )
    enable_safety_checker: bool = Field(
        default=True, description="If true, the safety checker will be enabled"
    )

    async def process(self, context: ProcessingContext) -> ImageRef:
        # Convert input image to base64 data URI if it's not already a URL
        image_base64 = await context.image_to_base64(self.image)
        image_url = f"data:image/png;base64,{image_base64}"

        arguments = {
            "prompt": self.prompt,
            "image_url": image_url,
            "image_size": self.image_size.value,
            "num_inference_steps": self.num_inference_steps,
            "guidance_scale": self.guidance_scale,
            "enable_safety_checker": self.enable_safety_checker,
            "output_format": "png",
        }
        if self.seed != -1:
            arguments["seed"] = self.seed

        res = await self.submit_request(
            context=context,
            application="fal-ai/flux-subject",
            arguments=arguments,
        )
        assert res["images"] is not None
        assert len(res["images"]) > 0
        return ImageRef(uri=res["images"][0]["url"])

    @classmethod
    def get_basic_fields(cls):
        return ["prompt", "image", "image_size"]


class FluxV1ProNew(FALNode):
    """
    FLUX.1 [pro] new is an accelerated version of FLUX.1 [pro], maintaining professional-grade
    image quality while delivering significantly faster generation speeds.
    """

    prompt: str = Field(default="", description="The prompt to generate an image from")
    image_size: ImageSizePreset = Field(
        default=ImageSizePreset.LANDSCAPE_4_3,
        description="Either a preset size or a custom {width, height} dictionary",
    )
    num_inference_steps: int = Field(
        default=28, ge=1, description="The number of inference steps to perform"
    )
    guidance_scale: float = Field(
        default=3.5,
        ge=1,
        le=20,
        description="The CFG scale to determine how closely the model follows the prompt",
    )
    num_images: int = Field(
        default=1, ge=1, description="The number of images to generate"
    )
    seed: int = Field(
        default=-1,
        description="The same seed and prompt will output the same image every time",
    )
    safety_tolerance: int = Field(
        default=2,
        ge=1,
        le=6,
        description="Safety tolerance level (1=strict, 6=permissive)",
    )

    async def process(self, context: ProcessingContext) -> ImageRef:
        arguments = {
            "prompt": self.prompt,
            "image_size": self.image_size.value,
            "num_inference_steps": self.num_inference_steps,
            "guidance_scale": self.guidance_scale,
            "num_images": self.num_images,
            "safety_tolerance": str(self.safety_tolerance),
            "output_format": "png",
        }
        if self.seed != -1:
            arguments["seed"] = self.seed

        res = await self.submit_request(
            context=context,
            application="fal-ai/flux-pro/new",
            arguments=arguments,
        )
        assert res["images"] is not None
        assert len(res["images"]) > 0
        return ImageRef(uri=res["images"][0]["url"])

    @classmethod
    def get_basic_fields(cls):
        return ["prompt", "image_size", "guidance_scale"]


class SanaV1(FALNode):
    """
    Sana can synthesize high-resolution, high-quality images with strong text-image alignment at a remarkably fast speed, with the ability to generate 4K images in less than a second.
    image, generation, high-resolution, fast, text-alignment, text-to-image, txt2img

    Use cases:
    - Generate 4K quality images
    - Create high-resolution artwork
    - Produce rapid visual prototypes
    - Design detailed illustrations
    - Generate precise text-aligned visuals
    """

    prompt: str = Field(default="", description="The prompt to generate an image from")
    negative_prompt: str = Field(
        default="",
        description="Use it to address details that you don't want in the image",
    )
    image_size: ImageSizePreset = Field(
        default=ImageSizePreset.SQUARE_HD, description="The size of the generated image"
    )
    num_inference_steps: int = Field(
        default=18, ge=1, description="The number of inference steps to perform"
    )
    guidance_scale: float = Field(
        default=5.0, description="How closely the model should stick to your prompt"
    )
    num_images: int = Field(
        default=1, ge=1, description="The number of images to generate"
    )
    seed: int = Field(
        default=-1,
        description="The same seed and prompt will output the same image every time",
    )
    enable_safety_checker: bool = Field(
        default=True, description="If true, the safety checker will be enabled"
    )

    async def process(self, context: ProcessingContext) -> ImageRef:
        arguments = {
            "prompt": self.prompt,
            "negative_prompt": self.negative_prompt,
            "image_size": self.image_size.value,
            "num_inference_steps": self.num_inference_steps,
            "guidance_scale": self.guidance_scale,
            "num_images": self.num_images,
            "enable_safety_checker": self.enable_safety_checker,
            "output_format": "png",
        }
        if self.seed != -1:
            arguments["seed"] = self.seed

        res = await self.submit_request(
            context=context,
            application="fal-ai/sana",
            arguments=arguments,
        )
        assert res["images"] is not None
        assert len(res["images"]) > 0
        return ImageRef(uri=res["images"][0]["url"])

    @classmethod
    def get_basic_fields(cls):
        return ["prompt", "image_size", "guidance_scale"]


class OmniGenV1(FALNode):
    """
    OmniGen is a unified image generation model that can generate a wide range of images from multi-modal prompts. It can be used for various tasks such as Image Editing, Personalized Image Generation, Virtual Try-On, Multi Person Generation and more!
    image, generation, multi-modal, editing, personalization, text-to-image, txt2img

    Use cases:
    - Edit and modify existing images
    - Create personalized visual content
    - Generate virtual try-on images
    - Create multi-person compositions
    - Combine multiple images creatively
    """

    prompt: str = Field(default="", description="The prompt to generate an image from")
    input_image_1: ImageRef = Field(
        default=ImageRef(), description="The first input image to use for generation"
    )
    input_image_2: ImageRef = Field(
        default=ImageRef(), description="The second input image to use for generation"
    )
    image_size: ImageSizePreset = Field(
        default=ImageSizePreset.SQUARE_HD, description="The size of the generated image"
    )
    num_inference_steps: int = Field(
        default=50, ge=1, description="The number of inference steps to perform"
    )
    guidance_scale: float = Field(
        default=3.0, description="How closely the model should stick to your prompt"
    )
    img_guidance_scale: float = Field(
        default=1.6,
        description="How closely the model should stick to your input image",
    )
    num_images: int = Field(
        default=1, ge=1, description="The number of images to generate"
    )
    seed: int = Field(
        default=-1,
        description="The same seed and prompt will output the same image every time",
    )
    enable_safety_checker: bool = Field(
        default=True, description="If true, the safety checker will be enabled"
    )

    async def process(self, context: ProcessingContext) -> ImageRef:
        image_urls = []
        if self.input_image_1.is_set():
            image_1_base64 = await context.image_to_base64(self.input_image_1)
            image_urls.append(f"data:image/png;base64,{image_1_base64}")
        if self.input_image_2.is_set():
            image_2_base64 = await context.image_to_base64(self.input_image_2)
            image_urls.append(f"data:image/png;base64,{image_2_base64}")

        arguments = {
            "prompt": self.prompt,
            "input_image_urls": image_urls,
            "image_size": self.image_size.value,
            "num_inference_steps": self.num_inference_steps,
            "guidance_scale": self.guidance_scale,
            "img_guidance_scale": self.img_guidance_scale,
            "num_images": self.num_images,
            "enable_safety_checker": self.enable_safety_checker,
            "output_format": "png",
        }
        if self.seed != -1:
            arguments["seed"] = self.seed

        res = await self.submit_request(
            context=context,
            application="fal-ai/omnigen-v1",
            arguments=arguments,
        )
        assert res["images"] is not None
        assert len(res["images"]) > 0
        return ImageRef(uri=res["images"][0]["url"])

    @classmethod
    def get_basic_fields(cls):
        return ["prompt", "input_image_1", "image_size"]


class StableDiffusionV35Large(FALNode):
    """
    Stable Diffusion 3.5 Large is a Multimodal Diffusion Transformer (MMDiT) text-to-image model that features
    improved performance in image quality, typography, complex prompt understanding, and resource-efficiency.
    """

    prompt: str = Field(default="", description="The prompt to generate an image from")
    negative_prompt: str = Field(
        default="",
        description="Use it to address details that you don't want in the image",
    )
    num_inference_steps: int = Field(
        default=28, ge=1, description="The number of inference steps to perform"
    )
    guidance_scale: float = Field(
        default=3.5, description="How closely the model should stick to your prompt"
    )
    image_size: ImageSizePreset = Field(
        default=ImageSizePreset.LANDSCAPE_4_3,
        description="The size of the generated image",
    )
    seed: int = Field(
        default=-1,
        description="The same seed and prompt will output the same image every time",
    )
    enable_safety_checker: bool = Field(
        default=True, description="If true, the safety checker will be enabled"
    )

    async def process(self, context: ProcessingContext) -> ImageRef:
        arguments = {
            "prompt": self.prompt,
            "negative_prompt": self.negative_prompt,
            "num_inference_steps": self.num_inference_steps,
            "guidance_scale": self.guidance_scale,
            "image_size": self.image_size.value,
            "enable_safety_checker": self.enable_safety_checker,
            "output_format": "png",
        }
        if self.seed != -1:
            arguments["seed"] = self.seed

        res = await self.submit_request(
            context=context,
            application="fal-ai/stable-diffusion-v35-large",
            arguments=arguments,
        )
        assert res["images"] is not None
        assert len(res["images"]) > 0
        return ImageRef(uri=res["images"][0]["url"])

    @classmethod
    def get_basic_fields(cls):
        return ["prompt", "negative_prompt", "guidance_scale"]


class Recraft20B(FALNode):
    """
    Recraft 20B is a new and affordable text-to-image model that delivers state-of-the-art results.
     image, generation, efficient, text-to-image, txt2img

    Use cases:
    - Generate cost-effective visuals
    - Create high-quality images
    - Produce professional artwork
    - Design marketing materials
    - Generate commercial content
    """

    prompt: str = Field(default="", description="The prompt to generate an image from")
    image_size: ImageSizePreset = Field(
        default=ImageSizePreset.SQUARE_HD,
        description="Either a preset size or a custom {width, height} dictionary",
    )
    style: StylePreset = Field(
        default=StylePreset.REALISTIC_IMAGE,
        description="The style of the generated images. Vector images cost 2X as much.",
    )
    colors: list[ColorRef] = Field(
        default=[], description="An array of preferable colors"
    )
    style_id: str = Field(
        default="", description="The ID of the custom style reference (optional)"
    )

    @classmethod
    def get_basic_fields(cls):
        return ["prompt", "image_size", "style"]

    async def process(self, context: ProcessingContext) -> ImageRef:
        arguments = {
            "prompt": self.prompt,
            "style": self.style.value,
            "image_size": self.image_size.value,
            "colors": [color.value for color in self.colors],
            "output_format": "png",
        }

        if self.style_id:
            arguments["style_id"] = self.style_id

        res = await self.submit_request(
            context=context,
            application="fal-ai/recraft-20b",
            arguments=arguments,
        )
        assert res["images"] is not None
        assert len(res["images"]) > 0
        return ImageRef(uri=res["images"][0]["url"])


class BriaV1(FALNode):
    """
    Bria's Text-to-Image model, trained exclusively on licensed data for safe and risk-free commercial use.
    Features exceptional image quality and commercial licensing safety.
    """

    prompt: str = Field(default="", description="The prompt to generate an image from")
    negative_prompt: str = Field(
        default="",
        description="The negative prompt to avoid certain elements in the generated image",
    )
    num_images: int = Field(
        default=4,
        ge=1,
        description="How many images to generate. When using guidance, value is set to 1",
    )
    aspect_ratio: AspectRatio = Field(
        default=AspectRatio.RATIO_1_1,
        description="The aspect ratio of the image. Ignored when guidance is used",
    )
    num_inference_steps: int = Field(
        default=30,
        ge=1,
        description="The number of iterations for refining the generated image",
    )
    guidance_scale: float = Field(
        default=5.0,
        description="How closely the model should stick to your prompt (CFG scale)",
    )
    prompt_enhancement: bool = Field(
        default=False,
        description="When true, enhances the prompt with more descriptive variations",
    )
    medium: str = Field(
        default="", description="Optional medium specification ('photography' or 'art')"
    )
    seed: int = Field(
        default=-1,
        description="The same seed and prompt will output the same image every time",
    )

    async def process(self, context: ProcessingContext) -> ImageRef:
        arguments = {
            "prompt": self.prompt,
            "negative_prompt": self.negative_prompt,
            "num_images": self.num_images,
            "aspect_ratio": self.aspect_ratio.value,
            "num_inference_steps": self.num_inference_steps,
            "guidance_scale": self.guidance_scale,
            "prompt_enhancement": self.prompt_enhancement,
            "output_format": "png",
        }
        if self.medium:
            arguments["medium"] = self.medium
        if self.seed != -1:
            arguments["seed"] = self.seed

        res = await self.submit_request(
            context=context,
            application="fal-ai/bria/text-to-image/base",
            arguments=arguments,
        )
        assert res["images"] is not None
        assert len(res["images"]) > 0
        return ImageRef(uri=res["images"][0]["url"])

    @classmethod
    def get_basic_fields(cls):
        return ["prompt", "negative_prompt", "aspect_ratio"]


class BriaV1Fast(FALNode):
    """
    Bria's Text-to-Image model with perfect harmony of latency and quality.
    Trained exclusively on licensed data for safe and risk-free commercial use.
    Features faster inference times while maintaining high image quality.
    """

    prompt: str = Field(default="", description="The prompt to generate an image from")
    negative_prompt: str = Field(
        default="",
        description="The negative prompt to avoid certain elements in the generated image",
    )
    num_images: int = Field(
        default=4,
        ge=1,
        description="How many images to generate. When using guidance, value is set to 1",
    )
    aspect_ratio: AspectRatio = Field(
        default=AspectRatio.RATIO_1_1,
        description="The aspect ratio of the image. Ignored when guidance is used",
    )
    num_inference_steps: int = Field(
        default=8,
        ge=1,
        description="The number of iterations for refining the generated image",
    )
    guidance_scale: float = Field(
        default=5.0,
        description="How closely the model should stick to your prompt (CFG scale)",
    )
    prompt_enhancement: bool = Field(
        default=False,
        description="When true, enhances the prompt with more descriptive variations",
    )
    medium: str = Field(
        default="", description="Optional medium specification ('photography' or 'art')"
    )
    seed: int = Field(
        default=-1,
        description="The same seed and prompt will output the same image every time",
    )

    async def process(self, context: ProcessingContext) -> ImageRef:
        arguments = {
            "prompt": self.prompt,
            "negative_prompt": self.negative_prompt,
            "num_images": self.num_images,
            "aspect_ratio": self.aspect_ratio.value,
            "num_inference_steps": self.num_inference_steps,
            "guidance_scale": self.guidance_scale,
            "prompt_enhancement": self.prompt_enhancement,
            "output_format": "png",
        }
        if self.medium:
            arguments["medium"] = self.medium
        if self.seed != -1:
            arguments["seed"] = self.seed

        res = await self.submit_request(
            context=context,
            application="fal-ai/bria/text-to-image/fast",
            arguments=arguments,
        )
        assert res["images"] is not None
        assert len(res["images"]) > 0
        return ImageRef(uri=res["images"][0]["url"])

    @classmethod
    def get_basic_fields(cls):
        return ["prompt", "negative_prompt", "aspect_ratio"]


class BriaV1HD(FALNode):
    """
    Bria's Text-to-Image model for HD images. Trained exclusively on licensed data for safe and risk-free commercial use. Features exceptional image quality and commercial licensing safety.
    image, generation, hd, text-to-image, txt2img

    Use cases:
    - Create commercial marketing materials
    - Generate licensed artwork
    - Produce high-definition visuals
    - Design professional content
    - Create legally safe visual assets
    """

    prompt: str = Field(default="", description="The prompt to generate an image from")
    negative_prompt: str = Field(
        default="",
        description="The negative prompt to avoid certain elements in the generated image",
    )
    num_images: int = Field(
        default=4,
        ge=1,
        description="How many images to generate. When using guidance, value is set to 1",
    )
    aspect_ratio: AspectRatio = Field(
        default=AspectRatio.RATIO_1_1,
        description="The aspect ratio of the image. Ignored when guidance is used",
    )
    num_inference_steps: int = Field(
        default=30,
        ge=1,
        description="The number of iterations for refining the generated image",
    )
    guidance_scale: float = Field(
        default=5.0,
        description="How closely the model should stick to your prompt (CFG scale)",
    )
    prompt_enhancement: bool = Field(
        default=False,
        description="When true, enhances the prompt with more descriptive variations",
    )
    medium: str = Field(
        default="", description="Optional medium specification ('photography' or 'art')"
    )
    seed: int = Field(default=-1, description="The seed to use for generating images")

    async def process(self, context: ProcessingContext) -> ImageRef:
        arguments = {
            "prompt": self.prompt,
            "negative_prompt": self.negative_prompt,
            "num_images": self.num_images,
            "aspect_ratio": self.aspect_ratio.value,
            "num_inference_steps": self.num_inference_steps,
            "guidance_scale": self.guidance_scale,
            "prompt_enhancement": self.prompt_enhancement,
            "output_format": "png",
        }
        if self.medium:
            arguments["medium"] = self.medium
        if self.seed != -1:
            arguments["seed"] = self.seed

        res = await self.submit_request(
            context=context,
            application="fal-ai/bria/text-to-image/hd",
            arguments=arguments,
        )
        assert res["images"] is not None
        assert len(res["images"]) > 0
        return ImageRef(uri=res["images"][0]["url"])

    @classmethod
    def get_basic_fields(cls):
        return ["prompt", "negative_prompt", "aspect_ratio"]


class FluxGeneral(FALNode):
    """
    FLUX.1 [dev] with Controlnets and Loras is a versatile text-to-image model that supports multiple AI extensions including LoRA, ControlNet conditioning, and IP-Adapter integration, enabling comprehensive control over image generation through various guidance methods.
    image, generation, controlnet, lora, ip-adapter, text-to-image, txt2img

    Use cases:
    - Create controlled image generations
    - Apply multiple AI extensions
    - Generate guided visual content
    - Produce customized artwork
    - Design with precise control
    """

    prompt: str = Field(default="", description="The prompt to generate an image from")
    image_size: ImageSizePreset = Field(
        default=ImageSizePreset.SQUARE_HD, description="The size of the generated image"
    )
    num_inference_steps: int = Field(
        default=28, ge=1, le=50, description="The number of inference steps to perform"
    )
    guidance_scale: float = Field(
        default=3.5,
        ge=1,
        le=20,
        description="How closely the model should stick to your prompt (CFG scale)",
    )
    real_cfg_scale: float = Field(
        default=3.5, description="Classical CFG scale as in SD1.5, SDXL, etc."
    )
    use_real_cfg: bool = Field(
        default=False,
        description="Uses classical CFG. Increases generation times and price when true",
    )
    num_images: int = Field(
        default=1, ge=1, description="The number of images to generate"
    )
    seed: int = Field(
        default=-1,
        description="The same seed and prompt will output the same image every time",
    )
    enable_safety_checker: bool = Field(
        default=True, description="If true, the safety checker will be enabled"
    )
    reference_strength: float = Field(
        default=0.65,
        description="Strength of reference_only generation. Only used if a reference image is provided",
    )
    reference_end: float = Field(
        default=1.0,
        description="The percentage of total timesteps when reference guidance should end",
    )
    base_shift: float = Field(
        default=0.5, description="Base shift for the scheduled timesteps"
    )
    max_shift: float = Field(
        default=1.15, description="Max shift for the scheduled timesteps"
    )

    async def process(self, context: ProcessingContext) -> ImageRef:
        arguments = {
            "prompt": self.prompt,
            "image_size": self.image_size.value,
            "num_inference_steps": self.num_inference_steps,
            "guidance_scale": self.guidance_scale,
            "real_cfg_scale": self.real_cfg_scale,
            "use_real_cfg": self.use_real_cfg,
            "num_images": self.num_images,
            "enable_safety_checker": self.enable_safety_checker,
            "reference_strength": self.reference_strength,
            "reference_end": self.reference_end,
            "base_shift": self.base_shift,
            "max_shift": self.max_shift,
            "output_format": "png",
        }
        if self.seed != -1:
            arguments["seed"] = self.seed

        res = await self.submit_request(
            context=context,
            application="fal-ai/flux-general",
            arguments=arguments,
        )
        assert res["images"] is not None
        assert len(res["images"]) > 0
        return ImageRef(uri=res["images"][0]["url"])

    @classmethod
    def get_basic_fields(cls):
        return ["prompt", "image_size", "guidance_scale"]


class StableDiffusionV3Medium(FALNode):
    """
    Stable Diffusion 3 Medium (Text to Image) is a Multimodal Diffusion Transformer (MMDiT) model
    that improves image quality, typography, prompt understanding, and efficiency.
    """

    prompt: str = Field(default="", description="The prompt to generate an image from")
    negative_prompt: str = Field(
        default="", description="The negative prompt to generate an image from"
    )
    prompt_expansion: bool = Field(
        default=False,
        description="If set to true, prompt will be upsampled with more details",
    )
    image_size: ImageSizePreset = Field(
        default=ImageSizePreset.SQUARE_HD, description="The size of the generated image"
    )
    num_inference_steps: int = Field(
        default=28, ge=1, description="The number of inference steps to perform"
    )
    guidance_scale: float = Field(
        default=5.0,
        description="How closely the model should stick to your prompt (CFG scale)",
    )
    num_images: int = Field(
        default=1, ge=1, description="The number of images to generate"
    )
    seed: int = Field(
        default=-1,
        description="The same seed and prompt will output the same image every time",
    )
    enable_safety_checker: bool = Field(
        default=True, description="If true, the safety checker will be enabled"
    )

    async def process(self, context: ProcessingContext) -> ImageRef:
        arguments = {
            "prompt": self.prompt,
            "negative_prompt": self.negative_prompt,
            "prompt_expansion": self.prompt_expansion,
            "image_size": self.image_size.value,
            "num_inference_steps": self.num_inference_steps,
            "guidance_scale": self.guidance_scale,
            "num_images": self.num_images,
            "enable_safety_checker": self.enable_safety_checker,
            "output_format": "png",
        }
        if self.seed != -1:
            arguments["seed"] = self.seed

        res = await self.submit_request(
            context=context,
            application="fal-ai/stable-diffusion-v3-medium",
            arguments=arguments,
        )
        assert res["images"] is not None
        assert len(res["images"]) > 0
        return ImageRef(uri=res["images"][0]["url"])

    @classmethod
    def get_basic_fields(cls):
        return ["prompt", "negative_prompt", "guidance_scale"]


class FastSDXL(FALNode):
    """
    Fast SDXL is a high-performance text-to-image model that runs SDXL at exceptional speeds
    while maintaining high-quality output.
    """

    prompt: str = Field(default="", description="The prompt to generate an image from")
    negative_prompt: str = Field(
        default="",
        description="Use it to address details that you don't want in the image",
    )
    image_size: ImageSizePreset = Field(
        default=ImageSizePreset.SQUARE_HD, description="The size of the generated image"
    )
    num_inference_steps: int = Field(
        default=25, ge=1, description="The number of inference steps to perform"
    )
    guidance_scale: float = Field(
        default=7.5,
        description="How closely the model should stick to your prompt (CFG scale)",
    )
    num_images: int = Field(
        default=1, ge=1, description="The number of images to generate"
    )
    seed: int = Field(
        default=-1,
        description="The same seed and prompt will output the same image every time",
    )
    enable_safety_checker: bool = Field(
        default=True, description="If true, the safety checker will be enabled"
    )
    expand_prompt: bool = Field(
        default=False,
        description="If true, the prompt will be expanded with additional prompts",
    )
    loras: list[LoraWeight] = Field(
        default=[], description="The list of LoRA weights to use"
    )

    async def process(self, context: ProcessingContext) -> ImageRef:
        arguments = {
            "prompt": self.prompt,
            "negative_prompt": self.negative_prompt,
            "image_size": self.image_size.value,
            "num_inference_steps": self.num_inference_steps,
            "guidance_scale": self.guidance_scale,
            "num_images": self.num_images,
            "enable_safety_checker": self.enable_safety_checker,
            "expand_prompt": self.expand_prompt,
            "output_format": "png",
            "loras": [{"path": lora.url, "scale": lora.scale} for lora in self.loras],
        }
        if self.seed != -1:
            arguments["seed"] = self.seed

        res = await self.submit_request(
            context=context,
            application="fal-ai/fast-sdxl",
            arguments=arguments,
        )
        assert res["images"] is not None
        assert len(res["images"]) > 0
        return ImageRef(uri=res["images"][0]["url"])

    @classmethod
    def get_basic_fields(cls):
        return ["prompt", "negative_prompt", "guidance_scale"]


class LoraModel(str, Enum):
    SDXL_BASE = "stabilityai/stable-diffusion-xl-base-1.0"
    SD_1_5 = "runwayml/stable-diffusion-v1-5"
    SD_2_1 = "stabilityai/stable-diffusion-2-1"
    ANYTHING_V5 = "gsdf/Anything-V5.0"
    DREAMSHAPER_8 = "lykon/dreamshaper-8"
    DELIBERATE_V3 = "XpucT/Deliberate_v3"
    REALISTIC_VISION_5_1 = "SG161222/Realistic_Vision_V5.1_noVAE"


class FluxLoraTTI(FALNode):
    """
    FLUX.1 with LoRAs is a text-to-image model that supports LoRA adaptations,
    enabling high-quality image generation with customizable LoRA weights for
    personalization, specific styles, and brand identities.
    """

    prompt: str = Field(default="", description="The prompt to generate an image from")
    negative_prompt: str = Field(
        default="",
        description="Use it to address details that you don't want in the image",
    )
    model_name: LoraModel = Field(
        default=LoraModel.SDXL_BASE, description="The base model to use for generation"
    )
    image_size: ImageSizePreset = Field(
        default=ImageSizePreset.SQUARE_HD, description="The size of the generated image"
    )
    num_inference_steps: int = Field(
        default=30, ge=1, description="The number of inference steps to perform"
    )
    guidance_scale: float = Field(
        default=7.5, description="How closely the model should stick to your prompt"
    )
    loras: list[LoraWeight] = Field(
        default=[],
        description="List of LoRA weights to use for image generation",
    )
    prompt_weighting: bool = Field(
        default=True,
        description="If true, prompt weighting syntax will be used and 77 token limit lifted",
    )
    seed: int = Field(
        default=-1,
        description="The same seed and prompt will output the same image every time",
    )
    enable_safety_checker: bool = Field(
        default=True, description="If true, the safety checker will be enabled"
    )

    async def process(self, context: ProcessingContext) -> ImageRef:
        arguments = {
            "model_name": self.model_name.value,
            "prompt": self.prompt,
            "negative_prompt": self.negative_prompt,
            "image_size": self.image_size.value,
            "num_inference_steps": self.num_inference_steps,
            "guidance_scale": self.guidance_scale,
            "prompt_weighting": self.prompt_weighting,
            "enable_safety_checker": self.enable_safety_checker,
            "output_format": "png",
            "loras": [{"path": lora.url, "scale": lora.scale} for lora in self.loras],
        }
        if self.seed != -1:
            arguments["seed"] = self.seed

        res = await self.submit_request(
            context=context,
            application="fal-ai/lora",
            arguments=arguments,
        )
        assert res["images"] is not None
        assert len(res["images"]) > 0
        return ImageRef(uri=res["images"][0]["url"])

    @classmethod
    def get_basic_fields(cls):
        return ["prompt", "model_name", "loras"]


class StableCascade(FALNode):
    """
    Stable Cascade is a state-of-the-art text-to-image model that generates images on a smaller & cheaper
    latent space while maintaining high quality output.
    """

    prompt: str = Field(default="", description="The prompt to generate an image from")
    negative_prompt: str = Field(
        default="",
        description="Use it to address details that you don't want in the image",
    )
    first_stage_steps: int = Field(
        default=20, description="Number of steps to run the first stage for"
    )
    second_stage_steps: int = Field(
        default=10, description="Number of steps to run the second stage for"
    )
    guidance_scale: float = Field(
        default=4.0, description="How closely the model should stick to your prompt"
    )
    second_stage_guidance_scale: float = Field(
        default=4.0, description="Guidance scale for the second stage of generation"
    )
    image_size: ImageSizePreset = Field(
        default=ImageSizePreset.SQUARE_HD, description="The size of the generated image"
    )
    seed: int = Field(
        default=-1,
        description="The same seed and prompt will output the same image every time",
    )
    enable_safety_checker: bool = Field(
        default=True, description="If true, the safety checker will be enabled"
    )

    async def process(self, context: ProcessingContext) -> ImageRef:
        arguments = {
            "prompt": self.prompt,
            "negative_prompt": self.negative_prompt,
            "first_stage_steps": self.first_stage_steps,
            "second_stage_steps": self.second_stage_steps,
            "guidance_scale": self.guidance_scale,
            "second_stage_guidance_scale": self.second_stage_guidance_scale,
            "image_size": self.image_size.value,
            "enable_safety_checker": self.enable_safety_checker,
            "output_format": "png",
        }
        if self.seed != -1:
            arguments["seed"] = self.seed

        res = await self.submit_request(
            context=context,
            application="fal-ai/stable-cascade",
            arguments=arguments,
        )
        assert res["images"] is not None
        assert len(res["images"]) > 0
        return ImageRef(uri=res["images"][0]["url"])

    @classmethod
    def get_basic_fields(cls):
        return ["prompt", "negative_prompt", "guidance_scale"]


class AspectRatioLuma(str, Enum):
    RATIO_16_9 = "16:9"
    RATIO_9_16 = "9:16"
    RATIO_1_1 = "1:1"
    RATIO_4_3 = "4:3"
    RATIO_3_4 = "3:4"
    RATIO_21_9 = "21:9"
    RATIO_9_21 = "9:21"


class LumaPhoton(FALNode):
    """
    Luma Photon is a creative and personalizable text-to-image model that brings a step-function
    change in the cost of high-quality image generation, optimized for creatives.
    """

    prompt: str = Field(default="", description="The prompt to generate an image from")
    aspect_ratio: AspectRatioLuma = Field(
        default=AspectRatioLuma.RATIO_1_1,
        description="The aspect ratio of the generated image",
    )

    async def process(self, context: ProcessingContext) -> ImageRef:
        arguments = {
            "prompt": self.prompt,
            "aspect_ratio": self.aspect_ratio.value,
            "output_format": "png",
        }

        res = await self.submit_request(
            context=context,
            application="fal-ai/luma-photon",
            arguments=arguments,
        )
        assert res["images"] is not None
        assert len(res["images"]) > 0
        return ImageRef(uri=res["images"][0]["url"])

    @classmethod
    def get_basic_fields(cls):
        return ["prompt", "aspect_ratio"]


class LumaPhotonFlash(FALNode):
    """
    Luma Photon Flash is the most creative, personalizable, and intelligent visual model for creatives,
    bringing a step-function change in the cost of high-quality image generation with faster inference times.
    """

    prompt: str = Field(default="", description="The prompt to generate an image from")
    aspect_ratio: AspectRatioLuma = Field(
        default=AspectRatioLuma.RATIO_1_1,
        description="The aspect ratio of the generated image",
    )

    async def process(self, context: ProcessingContext) -> ImageRef:
        arguments = {
            "prompt": self.prompt,
            "aspect_ratio": self.aspect_ratio.value,
            "output_format": "png",
        }

        res = await self.submit_request(
            context=context,
            application="fal-ai/luma-photon/flash",
            arguments=arguments,
        )
        assert res["images"] is not None
        assert len(res["images"]) > 0
        return ImageRef(uri=res["images"][0]["url"])

    @classmethod
    def get_basic_fields(cls):
        return ["prompt", "aspect_ratio"]


class ModelNameEnum(str, Enum):
    SDXL_TURBO = "stabilityai/sdxl-turbo"
    SD_TURBO = "stabilityai/sd-turbo"


class FastTurboDiffusion(FALNode):
    """
    Fast Turbo Diffusion runs SDXL at exceptional speeds while maintaining high-quality output.
    Supports both SDXL Turbo and SD Turbo models for ultra-fast image generation.
    """

    prompt: str = Field(default="", description="The prompt to generate an image from")
    model_name: ModelNameEnum = Field(
        default=ModelNameEnum.SDXL_TURBO, description="The name of the model to use"
    )
    negative_prompt: str = Field(
        default="",
        description="Use it to address details that you don't want in the image",
    )
    image_size: ImageSizePreset = Field(
        default=ImageSizePreset.SQUARE, description="The size of the generated image"
    )
    num_inference_steps: int = Field(
        default=2, ge=1, description="The number of inference steps to perform"
    )
    guidance_scale: float = Field(
        default=1.0, description="How closely the model should stick to your prompt"
    )
    seed: int = Field(
        default=-1,
        description="The same seed and prompt will output the same image every time",
    )
    enable_safety_checker: bool = Field(
        default=True, description="If true, the safety checker will be enabled"
    )
    expand_prompt: bool = Field(
        default=False,
        description="If true, the prompt will be expanded with additional prompts",
    )

    async def process(self, context: ProcessingContext) -> ImageRef:
        arguments = {
            "model_name": self.model_name.value,
            "prompt": self.prompt,
            "negative_prompt": self.negative_prompt,
            "image_size": self.image_size.value,
            "num_inference_steps": self.num_inference_steps,
            "guidance_scale": self.guidance_scale,
            "enable_safety_checker": self.enable_safety_checker,
            "expand_prompt": self.expand_prompt,
            "output_format": "png",
        }
        if self.seed != -1:
            arguments["seed"] = self.seed

        res = await self.submit_request(
            context=context,
            application="fal-ai/fast-turbo-diffusion",
            arguments=arguments,
        )
        assert res["images"] is not None
        assert len(res["images"]) > 0
        return ImageRef(uri=res["images"][0]["url"])

    @classmethod
    def get_basic_fields(cls):
        return ["prompt", "model_name", "guidance_scale"]


class ModelNameFastLCM(str, Enum):
    SDXL_BASE = "stabilityai/stable-diffusion-xl-base-1.0"
    SD_1_5 = "runwayml/stable-diffusion-v1-5"


class SafetyCheckerVersion(str, Enum):
    V1 = "v1"
    V2 = "v2"


class FastLCMDiffusion(FALNode):
    """
    Fast Latent Consistency Models (v1.5/XL) Text to Image runs SDXL at the speed of light,
    enabling rapid and high-quality image generation.
    """

    prompt: str = Field(default="", description="The prompt to generate an image from")
    model_name: ModelNameFastLCM = Field(
        default=ModelNameFastLCM.SDXL_BASE, description="The name of the model to use"
    )
    negative_prompt: str = Field(
        default="",
        description="Use it to address details that you don't want in the image",
    )
    image_size: ImageSizePreset = Field(
        default=ImageSizePreset.SQUARE_HD, description="The size of the generated image"
    )
    num_inference_steps: int = Field(
        default=6, ge=1, description="The number of inference steps to perform"
    )
    guidance_scale: float = Field(
        default=1.5, description="How closely the model should stick to your prompt"
    )
    sync_mode: bool = Field(
        default=True,
        description="If true, wait for image generation and upload before returning",
    )
    num_images: int = Field(
        default=1, ge=1, description="The number of images to generate"
    )
    enable_safety_checker: bool = Field(
        default=True, description="If true, the safety checker will be enabled"
    )
    safety_checker_version: SafetyCheckerVersion = Field(
        default=SafetyCheckerVersion.V1,
        description="The version of the safety checker to use",
    )
    expand_prompt: bool = Field(
        default=False,
        description="If true, the prompt will be expanded with additional prompts",
    )
    guidance_rescale: float = Field(
        default=0.0, description="The rescale factor for the CFG"
    )
    seed: int = Field(
        default=-1,
        description="The same seed and prompt will output the same image every time",
    )

    async def process(self, context: ProcessingContext) -> ImageRef:
        arguments = {
            "prompt": self.prompt,
            "model_name": self.model_name.value,
            "negative_prompt": self.negative_prompt,
            "image_size": self.image_size.value,
            "num_inference_steps": self.num_inference_steps,
            "guidance_scale": self.guidance_scale,
            "sync_mode": self.sync_mode,
            "num_images": self.num_images,
            "enable_safety_checker": self.enable_safety_checker,
            "safety_checker_version": self.safety_checker_version.value,
            "expand_prompt": self.expand_prompt,
            "output_format": "png",
        }
        if self.guidance_rescale > 0:
            arguments["guidance_rescale"] = self.guidance_rescale
        if self.seed != -1:
            arguments["seed"] = self.seed

        res = await self.submit_request(
            context=context,
            application="fal-ai/fast-lcm-diffusion",
            arguments=arguments,
        )
        assert res["images"] is not None
        assert len(res["images"]) > 0
        return ImageRef(uri=res["images"][0]["url"])

    @classmethod
    def get_basic_fields(cls):
        return ["prompt", "model_name", "guidance_scale"]


class FastLightningSDXL(FALNode):
    """
    Stable Diffusion XL Lightning Text to Image runs SDXL at the speed of light, enabling
    ultra-fast high-quality image generation.
    """

    prompt: str = Field(default="", description="The prompt to generate an image from")
    image_size: ImageSizePreset = Field(
        default=ImageSizePreset.SQUARE_HD, description="The size of the generated image"
    )
    num_inference_steps: int = Field(
        default=4,
        ge=1,
        le=8,
        description="The number of inference steps to perform (1, 2, 4, or 8)",
    )
    seed: int = Field(
        default=-1,
        description="The same seed and prompt will output the same image every time",
    )
    enable_safety_checker: bool = Field(
        default=True, description="If true, the safety checker will be enabled"
    )
    expand_prompt: bool = Field(
        default=False,
        description="If true, the prompt will be expanded with additional prompts",
    )

    async def process(self, context: ProcessingContext) -> ImageRef:
        arguments = {
            "prompt": self.prompt,
            "image_size": self.image_size.value,
            "num_inference_steps": self.num_inference_steps,
            "enable_safety_checker": self.enable_safety_checker,
            "expand_prompt": self.expand_prompt,
            "output_format": "png",
        }
        if self.seed != -1:
            arguments["seed"] = self.seed

        res = await self.submit_request(
            context=context,
            application="fal-ai/fast-lightning-sdxl",
            arguments=arguments,
        )
        assert res["images"] is not None
        assert len(res["images"]) > 0
        return ImageRef(uri=res["images"][0]["url"])

    @classmethod
    def get_basic_fields(cls):
        return ["prompt", "image_size", "num_inference_steps"]


class HyperSDXL(FALNode):
    """
    Hyper SDXL is a hyper-charged version of SDXL that delivers exceptional performance and creativity
    while maintaining high-quality output and ultra-fast generation speeds.
    """

    prompt: str = Field(default="", description="The prompt to generate an image from")
    image_size: ImageSizePreset = Field(
        default=ImageSizePreset.SQUARE_HD, description="The size of the generated image"
    )
    num_inference_steps: int = Field(
        default=1,
        ge=1,
        le=4,
        description="The number of inference steps to perform (1, 2, or 4)",
    )
    sync_mode: bool = Field(
        default=True,
        description="If true, wait for image generation and upload before returning",
    )
    num_images: int = Field(
        default=1, ge=1, description="The number of images to generate"
    )
    enable_safety_checker: bool = Field(
        default=True, description="If true, the safety checker will be enabled"
    )
    expand_prompt: bool = Field(
        default=False,
        description="If true, the prompt will be expanded with additional prompts",
    )
    seed: int = Field(
        default=-1,
        description="The same seed and prompt will output the same image every time",
    )

    async def process(self, context: ProcessingContext) -> ImageRef:
        arguments = {
            "prompt": self.prompt,
            "image_size": self.image_size.value,
            "num_inference_steps": self.num_inference_steps,
            "sync_mode": self.sync_mode,
            "num_images": self.num_images,
            "enable_safety_checker": self.enable_safety_checker,
            "expand_prompt": self.expand_prompt,
            "output_format": "png",
        }
        if self.seed != -1:
            arguments["seed"] = self.seed

        res = await self.submit_request(
            context=context,
            application="fal-ai/hyper-sdxl",
            arguments=arguments,
        )
        assert res["images"] is not None
        assert len(res["images"]) > 0
        return ImageRef(uri=res["images"][0]["url"])

    @classmethod
    def get_basic_fields(cls):
        return ["prompt", "image_size", "num_inference_steps"]


class PlaygroundV25(FALNode):
    """
    Playground v2.5 is a state-of-the-art open-source model that excels in aesthetic quality
    for text-to-image generation.
    """

    prompt: str = Field(default="", description="The prompt to generate an image from")
    image_size: ImageSizePreset = Field(
        default=ImageSizePreset.SQUARE_HD, description="The size of the generated image"
    )
    num_inference_steps: int = Field(
        default=30, ge=1, description="The number of inference steps to perform"
    )
    guidance_scale: float = Field(
        default=7.5, description="How closely the model should stick to your prompt"
    )
    seed: int = Field(
        default=-1,
        description="The same seed and prompt will output the same image every time",
    )
    enable_safety_checker: bool = Field(
        default=True, description="If true, the safety checker will be enabled"
    )

    async def process(self, context: ProcessingContext) -> ImageRef:
        arguments = {
            "prompt": self.prompt,
            "image_size": self.image_size.value,
            "num_inference_steps": self.num_inference_steps,
            "guidance_scale": self.guidance_scale,
            "enable_safety_checker": self.enable_safety_checker,
            "output_format": "png",
        }
        if self.seed != -1:
            arguments["seed"] = self.seed

        res = await self.submit_request(
            context=context,
            application="fal-ai/playground-v25",
            arguments=arguments,
        )
        assert res["images"] is not None
        assert len(res["images"]) > 0
        return ImageRef(uri=res["images"][0]["url"])

    @classmethod
    def get_basic_fields(cls):
        return ["prompt", "image_size", "guidance_scale"]


class ModelNameLCM(str, Enum):
    SDXL = "sdxl"
    SD_1_5 = "sdv1-5"


class LCMDiffusion(FALNode):
    """
    Latent Consistency Models (SDXL & SDv1.5) Text to Image produces high-quality images
    with minimal inference steps.
    """

    prompt: str = Field(default="", description="The prompt to generate an image from")
    model: ModelNameLCM = Field(
        default=ModelNameLCM.SD_1_5,
        description="The model to use for generating the image",
    )
    negative_prompt: str = Field(
        default="",
        description="Use it to address details that you don't want in the image",
    )
    image_size: ImageSizePreset = Field(
        default=ImageSizePreset.SQUARE, description="The size of the generated image"
    )
    num_inference_steps: int = Field(
        default=4, ge=1, description="The number of inference steps to perform"
    )
    guidance_scale: float = Field(
        default=1.0, description="How closely the model should stick to your prompt"
    )
    enable_safety_checker: bool = Field(
        default=True, description="If true, the safety checker will be enabled"
    )
    seed: int = Field(
        default=-1,
        description="The same seed and prompt will output the same image every time",
    )

    async def process(self, context: ProcessingContext) -> ImageRef:
        arguments = {
            "prompt": self.prompt,
            "model": self.model.value,
            "negative_prompt": self.negative_prompt,
            "image_size": self.image_size.value,
            "num_inference_steps": self.num_inference_steps,
            "guidance_scale": self.guidance_scale,
            "enable_safety_checks": self.enable_safety_checker,
            "output_format": "png",
        }
        if self.seed != -1:
            arguments["seed"] = self.seed

        res = await self.submit_request(
            context=context,
            application="fal-ai/lcm",
            arguments=arguments,
        )
        assert res["images"] is not None
        assert len(res["images"]) > 0
        return ImageRef(uri=res["images"][0]["url"])

    @classmethod
    def get_basic_fields(cls):
        return ["prompt", "model", "guidance_scale"]


class PerformanceEnum(str, Enum):
    SPEED = "Speed"
    QUALITY = "Quality"
    EXTREME_SPEED = "Extreme Speed"
    LIGHTNING = "Lightning"


class ControlTypeEnum(str, Enum):
    IMAGE_PROMPT = "ImagePrompt"
    PYRA_CANNY = "PyraCanny"
    CPDS = "CPDS"
    FACE_SWAP = "FaceSwap"


class RefinerModelEnum(str, Enum):
    NONE = "None"
    REALISTIC_VISION = "realisticVisionV60B1_v51VAE.safetensors"


class Fooocus(FALNode):
    """
    Fooocus is a text-to-image model with default parameters and automated optimizations
    for quality improvements.
    """

    prompt: str = Field(default="", description="The prompt to generate an image from")
    negative_prompt: str = Field(
        default="",
        description="Use it to address details that you don't want in the image",
    )
    styles: list[str] = Field(
        default=["Fooocus Enhance", "Fooocus V2", "Fooocus Sharp"],
        description="The styles to apply to the generated image",
    )
    performance: PerformanceEnum = Field(
        default=PerformanceEnum.EXTREME_SPEED,
        description="You can choose Speed or Quality",
    )
    guidance_scale: float = Field(
        default=4.0, description="How closely the model should stick to your prompt"
    )
    sharpness: float = Field(
        default=2.0, description="Higher value means image and texture are sharper"
    )
    aspect_ratio: str = Field(
        default="1024x1024",
        description="The size of the generated image (must be multiples of 8)",
    )
    loras: list[LoraWeight] = Field(
        default=[],
        description="Up to 5 LoRAs that will be merged for generation",
    )
    refiner_model: RefinerModelEnum = Field(
        default=RefinerModelEnum.NONE,
        description="Refiner model to use (SDXL or SD 1.5)",
    )
    refiner_switch: float = Field(
        default=0.8,
        description="Switch point for refiner (0.4 for SD1.5 realistic, 0.667 for SD1.5 anime, 0.8 for XL)",
    )
    seed: int = Field(
        default=-1,
        description="The same seed and prompt will output the same image every time",
    )
    control_image: ImageRef = Field(
        default=ImageRef(), description="Reference image for generation"
    )
    control_type: ControlTypeEnum = Field(
        default=ControlTypeEnum.PYRA_CANNY, description="The type of image control"
    )
    control_image_weight: float = Field(
        default=1.0, description="Strength of the control image influence"
    )
    control_image_stop_at: float = Field(
        default=1.0, description="When to stop applying control image influence"
    )
    enable_safety_checker: bool = Field(
        default=True, description="If false, the safety checker will be disabled"
    )

    async def process(self, context: ProcessingContext) -> ImageRef:
        arguments = {
            "prompt": self.prompt,
            "negative_prompt": self.negative_prompt,
            "styles": self.styles,
            "performance": self.performance.value,
            "guidance_scale": self.guidance_scale,
            "sharpness": self.sharpness,
            "aspect_ratio": self.aspect_ratio,
            "refiner_model": self.refiner_model.value,
            "refiner_switch": self.refiner_switch,
            "enable_safety_checker": self.enable_safety_checker,
            "output_format": "png",
            "loras": [{"path": lora.url, "scale": lora.scale} for lora in self.loras],
        }

        if self.seed != -1:
            arguments["seed"] = self.seed

        if self.control_image.is_set():
            control_image_base64 = await context.image_to_base64(self.control_image)
            arguments["control_image_url"] = (
                f"data:image/png;base64,{control_image_base64}"
            )
            arguments["control_type"] = self.control_type.value
            arguments["control_image_weight"] = self.control_image_weight
            arguments["control_image_stop_at"] = self.control_image_stop_at

        res = await self.submit_request(
            context=context,
            application="fal-ai/fooocus",
            arguments=arguments,
        )
        assert res["images"] is not None
        assert len(res["images"]) > 0
        return ImageRef(uri=res["images"][0]["url"])

    @classmethod
    def get_basic_fields(cls):
        return ["prompt", "negative_prompt", "styles"]


class IllusionDiffusion(FALNode):
    """
    Illusion Diffusion is a model that creates illusions conditioned on an input image.
    """

    prompt: str = Field(default="", description="The prompt to generate an image from")
    negative_prompt: str = Field(
        default="",
        description="Use it to address details that you don't want in the image",
    )
    image: ImageRef = Field(
        default=ImageRef(),
        description="Input image URL for conditioning the generation",
    )
    guidance_scale: float = Field(
        default=7.5, description="How closely the model should stick to your prompt"
    )
    num_inference_steps: int = Field(
        default=40, ge=1, description="The number of inference steps to perform"
    )
    image_size: ImageSizePreset = Field(
        default=ImageSizePreset.SQUARE_HD, description="The size of the generated image"
    )
    seed: int = Field(
        default=-1,
        description="The same seed and prompt will output the same image every time",
    )

    async def process(self, context: ProcessingContext) -> ImageRef:
        image_base64 = await context.image_to_base64(self.image)
        arguments = {
            "prompt": self.prompt,
            "negative_prompt": self.negative_prompt,
            "image_url": f"data:image/png;base64,{image_base64}",
            "guidance_scale": self.guidance_scale,
            "num_inference_steps": self.num_inference_steps,
            "image_size": self.image_size.value,
            "output_format": "png",
        }
        if self.seed != -1:
            arguments["seed"] = self.seed

        res = await self.submit_request(
            context=context,
            application="fal-ai/illusion-diffusion",
            arguments=arguments,
        )
        assert res["images"] is not None
        assert len(res["images"]) > 0
        return ImageRef(uri=res["images"][0]["url"])

    @classmethod
    def get_basic_fields(cls):
        return ["prompt", "image", "guidance_scale"]


class FastSDXLControlNetCanny(FALNode):
    """
    Fast SDXL ControlNet Canny is a model that generates images using ControlNet with SDXL.
    """

    prompt: str = Field(default="", description="The prompt to generate an image from")
    control_image: ImageRef = Field(
        default=ImageRef(), description="The control image to use for generation"
    )
    negative_prompt: str = Field(
        default="",
        description="Use it to address details that you don't want in the image",
    )
    guidance_scale: float = Field(
        default=7.5, description="How closely the model should stick to your prompt"
    )
    num_inference_steps: int = Field(
        default=25, ge=1, description="The number of inference steps to perform"
    )
    image_size: ImageSizePreset = Field(
        default=ImageSizePreset.SQUARE_HD, description="The size of the generated image"
    )
    seed: int = Field(
        default=-1,
        description="The same seed and prompt will output the same image every time",
    )
    enable_safety_checker: bool = Field(
        default=True, description="If true, the safety checker will be enabled"
    )

    async def process(self, context: ProcessingContext) -> ImageRef:
        control_image_base64 = await context.image_to_base64(self.control_image)
        arguments = {
            "prompt": self.prompt,
            "control_image_url": f"data:image/png;base64,{control_image_base64}",
            "negative_prompt": self.negative_prompt,
            "guidance_scale": self.guidance_scale,
            "num_inference_steps": self.num_inference_steps,
            "image_size": self.image_size.value,
            "enable_safety_checker": self.enable_safety_checker,
            "output_format": "png",
        }
        if self.seed != -1:
            arguments["seed"] = self.seed

        res = await self.submit_request(
            context=context,
            application="fal-ai/fast-sdxl-controlnet-canny",
            arguments=arguments,
        )
        assert res["images"] is not None
        assert len(res["images"]) > 0
        return ImageRef(uri=res["images"][0]["url"])

    @classmethod
    def get_basic_fields(cls):
        return ["prompt", "control_image", "guidance_scale"]


class FluxDevImageToImage(FALNode):
    """
    FLUX.1 [dev] Image-to-Image is a high-performance endpoint that enables rapid transformation
    of existing images, delivering high-quality style transfers and image modifications with
    the core FLUX capabilities.
    """

    prompt: str = Field(default="", description="The prompt to generate an image from")
    image: ImageRef = Field(
        default=ImageRef(), description="The input image to transform"
    )
    strength: float = Field(
        default=0.95,
        description="The strength of the initial image. Higher strength values are better for this model",
    )
    num_inference_steps: int = Field(
        default=40, ge=1, description="The number of inference steps to perform"
    )
    guidance_scale: float = Field(
        default=3.5, description="How closely the model should stick to your prompt"
    )
    seed: int = Field(
        default=-1,
        description="The same seed and prompt will output the same image every time",
    )
    enable_safety_checker: bool = Field(
        default=True, description="If true, the safety checker will be enabled"
    )

    async def process(self, context: ProcessingContext) -> ImageRef:
        # Convert input image to base64 data URI
        image_base64 = await context.image_to_base64(self.image)

        arguments = {
            "prompt": self.prompt,
            "image_url": f"data:image/png;base64,{image_base64}",
            "strength": self.strength,
            "num_inference_steps": self.num_inference_steps,
            "guidance_scale": self.guidance_scale,
            "enable_safety_checker": self.enable_safety_checker,
            "output_format": "png",
        }
        if self.seed != -1:
            arguments["seed"] = self.seed

        res = await self.submit_request(
            context=context,
            application="fal-ai/flux/dev/image-to-image",
            arguments=arguments,
        )
        assert res["images"] is not None
        assert len(res["images"]) > 0
        return ImageRef(uri=res["images"][0]["url"])

    @classmethod
    def get_basic_fields(cls):
        return ["prompt", "image", "strength"]


class DiffusionEdge(FALNode):
    """
    Diffusion Edge is a diffusion-based high-quality edge detection model that generates
    edge maps from input images.
    """

    image: ImageRef = Field(
        default=ImageRef(), description="The input image to detect edges from"
    )

    async def process(self, context: ProcessingContext) -> ImageRef:
        # Convert input image to base64 data URI
        image_base64 = await context.image_to_base64(self.image)

        arguments = {
            "image_url": f"data:image/png;base64,{image_base64}",
            "output_format": "png",
        }

        res = await self.submit_request(
            context=context,
            application="fal-ai/diffusion-edge",
            arguments=arguments,
        )
        assert res["image"] is not None
        return ImageRef(uri=res["image"]["url"])

    @classmethod
    def get_basic_fields(cls):
        return ["image"]


class Imagen4Preview(FALNode):
    """
<<<<<<< HEAD
    Imagen 4 Preview is the next iteration of Google's Imagen series, offering
    high quality text-to-image generation with strong prompt adherence and
    improved realism.
    image, generation, google, text-to-image, txt2img

    Use cases:
    - Generate photorealistic artwork and designs
    - Create marketing and product visuals
    - Produce concept art or storyboards
    - Explore creative ideas with high fidelity
    - Rapid prototyping of imagery
=======
    Imagen 4 is an advanced text-to-image model providing high quality and
    detailed visuals with strong prompt understanding.
    image, generation, diffusion, text-to-image, txt2img

    Use cases:
    - Create marketing and product visuals
    - Generate concept art and illustrations
    - Produce photorealistic images from descriptions
    - Experiment with advanced diffusion capabilities
    - Rapidly prototype visual ideas
>>>>>>> 950301bd
    """

    prompt: str = Field(default="", description="The prompt to generate an image from")
    negative_prompt: str = Field(
        default="",
<<<<<<< HEAD
        description="Elements to avoid in the generated image",
    )
    aspect_ratio: AspectRatio = Field(
        default=AspectRatio.RATIO_1_1,
        description="The aspect ratio of the generated image",
=======
        description="Use it to address details that you don't want in the image",
    )
    image_size: ImageSizePreset = Field(
        default=ImageSizePreset.LANDSCAPE_4_3,
        description="The size of the generated image",
>>>>>>> 950301bd
    )
    num_inference_steps: int = Field(
        default=50, ge=1, description="The number of inference steps to perform"
    )
    guidance_scale: float = Field(
<<<<<<< HEAD
        default=5.0, description="How closely the model should follow the prompt"
=======
        default=5.0, description="How closely the model should stick to your prompt"
    )
    num_images: int = Field(
        default=1, ge=1, description="The number of images to generate"
>>>>>>> 950301bd
    )
    seed: int = Field(
        default=-1,
        description="The same seed and prompt will output the same image every time",
    )
    enable_safety_checker: bool = Field(
        default=True, description="If true, the safety checker will be enabled"
    )

    async def process(self, context: ProcessingContext) -> ImageRef:
        arguments = {
            "prompt": self.prompt,
            "negative_prompt": self.negative_prompt,
<<<<<<< HEAD
            "aspect_ratio": self.aspect_ratio.value,
            "num_inference_steps": self.num_inference_steps,
            "guidance_scale": self.guidance_scale,
=======
            "image_size": self.image_size.value,
            "num_inference_steps": self.num_inference_steps,
            "guidance_scale": self.guidance_scale,
            "num_images": self.num_images,
>>>>>>> 950301bd
            "enable_safety_checker": self.enable_safety_checker,
            "output_format": "png",
        }
        if self.seed != -1:
            arguments["seed"] = self.seed

        res = await self.submit_request(
            context=context,
            application="fal-ai/imagen4/preview",
            arguments=arguments,
        )
        assert res["images"] is not None
        assert len(res["images"]) > 0
        return ImageRef(uri=res["images"][0]["url"])

    @classmethod
    def get_basic_fields(cls):
<<<<<<< HEAD
        return ["prompt", "aspect_ratio", "guidance_scale"]
=======
        return ["prompt", "image_size", "guidance_scale"]
>>>>>>> 950301bd
<|MERGE_RESOLUTION|>--- conflicted
+++ resolved
@@ -3,11 +3,7 @@
 from nodetool.metadata.types import ColorRef, ImageRef, LoraWeight
 from nodetool.nodes.fal.fal_node import FALNode
 from nodetool.workflows.processing_context import ProcessingContext
-<<<<<<< HEAD
 from typing import List, Optional
-=======
-from typing import Optional
->>>>>>> 950301bd
 
 
 class ImageSizePreset(str, Enum):
@@ -2477,7 +2473,6 @@
 
 class Imagen4Preview(FALNode):
     """
-<<<<<<< HEAD
     Imagen 4 Preview is the next iteration of Google's Imagen series, offering
     high quality text-to-image generation with strong prompt adherence and
     improved realism.
@@ -2489,49 +2484,29 @@
     - Produce concept art or storyboards
     - Explore creative ideas with high fidelity
     - Rapid prototyping of imagery
-=======
-    Imagen 4 is an advanced text-to-image model providing high quality and
-    detailed visuals with strong prompt understanding.
-    image, generation, diffusion, text-to-image, txt2img
-
-    Use cases:
-    - Create marketing and product visuals
-    - Generate concept art and illustrations
-    - Produce photorealistic images from descriptions
-    - Experiment with advanced diffusion capabilities
-    - Rapidly prototype visual ideas
->>>>>>> 950301bd
     """
 
     prompt: str = Field(default="", description="The prompt to generate an image from")
     negative_prompt: str = Field(
         default="",
-<<<<<<< HEAD
         description="Elements to avoid in the generated image",
     )
     aspect_ratio: AspectRatio = Field(
         default=AspectRatio.RATIO_1_1,
         description="The aspect ratio of the generated image",
-=======
-        description="Use it to address details that you don't want in the image",
     )
     image_size: ImageSizePreset = Field(
         default=ImageSizePreset.LANDSCAPE_4_3,
         description="The size of the generated image",
->>>>>>> 950301bd
     )
     num_inference_steps: int = Field(
         default=50, ge=1, description="The number of inference steps to perform"
     )
     guidance_scale: float = Field(
-<<<<<<< HEAD
         default=5.0, description="How closely the model should follow the prompt"
-=======
-        default=5.0, description="How closely the model should stick to your prompt"
     )
     num_images: int = Field(
         default=1, ge=1, description="The number of images to generate"
->>>>>>> 950301bd
     )
     seed: int = Field(
         default=-1,
@@ -2545,16 +2520,10 @@
         arguments = {
             "prompt": self.prompt,
             "negative_prompt": self.negative_prompt,
-<<<<<<< HEAD
             "aspect_ratio": self.aspect_ratio.value,
             "num_inference_steps": self.num_inference_steps,
             "guidance_scale": self.guidance_scale,
-=======
             "image_size": self.image_size.value,
-            "num_inference_steps": self.num_inference_steps,
-            "guidance_scale": self.guidance_scale,
-            "num_images": self.num_images,
->>>>>>> 950301bd
             "enable_safety_checker": self.enable_safety_checker,
             "output_format": "png",
         }
@@ -2572,8 +2541,4 @@
 
     @classmethod
     def get_basic_fields(cls):
-<<<<<<< HEAD
-        return ["prompt", "aspect_ratio", "guidance_scale"]
-=======
-        return ["prompt", "image_size", "guidance_scale"]
->>>>>>> 950301bd
+        return ["prompt", "aspect_ratio", "guidance_scale"]