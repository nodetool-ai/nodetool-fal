{
  "name": "nodetool-fal",
  "description": "Nodetool FAL nodes",
  "version": "0.1.0",
  "authors": [
    "Matthias Georgi <matti.georgi@gmail.com>"
  ],
  "repo_id": "nodetool-ai/nodetool-fal",
  "nodes": [
    {
<<<<<<< HEAD
      "title": "Pixverse Effects",
      "description": "Apply text-driven effects to a video with Pixverse 4.5.\n    video, effects, pixverse, text-guided\n\n    Use cases:\n    - Stylize existing footage\n    - Add visual effects via text\n    - Enhance marketing videos\n    - Create experimental clips\n    - Transform user content",
      "namespace": "fal.text_to_video",
      "node_type": "fal.text_to_video.PixverseEffects",
      "layout": "default",
      "properties": [
        {
          "name": "video",
          "type": {
            "type": "video"
          },
          "default": {},
          "title": "Video",
          "description": "The source video"
        },
        {
          "name": "prompt",
=======
      "title": "F5 TTS",
      "description": "F5 TTS (Text-to-Speech) model for generating natural-sounding speech from text with voice cloning capabilities.\n    audio, tts, voice-cloning, speech, synthesis, text-to-speech, tts, text-to-audio\n\n    Use cases:\n    - Generate natural speech from text\n    - Clone and replicate voices\n    - Create custom voiceovers\n    - Produce multilingual speech content\n    - Generate personalized audio content",
      "namespace": "fal.text_to_audio",
      "node_type": "fal.text_to_audio.F5TTS",
      "properties": [
        {
          "name": "gen_text",
          "type": {
            "type": "str"
          },
          "default": "",
          "title": "Gen Text",
          "description": "The text to be converted to speech"
        },
        {
          "name": "ref_audio_url",
          "type": {
            "type": "str"
          },
          "default": "",
          "title": "Ref Audio Url",
          "description": "URL of the reference audio file to clone the voice from"
        },
        {
          "name": "ref_text",
>>>>>>> 402681ee
          "type": {
            "type": "str"
          },
          "default": "",
<<<<<<< HEAD
          "title": "Prompt",
          "description": "Text describing the effect"
        },
        {
          "name": "seed",
          "type": {
            "type": "int"
          },
          "default": -1,
          "title": "Seed",
          "description": "Optional seed for deterministic output"
=======
          "title": "Ref Text",
          "description": "Optional reference text. If not provided, ASR will be used"
        },
        {
          "name": "model_type",
          "type": {
            "type": "str"
          },
          "default": "F5-TTS",
          "title": "Model Type",
          "description": "Model type to use (F5-TTS or E2-TTS)"
        },
        {
          "name": "remove_silence",
          "type": {
            "type": "bool"
          },
          "default": true,
          "title": "Remove Silence",
          "description": "Whether to remove silence from the generated audio"
>>>>>>> 402681ee
        }
      ],
      "outputs": [
        {
          "type": {
<<<<<<< HEAD
            "type": "video"
=======
            "type": "audio"
>>>>>>> 402681ee
          },
          "name": "output"
        }
      ],
      "basic_fields": [
<<<<<<< HEAD
        "video",
        "prompt"
      ],
      "is_dynamic": false
    },
    {
      "title": "Pixverse Image To Video",
      "description": "Animate an image into a video using Pixverse 4.5.\n    video, generation, pixverse, image-to-video\n\n    Use cases:\n    - Bring photos to life\n    - Create moving artwork\n    - Generate short clips from images\n    - Produce social media animations\n    - Experiment with visual storytelling",
      "namespace": "fal.text_to_video",
      "node_type": "fal.text_to_video.PixverseImageToVideo",
      "layout": "default",
      "properties": [
        {
          "name": "image",
          "type": {
            "type": "image"
          },
          "default": {},
          "title": "Image",
          "description": "The source image"
        },
        {
=======
        "gen_text",
        "ref_audio_url",
        "model_type"
      ]
    },
    {
      "title": "MMAudio V2",
      "description": "MMAudio V2 generates synchronized audio given text inputs. It can generate sounds described by a prompt.\n    audio, generation, synthesis, text-to-audio, synchronization\n\n    Use cases:\n    - Generate synchronized audio from text descriptions\n    - Create custom sound effects\n    - Produce ambient soundscapes\n    - Generate audio for multimedia content\n    - Create sound design elements",
      "namespace": "fal.text_to_audio",
      "node_type": "fal.text_to_audio.MMAudioV2",
      "properties": [
        {
>>>>>>> 402681ee
          "name": "prompt",
          "type": {
            "type": "str"
          },
          "default": "",
          "title": "Prompt",
<<<<<<< HEAD
          "description": "Optional style or motion prompt"
=======
          "description": "The prompt to generate the audio for"
        },
        {
          "name": "negative_prompt",
          "type": {
            "type": "str"
          },
          "default": "",
          "title": "Negative Prompt",
          "description": "The negative prompt to avoid certain elements in the generated audio"
        },
        {
          "name": "num_steps",
          "type": {
            "type": "int"
          },
          "default": 25,
          "title": "Num Steps",
          "description": "The number of steps to generate the audio for",
          "min": 1.0
        },
        {
          "name": "duration",
          "type": {
            "type": "float"
          },
          "default": 8.0,
          "title": "Duration",
          "description": "The duration of the audio to generate in seconds",
          "min": 1.0
        },
        {
          "name": "cfg_strength",
          "type": {
            "type": "float"
          },
          "default": 4.5,
          "title": "Cfg Strength",
          "description": "The strength of Classifier Free Guidance"
        },
        {
          "name": "mask_away_clip",
          "type": {
            "type": "bool"
          },
          "default": false,
          "title": "Mask Away Clip",
          "description": "Whether to mask away the clip"
>>>>>>> 402681ee
        },
        {
          "name": "seed",
          "type": {
            "type": "int"
          },
          "default": -1,
          "title": "Seed",
<<<<<<< HEAD
          "description": "Optional seed for deterministic output"
=======
          "description": "The same seed will output the same audio every time"
>>>>>>> 402681ee
        }
      ],
      "outputs": [
        {
          "type": {
<<<<<<< HEAD
            "type": "video"
=======
            "type": "audio"
>>>>>>> 402681ee
          },
          "name": "output"
        }
      ],
      "basic_fields": [
        "prompt",
        "duration",
        "num_steps"
      ]
    },
    {
<<<<<<< HEAD
      "title": "Pixverse Text To Video",
      "description": "Generate videos from text prompts with Pixverse 4.5 API.\n    video, generation, pixverse, text-to-video\n\n    Use cases:\n    - Create animated scenes from text\n    - Generate marketing clips\n    - Produce dynamic social posts\n    - Prototype video ideas\n    - Explore creative storytelling",
      "namespace": "fal.text_to_video",
      "node_type": "fal.text_to_video.PixverseTextToVideo",
      "layout": "default",
      "properties": [
        {
          "name": "prompt",
          "type": {
            "type": "str"
          },
          "default": "",
          "title": "Prompt",
          "description": "The prompt describing the video"
        },
        {
          "name": "seed",
          "type": {
            "type": "int"
          },
          "default": -1,
          "title": "Seed",
          "description": "Optional seed for deterministic output"
=======
      "title": "Stable Audio",
      "description": "Stable Audio generates audio from text prompts. Open source text-to-audio model from fal.ai.\n    audio, generation, synthesis, text-to-audio, open-source\n\n    Use cases:\n    - Generate custom audio content from text\n    - Create background music and sounds\n    - Produce audio assets for projects\n    - Generate sound effects\n    - Create experimental audio content",
      "namespace": "fal.text_to_audio",
      "node_type": "fal.text_to_audio.StableAudio",
      "properties": [
        {
          "name": "prompt",
          "type": {
            "type": "str"
          },
          "default": "",
          "title": "Prompt",
          "description": "The prompt to generate the audio from"
        },
        {
          "name": "seconds_start",
          "type": {
            "type": "int"
          },
          "default": 0,
          "title": "Seconds Start",
          "description": "The start point of the audio clip to generate"
        },
        {
          "name": "seconds_total",
          "type": {
            "type": "int"
          },
          "default": 30,
          "title": "Seconds Total",
          "description": "The duration of the audio clip to generate in seconds"
        },
        {
          "name": "steps",
          "type": {
            "type": "int"
          },
          "default": 100,
          "title": "Steps",
          "description": "The number of steps to denoise the audio for"
>>>>>>> 402681ee
        }
      ],
      "outputs": [
        {
          "type": {
<<<<<<< HEAD
            "type": "video"
=======
            "type": "audio"
>>>>>>> 402681ee
          },
          "name": "output"
        }
      ],
      "basic_fields": [
<<<<<<< HEAD
        "prompt"
      ],
      "is_dynamic": false
    },
    {
      "title": "Pixverse Text To Video Fast",
      "description": "Generate videos quickly from text prompts with Pixverse 4.5 Fast.\n    video, generation, pixverse, text-to-video, fast\n\n    Use cases:\n    - Rapid video prototyping\n    - Generate quick social posts\n    - Produce short marketing clips\n    - Test creative ideas fast\n    - Create video drafts",
      "namespace": "fal.text_to_video",
      "node_type": "fal.text_to_video.PixverseTextToVideoFast",
      "layout": "default",
      "properties": [
        {
=======
        "prompt",
        "seconds_total",
        "steps"
      ]
    },
    {
      "title": "FAL",
      "description": "FAL Node for interacting with FAL AI services.\n    Provides methods to submit and handle API requests to FAL endpoints.",
      "namespace": "fal.fal_node",
      "node_type": "fal.fal_node.FAL",
      "outputs": [
        {
          "type": {
            "type": "any"
          },
          "name": "output"
        }
      ]
    },
    {
      "title": "Aura Flow V 03",
      "description": "AuraFlow v0.3 is an open-source flow-based text-to-image generation model that achieves state-of-the-art results on GenEval.\n    image, generation, flow-based, text-to-image, txt2img\n\n    Use cases:\n    - Generate high-quality images\n    - Create artistic visualizations",
      "namespace": "fal.text_to_image",
      "node_type": "fal.text_to_image.AuraFlowV03",
      "properties": [
        {
          "name": "prompt",
          "type": {
            "type": "str"
          },
          "default": "",
          "title": "Prompt",
          "description": "The prompt to generate an image from"
        },
        {
          "name": "num_images",
          "type": {
            "type": "int"
          },
          "default": 1,
          "title": "Num Images",
          "description": "The number of images to generate",
          "min": 1.0
        },
        {
          "name": "guidance_scale",
          "type": {
            "type": "float"
          },
          "default": 3.5,
          "title": "Guidance Scale",
          "description": "Classifier free guidance scale"
        },
        {
          "name": "num_inference_steps",
          "type": {
            "type": "int"
          },
          "default": 50,
          "title": "Num Inference Steps",
          "description": "The number of inference steps to take",
          "min": 1.0
        },
        {
          "name": "expand_prompt",
          "type": {
            "type": "bool"
          },
          "default": true,
          "title": "Expand Prompt",
          "description": "Whether to perform prompt expansion (recommended)"
        },
        {
          "name": "seed",
          "type": {
            "type": "int"
          },
          "default": -1,
          "title": "Seed",
          "description": "The seed to use for generating images"
        }
      ],
      "outputs": [
        {
          "type": {
            "type": "image"
          },
          "name": "output"
        }
      ],
      "basic_fields": [
        "prompt",
        "guidance_scale",
        "num_inference_steps"
      ]
    },
    {
      "title": "Bria V 1",
      "description": "Bria's Text-to-Image model, trained exclusively on licensed data for safe and risk-free commercial use.\n    Features exceptional image quality and commercial licensing safety.",
      "namespace": "fal.text_to_image",
      "node_type": "fal.text_to_image.BriaV1",
      "properties": [
        {
>>>>>>> 402681ee
          "name": "prompt",
          "type": {
            "type": "str"
          },
          "default": "",
          "title": "Prompt",
<<<<<<< HEAD
          "description": "The prompt describing the video"
        },
        {
          "name": "seed",
          "type": {
            "type": "int"
          },
          "default": -1,
          "title": "Seed",
          "description": "Optional seed for deterministic output"
        }
      ],
      "outputs": [
        {
          "type": {
            "type": "video"
          },
          "name": "output"
        }
      ],
      "the_model_info": {},
      "recommended_models": [],
      "basic_fields": [
        "prompt"
      ],
      "is_dynamic": false
    },
    {
      "title": "Pixverse Transition",
      "description": "Apply Pixverse transitions between images.\n    video, generation, transition, pixverse\n\n    Use cases:\n    - Blend between two images\n    - Create animated transitions\n    - Generate morphing effects\n    - Produce smooth scene changes\n    - Experiment with visual flows",
      "namespace": "fal.text_to_video",
      "node_type": "fal.text_to_video.PixverseTransition",
      "layout": "default",
      "properties": [
        {
          "name": "start_image",
=======
          "description": "The prompt to generate an image from"
        },
        {
          "name": "negative_prompt",
          "type": {
            "type": "str"
          },
          "default": "",
          "title": "Negative Prompt",
          "description": "The negative prompt to avoid certain elements in the generated image"
        },
        {
          "name": "num_images",
          "type": {
            "type": "int"
          },
          "default": 4,
          "title": "Num Images",
          "description": "How many images to generate. When using guidance, value is set to 1",
          "min": 1.0
        },
        {
          "name": "aspect_ratio",
          "type": {
            "type": "enum",
            "values": [
              "10:16",
              "16:10",
              "9:16",
              "16:9",
              "4:3",
              "3:4",
              "1:1",
              "1:3",
              "3:1",
              "3:2",
              "2:3",
              "4:5",
              "5:4"
            ],
            "type_name": "nodetool.nodes.fal.text_to_image.AspectRatio"
          },
          "default": "1:1",
          "title": "Aspect Ratio",
          "description": "The aspect ratio of the image. Ignored when guidance is used"
        },
        {
          "name": "num_inference_steps",
>>>>>>> 402681ee
          "type": {
            "type": "int"
          },
<<<<<<< HEAD
          "default": {},
          "title": "Start Image",
          "description": "The starting image"
        },
        {
          "name": "end_image",
=======
          "default": 30,
          "title": "Num Inference Steps",
          "description": "The number of iterations for refining the generated image",
          "min": 1.0
        },
        {
          "name": "guidance_scale",
>>>>>>> 402681ee
          "type": {
            "type": "float"
          },
<<<<<<< HEAD
          "default": {},
          "title": "End Image",
          "description": "The ending image"
=======
          "default": 5.0,
          "title": "Guidance Scale",
          "description": "How closely the model should stick to your prompt (CFG scale)"
        },
        {
          "name": "prompt_enhancement",
          "type": {
            "type": "bool"
          },
          "default": false,
          "title": "Prompt Enhancement",
          "description": "When true, enhances the prompt with more descriptive variations"
        },
        {
          "name": "medium",
          "type": {
            "type": "str"
          },
          "default": "",
          "title": "Medium",
          "description": "Optional medium specification ('photography' or 'art')"
>>>>>>> 402681ee
        },
        {
          "name": "seed",
          "type": {
            "type": "int"
          },
          "default": -1,
          "title": "Seed",
<<<<<<< HEAD
          "description": "Optional seed for deterministic output"
=======
          "description": "The same seed and prompt will output the same image every time"
>>>>>>> 402681ee
        }
      ],
      "outputs": [
        {
          "type": {
            "type": "video"
          },
          "name": "output"
        }
      ],
      "basic_fields": [
<<<<<<< HEAD
        "start_image",
        "end_image"
      ],
      "is_dynamic": false
    },
    {
      "title": "FAL",
      "description": "FAL Node for interacting with FAL AI services.\n    Provides methods to submit and handle API requests to FAL endpoints.",
      "namespace": "fal.fal_node",
      "node_type": "fal.fal_node.FAL",
      "layout": "default",
      "properties": [],
      "outputs": [
        {
          "type": {
            "type": "any"
=======
        "prompt",
        "negative_prompt",
        "aspect_ratio"
      ]
    },
    {
      "title": "Bria V 1 Fast",
      "description": "Bria's Text-to-Image model with perfect harmony of latency and quality.\n    Trained exclusively on licensed data for safe and risk-free commercial use.\n    Features faster inference times while maintaining high image quality.",
      "namespace": "fal.text_to_image",
      "node_type": "fal.text_to_image.BriaV1Fast",
      "properties": [
        {
          "name": "prompt",
          "type": {
            "type": "str"
          },
          "default": "",
          "title": "Prompt",
          "description": "The prompt to generate an image from"
        },
        {
          "name": "negative_prompt",
          "type": {
            "type": "str"
          },
          "default": "",
          "title": "Negative Prompt",
          "description": "The negative prompt to avoid certain elements in the generated image"
        },
        {
          "name": "num_images",
          "type": {
            "type": "int"
          },
          "default": 4,
          "title": "Num Images",
          "description": "How many images to generate. When using guidance, value is set to 1",
          "min": 1.0
        },
        {
          "name": "aspect_ratio",
          "type": {
            "type": "enum",
            "values": [
              "10:16",
              "16:10",
              "9:16",
              "16:9",
              "4:3",
              "3:4",
              "1:1",
              "1:3",
              "3:1",
              "3:2",
              "2:3",
              "4:5",
              "5:4"
            ],
            "type_name": "nodetool.nodes.fal.text_to_image.AspectRatio"
          },
          "default": "1:1",
          "title": "Aspect Ratio",
          "description": "The aspect ratio of the image. Ignored when guidance is used"
        },
        {
          "name": "num_inference_steps",
          "type": {
            "type": "int"
          },
          "default": 8,
          "title": "Num Inference Steps",
          "description": "The number of iterations for refining the generated image",
          "min": 1.0
        },
        {
          "name": "guidance_scale",
          "type": {
            "type": "float"
          },
          "default": 5.0,
          "title": "Guidance Scale",
          "description": "How closely the model should stick to your prompt (CFG scale)"
        },
        {
          "name": "prompt_enhancement",
          "type": {
            "type": "bool"
          },
          "default": false,
          "title": "Prompt Enhancement",
          "description": "When true, enhances the prompt with more descriptive variations"
        },
        {
          "name": "medium",
          "type": {
            "type": "str"
          },
          "default": "",
          "title": "Medium",
          "description": "Optional medium specification ('photography' or 'art')"
        },
        {
          "name": "seed",
          "type": {
            "type": "int"
          },
          "default": -1,
          "title": "Seed",
          "description": "The same seed and prompt will output the same image every time"
        }
      ],
      "outputs": [
        {
          "type": {
            "type": "image"
>>>>>>> 402681ee
          },
          "name": "output"
        }
      ],
<<<<<<< HEAD
      "the_model_info": {},
      "recommended_models": [],
      "basic_fields": [],
      "is_dynamic": false
    },
    {
      "title": "Whisper",
      "description": "Whisper is a model for speech transcription and translation that can transcribe audio in multiple languages and optionally translate to English.\n    speech, audio, transcription, translation, transcribe, translate, multilingual, speech-to-text, audio-to-text\n\n    Use cases:\n    - Transcribe spoken content to text\n    - Translate speech to English\n    - Generate subtitles and captions\n    - Create text records of audio content\n    - Analyze multilingual audio content",
      "namespace": "fal.speech_to_text",
      "node_type": "fal.speech_to_text.Whisper",
      "layout": "default",
      "properties": [
        {
          "name": "audio",
          "type": {
            "type": "audio"
          },
          "default": {},
          "title": "Audio",
          "description": "The audio file to transcribe"
        },
        {
          "name": "task",
          "type": {
            "type": "enum",
            "values": [
              "transcribe",
              "translate"
            ],
            "type_name": "nodetool.nodes.fal.speech_to_text.TaskEnum"
          },
          "default": "transcribe",
          "title": "Task",
          "description": "Task to perform on the audio file"
=======
      "basic_fields": [
        "prompt",
        "negative_prompt",
        "aspect_ratio"
      ]
    },
    {
      "title": "Bria V 1 HD",
      "description": "Bria's Text-to-Image model for HD images. Trained exclusively on licensed data for safe and risk-free commercial use. Features exceptional image quality and commercial licensing safety.\n    image, generation, hd, text-to-image, txt2img\n\n    Use cases:\n    - Create commercial marketing materials\n    - Generate licensed artwork\n    - Produce high-definition visuals\n    - Design professional content\n    - Create legally safe visual assets",
      "namespace": "fal.text_to_image",
      "node_type": "fal.text_to_image.BriaV1HD",
      "properties": [
        {
          "name": "prompt",
          "type": {
            "type": "str"
          },
          "default": "",
          "title": "Prompt",
          "description": "The prompt to generate an image from"
        },
        {
          "name": "negative_prompt",
          "type": {
            "type": "str"
          },
          "default": "",
          "title": "Negative Prompt",
          "description": "The negative prompt to avoid certain elements in the generated image"
        },
        {
          "name": "num_images",
          "type": {
            "type": "int"
          },
          "default": 4,
          "title": "Num Images",
          "description": "How many images to generate. When using guidance, value is set to 1",
          "min": 1.0
        },
        {
          "name": "aspect_ratio",
          "type": {
            "type": "enum",
            "values": [
              "10:16",
              "16:10",
              "9:16",
              "16:9",
              "4:3",
              "3:4",
              "1:1",
              "1:3",
              "3:1",
              "3:2",
              "2:3",
              "4:5",
              "5:4"
            ],
            "type_name": "nodetool.nodes.fal.text_to_image.AspectRatio"
          },
          "default": "1:1",
          "title": "Aspect Ratio",
          "description": "The aspect ratio of the image. Ignored when guidance is used"
>>>>>>> 402681ee
        },
        {
          "name": "language",
          "type": {
            "type": "enum",
            "values": [
              "af",
              "am",
              "ar",
              "as",
              "az",
              "ba",
              "be",
              "bg",
              "bn",
              "bo",
              "br",
              "bs",
              "ca",
              "cs",
              "cy",
              "da",
              "de",
              "el",
              "en",
              "es",
              "et",
              "eu",
              "fa",
              "fi",
              "fo",
              "fr",
              "gl",
              "gu",
              "ha",
              "haw",
              "he",
              "hi",
              "hr",
              "ht",
              "hu",
              "hy",
              "id",
              "is",
              "it",
              "ja",
              "jw",
              "ka",
              "kk",
              "km",
              "kn",
              "ko",
              "la",
              "lb",
              "ln",
              "lo",
              "lt",
              "lv",
              "mg",
              "mi",
              "mk",
              "ml",
              "mn",
              "mr",
              "ms",
              "mt",
              "my",
              "ne",
              "nl",
              "nn",
              "no",
              "oc",
              "pa",
              "pl",
              "ps",
              "pt",
              "ro",
              "ru",
              "sa",
              "sd",
              "si",
              "sk",
              "sl",
              "sn",
              "so",
              "sq",
              "sr",
              "su",
              "sv",
              "sw",
              "ta",
              "te",
              "tg",
              "th",
              "tk",
              "tl",
              "tr",
              "tt",
              "uk",
              "ur",
              "uz",
              "vi",
              "yi",
              "yo",
              "yue",
              "zh"
            ],
            "type_name": "nodetool.nodes.fal.speech_to_text.LanguageEnum"
          },
<<<<<<< HEAD
          "default": "en",
          "title": "Language",
          "description": "Language of the audio file. If not set, will be auto-detected"
=======
          "default": 30,
          "title": "Num Inference Steps",
          "description": "The number of iterations for refining the generated image",
          "min": 1.0
>>>>>>> 402681ee
        },
        {
          "name": "diarize",
          "type": {
            "type": "bool"
          },
<<<<<<< HEAD
          "default": false,
          "title": "Diarize",
          "description": "Whether to perform speaker diarization"
        },
        {
          "name": "chunk_level",
          "type": {
            "type": "enum",
            "values": [
              "segment",
              "word"
            ],
            "type_name": "nodetool.nodes.fal.speech_to_text.ChunkLevelEnum"
          },
          "default": "segment",
          "title": "Chunk Level",
          "description": "Level of detail for timestamp chunks"
        },
        {
          "name": "num_speakers",
=======
          "default": 5.0,
          "title": "Guidance Scale",
          "description": "How closely the model should stick to your prompt (CFG scale)"
        },
        {
          "name": "prompt_enhancement",
>>>>>>> 402681ee
          "type": {
            "type": "bool"
          },
<<<<<<< HEAD
          "default": 1,
          "title": "Num Speakers",
          "description": "Number of speakers in the audio. If not set, will be auto-detected",
          "min": 1.0,
          "max": 10.0
        },
        {
          "name": "batch_size",
          "type": {
            "type": "int"
          },
          "default": 64,
          "title": "Batch Size",
          "description": "Batch size for processing"
        },
        {
          "name": "prompt",
          "type": {
            "type": "str"
          },
          "default": "",
          "title": "Prompt",
          "description": "Optional prompt to guide the transcription"
=======
          "default": false,
          "title": "Prompt Enhancement",
          "description": "When true, enhances the prompt with more descriptive variations"
        },
        {
          "name": "medium",
          "type": {
            "type": "str"
          },
          "default": "",
          "title": "Medium",
          "description": "Optional medium specification ('photography' or 'art')"
        },
        {
          "name": "seed",
          "type": {
            "type": "int"
          },
          "default": -1,
          "title": "Seed",
          "description": "The seed to use for generating images"
>>>>>>> 402681ee
        }
      ],
      "outputs": [
        {
          "type": {
            "type": "str"
          },
          "name": "text"
        },
        {
          "type": {
            "type": "list",
            "type_args": [
              {
                "type": "dict"
              }
            ]
          },
          "name": "chunks"
        },
        {
          "type": {
            "type": "list",
            "type_args": [
              {
                "type": "str"
              }
            ]
          },
          "name": "inferred_languages"
        },
        {
          "type": {
            "type": "list",
            "type_args": [
              {
                "type": "dict"
              }
            ]
          },
          "name": "diarization_segments"
        }
      ],
      "basic_fields": [
<<<<<<< HEAD
        "audio",
        "task",
        "diarize"
      ],
      "is_dynamic": false
    },
    {
      "title": "Any LLM",
      "description": "Use any large language model from a selected catalogue (powered by OpenRouter).\n    Supports various models including Claude 3, Gemini, Llama, and GPT-4.\n    llm, text, generation, ai, language\n\n    Use cases:\n    - Generate natural language responses\n    - Create conversational AI interactions\n    - Process and analyze text content\n    - Generate creative writing\n    - Assist with problem-solving tasks",
      "namespace": "fal.llm",
      "node_type": "fal.llm.AnyLLM",
      "layout": "default",
      "properties": [
        {
          "name": "prompt",
=======
        "prompt",
        "negative_prompt",
        "aspect_ratio"
      ]
    },
    {
      "title": "Diffusion Edge",
      "description": "Diffusion Edge is a diffusion-based high-quality edge detection model that generates\n    edge maps from input images.",
      "namespace": "fal.text_to_image",
      "node_type": "fal.text_to_image.DiffusionEdge",
      "properties": [
        {
          "name": "image",
>>>>>>> 402681ee
          "type": {
            "type": "str"
          },
<<<<<<< HEAD
          "default": "",
          "title": "Prompt",
          "description": "The prompt to send to the language model"
        },
=======
          "default": {},
          "title": "Image",
          "description": "The input image to detect edges from"
        }
      ],
      "outputs": [
        {
          "type": {
            "type": "image"
          },
          "name": "output"
        }
      ],
      "basic_fields": [
        "image"
      ]
    },
    {
      "title": "Fast LCMDiffusion",
      "description": "Fast Latent Consistency Models (v1.5/XL) Text to Image runs SDXL at the speed of light,\n    enabling rapid and high-quality image generation.",
      "namespace": "fal.text_to_image",
      "node_type": "fal.text_to_image.FastLCMDiffusion",
      "properties": [
>>>>>>> 402681ee
        {
          "name": "system_prompt",
          "type": {
            "type": "str"
          },
          "default": "",
          "title": "System Prompt",
          "description": "Optional system prompt to provide context or instructions"
        },
        {
<<<<<<< HEAD
          "name": "model",
=======
          "name": "model_name",
          "type": {
            "type": "enum",
            "values": [
              "stabilityai/stable-diffusion-xl-base-1.0",
              "runwayml/stable-diffusion-v1-5"
            ],
            "type_name": "nodetool.nodes.fal.text_to_image.ModelNameFastLCM"
          },
          "default": "stabilityai/stable-diffusion-xl-base-1.0",
          "title": "Model Name",
          "description": "The name of the model to use"
        },
        {
          "name": "negative_prompt",
          "type": {
            "type": "str"
          },
          "default": "",
          "title": "Negative Prompt",
          "description": "Use it to address details that you don't want in the image"
        },
        {
          "name": "image_size",
>>>>>>> 402681ee
          "type": {
            "type": "enum",
            "values": [
              "anthropic/claude-3.5-sonnet",
              "anthropic/claude-3-5-haiku",
              "anthropic/claude-3-haiku",
              "google/gemini-pro-1.5",
              "google/gemini-flash-1.5",
              "google/gemini-flash-1.5-8b",
              "meta-llama/llama-3.2-1b-instruct",
              "meta-llama/llama-3.2-3b-instruct",
              "meta-llama/llama-3.1-8b-instruct",
              "meta-llama/llama-3.1-70b-instruct",
              "openai/gpt-4o-mini",
              "openai/gpt-4o"
            ],
            "type_name": "nodetool.nodes.fal.llm.ModelEnum"
          },
<<<<<<< HEAD
          "default": "google/gemini-flash-1.5",
          "title": "Model",
          "description": "The language model to use for the completion"
        }
      ],
      "outputs": [
=======
          "default": "square_hd",
          "title": "Image Size",
          "description": "The size of the generated image"
        },
>>>>>>> 402681ee
        {
          "type": {
            "type": "str"
          },
<<<<<<< HEAD
          "name": "output"
        }
      ],
      "the_model_info": {},
      "recommended_models": [],
      "basic_fields": [
        "prompt",
        "model",
        "system_prompt"
      ],
      "is_dynamic": false
    },
    {
      "title": "AMTInterpolation",
      "description": "Interpolate between image frames to create smooth video transitions. Supports configurable FPS and recursive interpolation passes for higher quality results.\n    video, interpolation, transitions, frames, smoothing, img2vid, image-to-video\n\n    Use cases:\n    - Create smooth frame transitions\n    - Generate fluid animations\n    - Enhance video frame rates\n    - Produce slow-motion effects\n    - Create seamless video blends",
      "namespace": "fal.image_to_video",
      "node_type": "fal.image_to_video.AMTInterpolation",
      "layout": "default",
      "properties": [
=======
          "default": 6,
          "title": "Num Inference Steps",
          "description": "The number of inference steps to perform",
          "min": 1.0
        },
>>>>>>> 402681ee
        {
          "name": "frames",
          "type": {
            "type": "list",
            "type_args": [
              {
                "type": "image"
              }
            ]
          },
<<<<<<< HEAD
          "default": [
            {},
            {}
          ],
          "title": "Frames",
          "description": "List of frames to interpolate between (minimum 2 frames required)"
        },
        {
          "name": "output_fps",
          "type": {
            "type": "int"
          },
          "default": 24,
          "title": "Output Fps",
          "description": "Output frames per second"
        },
        {
          "name": "recursive_interpolation_passes",
=======
          "default": 1.5,
          "title": "Guidance Scale",
          "description": "How closely the model should stick to your prompt"
        },
        {
          "name": "sync_mode",
          "type": {
            "type": "bool"
          },
          "default": true,
          "title": "Sync Mode",
          "description": "If true, wait for image generation and upload before returning"
        },
        {
          "name": "num_images",
          "type": {
            "type": "int"
          },
          "default": 1,
          "title": "Num Images",
          "description": "The number of images to generate",
          "min": 1.0
        },
        {
          "name": "enable_safety_checker",
          "type": {
            "type": "bool"
          },
          "default": true,
          "title": "Enable Safety Checker",
          "description": "If true, the safety checker will be enabled"
        },
        {
          "name": "safety_checker_version",
          "type": {
            "type": "enum",
            "values": [
              "v1",
              "v2"
            ],
            "type_name": "nodetool.nodes.fal.text_to_image.SafetyCheckerVersion"
          },
          "default": "v1",
          "title": "Safety Checker Version",
          "description": "The version of the safety checker to use"
        },
        {
          "name": "expand_prompt",
          "type": {
            "type": "bool"
          },
          "default": false,
          "title": "Expand Prompt",
          "description": "If true, the prompt will be expanded with additional prompts"
        },
        {
          "name": "guidance_rescale",
>>>>>>> 402681ee
          "type": {
            "type": "int"
          },
<<<<<<< HEAD
          "default": 4,
          "title": "Recursive Interpolation Passes",
          "description": "Number of recursive interpolation passes (higher = smoother)"
=======
          "default": 0.0,
          "title": "Guidance Rescale",
          "description": "The rescale factor for the CFG"
        },
        {
          "name": "seed",
          "type": {
            "type": "int"
          },
          "default": -1,
          "title": "Seed",
          "description": "The same seed and prompt will output the same image every time"
>>>>>>> 402681ee
        }
      ],
      "outputs": [
        {
          "type": {
            "type": "video"
          },
          "name": "output"
        }
      ],
      "basic_fields": [
<<<<<<< HEAD
        "frames",
        "output_fps"
      ],
      "is_dynamic": false
    },
    {
      "title": "Cog Video X",
      "description": "Generate videos from images using CogVideoX-5B. Features high-quality motion synthesis with configurable parameters for fine-tuned control over the output.\n    video, generation, motion, synthesis, control, img2vid, image-to-video\n\n    Use cases:\n    - Create controlled video animations\n    - Generate precise motion effects\n    - Produce customized video content\n    - Create fine-tuned animations\n    - Generate motion sequences",
      "namespace": "fal.image_to_video",
      "node_type": "fal.image_to_video.CogVideoX",
      "layout": "default",
      "properties": [
        {
          "name": "image",
          "type": {
            "type": "image"
          },
          "default": {},
          "title": "Image",
          "description": "The image to transform into a video"
        },
        {
=======
        "prompt",
        "model_name",
        "guidance_scale"
      ]
    },
    {
      "title": "Fast Lightning SDXL",
      "description": "Stable Diffusion XL Lightning Text to Image runs SDXL at the speed of light, enabling\n    ultra-fast high-quality image generation.",
      "namespace": "fal.text_to_image",
      "node_type": "fal.text_to_image.FastLightningSDXL",
      "properties": [
        {
>>>>>>> 402681ee
          "name": "prompt",
          "type": {
            "type": "str"
          },
          "default": "",
          "title": "Prompt",
          "description": "A description of the desired video motion and style"
        },
        {
          "name": "video_size",
          "type": {
            "type": "enum",
            "values": [
              "square_hd",
              "square",
              "portrait_4_3",
              "portrait_16_9",
              "landscape_4_3",
              "landscape_16_9"
            ],
            "type_name": "nodetool.nodes.fal.image_to_video.VideoSize"
          },
<<<<<<< HEAD
          "default": "landscape_16_9",
          "title": "Video Size",
          "description": "The size/aspect ratio of the generated video"
        },
        {
          "name": "negative_prompt",
          "type": {
            "type": "str"
          },
          "default": "Distorted, discontinuous, Ugly, blurry, low resolution, motionless, static, disfigured, disconnected limbs, Ugly faces, incomplete arms",
          "title": "Negative Prompt",
          "description": "What to avoid in the generated video"
=======
          "default": "square_hd",
          "title": "Image Size",
          "description": "The size of the generated image"
>>>>>>> 402681ee
        },
        {
          "name": "num_inference_steps",
          "type": {
            "type": "int"
          },
<<<<<<< HEAD
          "default": 50,
          "title": "Num Inference Steps",
          "description": "Number of denoising steps (higher = better quality but slower)"
        },
        {
          "name": "guidance_scale",
          "type": {
            "type": "float"
          },
          "default": 7.0,
          "title": "Guidance Scale",
          "description": "How closely to follow the prompt (higher = more faithful but less creative)"
=======
          "default": 4,
          "title": "Num Inference Steps",
          "description": "The number of inference steps to perform (1, 2, 4, or 8)",
          "min": 1.0,
          "max": 8.0
>>>>>>> 402681ee
        },
        {
          "name": "use_rife",
          "type": {
            "type": "bool"
          },
          "default": true,
          "title": "Use Rife",
          "description": "Whether to use RIFE for video interpolation"
        },
        {
          "name": "export_fps",
          "type": {
            "type": "int"
          },
<<<<<<< HEAD
          "default": 16,
          "title": "Export Fps",
          "description": "Target frames per second for the output video"
        },
        {
          "name": "seed",
          "type": {
            "type": "int"
          },
          "default": -1,
          "title": "Seed",
          "description": "The same seed will output the same video every time"
=======
          "default": -1,
          "title": "Seed",
          "description": "The same seed and prompt will output the same image every time"
        },
        {
          "name": "enable_safety_checker",
          "type": {
            "type": "bool"
          },
          "default": true,
          "title": "Enable Safety Checker",
          "description": "If true, the safety checker will be enabled"
        },
        {
          "name": "expand_prompt",
          "type": {
            "type": "bool"
          },
          "default": false,
          "title": "Expand Prompt",
          "description": "If true, the prompt will be expanded with additional prompts"
>>>>>>> 402681ee
        }
      ],
      "outputs": [
        {
          "type": {
            "type": "video"
          },
          "name": "output"
        }
      ],
      "basic_fields": [
<<<<<<< HEAD
        "image",
        "prompt",
        "video_size"
      ],
      "is_dynamic": false
    },
    {
      "title": "Fast SVD",
      "description": "Generate short video clips from your images using SVD v1.1 at Lightning Speed. Features high-quality motion synthesis with configurable parameters for rapid video generation.\n    video, generation, fast, motion, synthesis, img2vid, image-to-video\n\n    Use cases:\n    - Create quick video animations\n    - Generate rapid motion content\n    - Produce fast video transitions\n    - Create instant visual effects\n    - Generate quick previews",
      "namespace": "fal.image_to_video",
      "node_type": "fal.image_to_video.FastSVD",
      "layout": "default",
      "properties": [
        {
          "name": "image",
=======
        "prompt",
        "image_size",
        "num_inference_steps"
      ]
    },
    {
      "title": "Fast SDXL",
      "description": "Fast SDXL is a high-performance text-to-image model that runs SDXL at exceptional speeds\n    while maintaining high-quality output.",
      "namespace": "fal.text_to_image",
      "node_type": "fal.text_to_image.FastSDXL",
      "properties": [
        {
          "name": "prompt",
>>>>>>> 402681ee
          "type": {
            "type": "str"
          },
<<<<<<< HEAD
          "default": {},
          "title": "Image",
          "description": "The image to transform into a video"
        },
        {
          "name": "motion_bucket_id",
=======
          "default": "",
          "title": "Prompt",
          "description": "The prompt to generate an image from"
        },
        {
          "name": "negative_prompt",
>>>>>>> 402681ee
          "type": {
            "type": "int"
          },
<<<<<<< HEAD
          "default": 127,
          "title": "Motion Bucket Id",
          "description": "Controls motion intensity (higher = more motion)"
=======
          "default": "",
          "title": "Negative Prompt",
          "description": "Use it to address details that you don't want in the image"
>>>>>>> 402681ee
        },
        {
          "name": "cond_aug",
          "type": {
            "type": "float"
          },
<<<<<<< HEAD
          "default": 0.02,
          "title": "Cond Aug",
          "description": "Amount of noise added to conditioning (higher = more motion)"
=======
          "default": "square_hd",
          "title": "Image Size",
          "description": "The size of the generated image"
>>>>>>> 402681ee
        },
        {
          "name": "steps",
          "type": {
            "type": "int"
          },
<<<<<<< HEAD
          "default": 4,
          "title": "Steps",
          "description": "Number of inference steps (higher = better quality but slower)"
=======
          "default": 25,
          "title": "Num Inference Steps",
          "description": "The number of inference steps to perform",
          "min": 1.0
        },
        {
          "name": "guidance_scale",
          "type": {
            "type": "float"
          },
          "default": 7.5,
          "title": "Guidance Scale",
          "description": "How closely the model should stick to your prompt (CFG scale)"
        },
        {
          "name": "num_images",
          "type": {
            "type": "int"
          },
          "default": 1,
          "title": "Num Images",
          "description": "The number of images to generate",
          "min": 1.0
>>>>>>> 402681ee
        },
        {
          "name": "fps",
          "type": {
            "type": "int"
          },
<<<<<<< HEAD
          "default": 10,
          "title": "Fps",
          "description": "Frames per second of the output video (total length is 25 frames)"
        },
        {
          "name": "seed",
          "type": {
            "type": "int"
          },
          "default": -1,
          "title": "Seed",
          "description": "The same seed will output the same video every time"
=======
          "default": -1,
          "title": "Seed",
          "description": "The same seed and prompt will output the same image every time"
        },
        {
          "name": "enable_safety_checker",
          "type": {
            "type": "bool"
          },
          "default": true,
          "title": "Enable Safety Checker",
          "description": "If true, the safety checker will be enabled"
        },
        {
          "name": "expand_prompt",
          "type": {
            "type": "bool"
          },
          "default": false,
          "title": "Expand Prompt",
          "description": "If true, the prompt will be expanded with additional prompts"
        },
        {
          "name": "loras",
          "type": {
            "type": "list",
            "type_args": [
              {
                "type": "lora_weight"
              }
            ]
          },
          "default": [],
          "title": "Loras",
          "description": "The list of LoRA weights to use"
>>>>>>> 402681ee
        }
      ],
      "outputs": [
        {
          "type": {
            "type": "video"
          },
          "name": "output"
        }
      ],
      "basic_fields": [
<<<<<<< HEAD
        "image",
        "motion_bucket_id",
        "fps"
      ],
      "is_dynamic": false
    },
    {
      "title": "Haiper Image To Video",
      "description": "Transform images into hyper-realistic videos with Haiper 2.0. Experience industry-leading resolution, fluid motion, and rapid generation for stunning AI videos.\n    video, generation, hyper-realistic, motion, animation, image-to-video, img2vid\n\n    Use cases:\n    - Create cinematic animations\n    - Generate dynamic video content\n    - Transform static images into motion\n    - Produce high-resolution videos\n    - Create visual effects",
      "namespace": "fal.image_to_video",
      "node_type": "fal.image_to_video.HaiperImageToVideo",
      "layout": "default",
      "properties": [
        {
          "name": "image",
=======
        "prompt",
        "negative_prompt",
        "guidance_scale"
      ]
    },
    {
      "title": "Fast SDXLControl Net Canny",
      "description": "Fast SDXL ControlNet Canny is a model that generates images using ControlNet with SDXL.",
      "namespace": "fal.text_to_image",
      "node_type": "fal.text_to_image.FastSDXLControlNetCanny",
      "properties": [
        {
          "name": "prompt",
          "type": {
            "type": "str"
          },
          "default": "",
          "title": "Prompt",
          "description": "The prompt to generate an image from"
        },
        {
          "name": "control_image",
>>>>>>> 402681ee
          "type": {
            "type": "image"
          },
          "default": {},
<<<<<<< HEAD
          "title": "Image",
          "description": "The image to transform into a video"
=======
          "title": "Control Image",
          "description": "The control image to use for generation"
>>>>>>> 402681ee
        },
        {
          "name": "negative_prompt",
          "type": {
            "type": "str"
          },
          "default": "",
<<<<<<< HEAD
          "title": "Prompt",
          "description": "A description of the desired video motion and style"
        },
        {
          "name": "duration",
          "type": {
            "type": "enum",
            "values": [
              4,
              6
            ],
            "type_name": "nodetool.nodes.fal.image_to_video.VideoDuration"
          },
          "default": 4,
          "title": "Duration",
          "description": "The duration of the generated video in seconds"
        },
        {
          "name": "prompt_enhancer",
          "type": {
            "type": "bool"
          },
          "default": true,
          "title": "Prompt Enhancer",
          "description": "Whether to use the model's prompt enhancer"
=======
          "title": "Negative Prompt",
          "description": "Use it to address details that you don't want in the image"
        },
        {
          "name": "guidance_scale",
          "type": {
            "type": "float"
          },
          "default": 7.5,
          "title": "Guidance Scale",
          "description": "How closely the model should stick to your prompt"
        },
        {
          "name": "num_inference_steps",
          "type": {
            "type": "int"
          },
          "default": 25,
          "title": "Num Inference Steps",
          "description": "The number of inference steps to perform",
          "min": 1.0
        },
        {
          "name": "image_size",
          "type": {
            "type": "enum",
            "values": [
              "square_hd",
              "square",
              "portrait_4_3",
              "portrait_16_9",
              "landscape_4_3",
              "landscape_16_9"
            ],
            "type_name": "nodetool.nodes.fal.text_to_image.ImageSizePreset"
          },
          "default": "square_hd",
          "title": "Image Size",
          "description": "The size of the generated image"
>>>>>>> 402681ee
        },
        {
          "name": "seed",
          "type": {
            "type": "int"
          },
          "default": -1,
          "title": "Seed",
<<<<<<< HEAD
          "description": "The same seed will output the same video every time"
=======
          "description": "The same seed and prompt will output the same image every time"
        },
        {
          "name": "enable_safety_checker",
          "type": {
            "type": "bool"
          },
          "default": true,
          "title": "Enable Safety Checker",
          "description": "If true, the safety checker will be enabled"
>>>>>>> 402681ee
        }
      ],
      "outputs": [
        {
          "type": {
            "type": "video"
          },
          "name": "output"
        }
      ],
      "basic_fields": [
<<<<<<< HEAD
        "image",
        "prompt",
        "duration"
      ],
      "is_dynamic": false
    },
    {
      "title": "Kling Video",
      "description": "Generate video clips from your images using Kling 1.6. Supports multiple durations and aspect ratios.\n    video, generation, animation, duration, aspect-ratio, img2vid, image-to-video\n\n    Use cases:\n    - Create custom video content\n    - Generate video animations\n    - Transform static images\n    - Produce motion graphics\n    - Create visual presentations",
      "namespace": "fal.image_to_video",
      "node_type": "fal.image_to_video.KlingVideo",
      "layout": "default",
=======
        "prompt",
        "control_image",
        "guidance_scale"
      ]
    },
    {
      "title": "Fast Turbo Diffusion",
      "description": "Fast Turbo Diffusion runs SDXL at exceptional speeds while maintaining high-quality output.\n    Supports both SDXL Turbo and SD Turbo models for ultra-fast image generation.",
      "namespace": "fal.text_to_image",
      "node_type": "fal.text_to_image.FastTurboDiffusion",
>>>>>>> 402681ee
      "properties": [
        {
          "name": "prompt",
          "type": {
            "type": "str"
          },
<<<<<<< HEAD
          "default": {},
          "title": "Image",
          "description": "The image to transform into a video"
=======
          "default": "",
          "title": "Prompt",
          "description": "The prompt to generate an image from"
        },
        {
          "name": "model_name",
          "type": {
            "type": "enum",
            "values": [
              "stabilityai/sdxl-turbo",
              "stabilityai/sd-turbo"
            ],
            "type_name": "nodetool.nodes.fal.text_to_image.ModelNameEnum"
          },
          "default": "stabilityai/sdxl-turbo",
          "title": "Model Name",
          "description": "The name of the model to use"
>>>>>>> 402681ee
        },
        {
          "name": "negative_prompt",
          "type": {
            "type": "str"
          },
          "default": "",
<<<<<<< HEAD
          "title": "Prompt",
          "description": "A description of the desired video motion and style"
        },
        {
          "name": "duration",
=======
          "title": "Negative Prompt",
          "description": "Use it to address details that you don't want in the image"
        },
        {
          "name": "image_size",
          "type": {
            "type": "enum",
            "values": [
              "square_hd",
              "square",
              "portrait_4_3",
              "portrait_16_9",
              "landscape_4_3",
              "landscape_16_9"
            ],
            "type_name": "nodetool.nodes.fal.text_to_image.ImageSizePreset"
          },
          "default": "square",
          "title": "Image Size",
          "description": "The size of the generated image"
        },
        {
          "name": "num_inference_steps",
          "type": {
            "type": "int"
          },
          "default": 2,
          "title": "Num Inference Steps",
          "description": "The number of inference steps to perform",
          "min": 1.0
        },
        {
          "name": "guidance_scale",
          "type": {
            "type": "float"
          },
          "default": 1.0,
          "title": "Guidance Scale",
          "description": "How closely the model should stick to your prompt"
        },
        {
          "name": "seed",
>>>>>>> 402681ee
          "type": {
            "type": "enum",
            "values": [
              "5",
              "10"
            ],
            "type_name": "nodetool.nodes.fal.image_to_video.KlingDuration"
          },
<<<<<<< HEAD
          "default": "5",
          "title": "Duration",
          "description": "The duration of the generated video"
        },
        {
          "name": "aspect_ratio",
          "type": {
            "type": "enum",
            "values": [
              "16:9",
              "9:16",
              "4:3",
              "3:4",
              "21:9",
              "9:21",
              "1:1"
            ],
            "type_name": "nodetool.nodes.fal.image_to_video.AspectRatio"
          },
          "default": "16:9",
          "title": "Aspect Ratio",
          "description": "The aspect ratio of the generated video frame"
=======
          "default": -1,
          "title": "Seed",
          "description": "The same seed and prompt will output the same image every time"
        },
        {
          "name": "enable_safety_checker",
          "type": {
            "type": "bool"
          },
          "default": true,
          "title": "Enable Safety Checker",
          "description": "If true, the safety checker will be enabled"
        },
        {
          "name": "expand_prompt",
          "type": {
            "type": "bool"
          },
          "default": false,
          "title": "Expand Prompt",
          "description": "If true, the prompt will be expanded with additional prompts"
>>>>>>> 402681ee
        }
      ],
      "outputs": [
        {
          "type": {
            "type": "video"
          },
          "name": "output"
        }
      ],
      "basic_fields": [
<<<<<<< HEAD
        "image",
        "prompt",
        "duration"
      ],
      "is_dynamic": false
    },
    {
      "title": "Kling Video Pro",
      "description": "Generate video clips from your images using Kling 1.6 Pro. The professional version offers enhanced quality and performance compared to the standard version.\n    video, generation, professional, quality, performance, img2vid, image-to-video\n\n    Use cases:\n    - Create professional video content\n    - Generate high-quality animations\n    - Produce commercial video assets\n    - Create advanced motion graphics\n    - Generate premium visual content",
      "namespace": "fal.image_to_video",
      "node_type": "fal.image_to_video.KlingVideoPro",
      "layout": "default",
=======
        "prompt",
        "model_name",
        "guidance_scale"
      ]
    },
    {
      "title": "Flux Dev",
      "description": "FLUX.1 [dev] is a 12 billion parameter flow transformer that generates high-quality images from text.\n    It is suitable for personal and commercial use.",
      "namespace": "fal.text_to_image",
      "node_type": "fal.text_to_image.FluxDev",
>>>>>>> 402681ee
      "properties": [
        {
          "name": "prompt",
          "type": {
            "type": "str"
          },
<<<<<<< HEAD
          "default": {},
          "title": "Image",
          "description": "The image to transform into a video"
=======
          "default": "",
          "title": "Prompt",
          "description": "The prompt to generate an image from"
        },
        {
          "name": "image_size",
          "type": {
            "type": "enum",
            "values": [
              "square_hd",
              "square",
              "portrait_4_3",
              "portrait_16_9",
              "landscape_4_3",
              "landscape_16_9"
            ],
            "type_name": "nodetool.nodes.fal.text_to_image.ImageSizePreset"
          },
          "default": "landscape_4_3",
          "title": "Image Size",
          "description": "Either a preset size or a custom {width, height} dictionary"
        },
        {
          "name": "num_inference_steps",
          "type": {
            "type": "int"
          },
          "default": 28,
          "title": "Num Inference Steps",
          "description": "The number of inference steps to perform",
          "min": 1.0
>>>>>>> 402681ee
        },
        {
          "name": "prompt",
          "type": {
            "type": "str"
          },
<<<<<<< HEAD
          "default": "",
          "title": "Prompt",
          "description": "A description of the desired video motion and style"
=======
          "default": 3.5,
          "title": "Guidance Scale",
          "description": "The CFG (Classifier Free Guidance) scale is a measure of how close you want the model to stick to your prompt"
        },
        {
          "name": "num_images",
          "type": {
            "type": "int"
          },
          "default": 1,
          "title": "Num Images",
          "description": "The number of images to generate",
          "min": 1.0
>>>>>>> 402681ee
        },
        {
          "name": "duration",
          "type": {
            "type": "enum",
            "values": [
              "5",
              "10"
            ],
            "type_name": "nodetool.nodes.fal.image_to_video.KlingDuration"
          },
<<<<<<< HEAD
          "default": "5",
          "title": "Duration",
          "description": "The duration of the generated video"
        },
        {
          "name": "aspect_ratio",
          "type": {
            "type": "enum",
            "values": [
              "16:9",
              "9:16",
              "4:3",
              "3:4",
              "21:9",
              "9:21",
              "1:1"
            ],
            "type_name": "nodetool.nodes.fal.image_to_video.AspectRatio"
          },
          "default": "16:9",
          "title": "Aspect Ratio",
          "description": "The aspect ratio of the generated video frame"
=======
          "default": -1,
          "title": "Seed",
          "description": "The same seed and prompt will output the same image every time"
        },
        {
          "name": "enable_safety_checker",
          "type": {
            "type": "bool"
          },
          "default": true,
          "title": "Enable Safety Checker",
          "description": "If true, the safety checker will be enabled"
>>>>>>> 402681ee
        }
      ],
      "outputs": [
        {
          "type": {
            "type": "video"
          },
          "name": "output"
        }
      ],
      "basic_fields": [
<<<<<<< HEAD
        "image",
        "prompt",
        "duration"
      ],
      "is_dynamic": false
    },
    {
      "title": "LTXVideo",
      "description": "Generate videos from images using LTX Video. Best results with 768x512 images and detailed, chronological descriptions of actions and scenes.\n    video, generation, chronological, scenes, actions, img2vid, image-to-video\n\n    Use cases:\n    - Create scene-based animations\n    - Generate sequential video content\n    - Produce narrative videos\n    - Create storyboard animations\n    - Generate action sequences",
      "namespace": "fal.image_to_video",
      "node_type": "fal.image_to_video.LTXVideo",
      "layout": "default",
=======
        "prompt",
        "image_size",
        "guidance_scale"
      ]
    },
    {
      "title": "Flux Dev Image To Image",
      "description": "FLUX.1 [dev] Image-to-Image is a high-performance endpoint that enables rapid transformation\n    of existing images, delivering high-quality style transfers and image modifications with\n    the core FLUX capabilities.",
      "namespace": "fal.text_to_image",
      "node_type": "fal.text_to_image.FluxDevImageToImage",
>>>>>>> 402681ee
      "properties": [
        {
          "name": "prompt",
          "type": {
            "type": "str"
          },
          "default": "",
          "title": "Prompt",
          "description": "The prompt to generate an image from"
        },
        {
          "name": "image",
          "type": {
            "type": "image"
          },
          "default": {},
          "title": "Image",
          "description": "The image to transform into a video (768x512 recommended)"
        },
        {
<<<<<<< HEAD
          "name": "prompt",
          "type": {
            "type": "str"
          },
          "default": "",
          "title": "Prompt",
          "description": "A detailed description of the desired video motion and style"
        },
        {
          "name": "negative_prompt",
          "type": {
            "type": "str"
          },
          "default": "low quality, worst quality, deformed, distorted, disfigured, motion smear, motion artifacts, fused fingers, bad anatomy, weird hand, ugly",
          "title": "Negative Prompt",
          "description": "What to avoid in the generated video"
=======
          "name": "strength",
          "type": {
            "type": "float"
          },
          "default": 0.95,
          "title": "Strength",
          "description": "The strength of the initial image. Higher strength values are better for this model"
>>>>>>> 402681ee
        },
        {
          "name": "num_inference_steps",
          "type": {
            "type": "int"
          },
<<<<<<< HEAD
          "default": 30,
=======
          "default": 40,
>>>>>>> 402681ee
          "title": "Num Inference Steps",
          "description": "Number of inference steps (higher = better quality but slower)"
        },
        {
          "name": "guidance_scale",
          "type": {
            "type": "float"
          },
          "default": 3.0,
          "title": "Guidance Scale",
          "description": "How closely to follow the prompt (higher = more faithful)"
        },
        {
          "name": "seed",
          "type": {
            "type": "int"
          },
          "default": -1,
          "title": "Seed",
<<<<<<< HEAD
          "description": "The same seed will output the same video every time"
=======
          "description": "The same seed and prompt will output the same image every time"
        },
        {
          "name": "enable_safety_checker",
          "type": {
            "type": "bool"
          },
          "default": true,
          "title": "Enable Safety Checker",
          "description": "If true, the safety checker will be enabled"
>>>>>>> 402681ee
        }
      ],
      "outputs": [
        {
          "type": {
            "type": "video"
          },
          "name": "output"
        }
      ],
      "basic_fields": [
        "prompt",
        "image",
<<<<<<< HEAD
        "prompt"
      ],
      "is_dynamic": false
    },
    {
      "title": "Luma Dream Machine",
      "description": "Generate video clips from your images using Luma Dream Machine v1.5. Supports various aspect ratios and optional end-frame blending.\n    video, generation, animation, blending, aspect-ratio, img2vid, image-to-video\n\n    Use cases:\n    - Create seamless video loops\n    - Generate video transitions\n    - Transform images into animations\n    - Create motion graphics\n    - Produce video content",
      "namespace": "fal.image_to_video",
      "node_type": "fal.image_to_video.LumaDreamMachine",
      "layout": "default",
=======
        "strength"
      ]
    },
    {
      "title": "Flux General",
      "description": "FLUX.1 [dev] with Controlnets and Loras is a versatile text-to-image model that supports multiple AI extensions including LoRA, ControlNet conditioning, and IP-Adapter integration, enabling comprehensive control over image generation through various guidance methods.\n    image, generation, controlnet, lora, ip-adapter, text-to-image, txt2img\n\n    Use cases:\n    - Create controlled image generations\n    - Apply multiple AI extensions\n    - Generate guided visual content\n    - Produce customized artwork\n    - Design with precise control",
      "namespace": "fal.text_to_image",
      "node_type": "fal.text_to_image.FluxGeneral",
>>>>>>> 402681ee
      "properties": [
        {
          "name": "prompt",
          "type": {
            "type": "str"
          },
<<<<<<< HEAD
          "default": {},
          "title": "Image",
          "description": "The image to transform into a video"
=======
          "default": "",
          "title": "Prompt",
          "description": "The prompt to generate an image from"
>>>>>>> 402681ee
        },
        {
          "name": "prompt",
          "type": {
            "type": "str"
          },
<<<<<<< HEAD
          "default": "",
          "title": "Prompt",
          "description": "A description of the desired video motion and style"
=======
          "default": "square_hd",
          "title": "Image Size",
          "description": "The size of the generated image"
>>>>>>> 402681ee
        },
        {
          "name": "aspect_ratio",
          "type": {
            "type": "enum",
            "values": [
              "16:9",
              "9:16",
              "4:3",
              "3:4",
              "21:9",
              "9:21",
              "1:1"
            ],
            "type_name": "nodetool.nodes.fal.image_to_video.AspectRatio"
          },
<<<<<<< HEAD
          "default": "16:9",
          "title": "Aspect Ratio",
          "description": "The aspect ratio of the generated video"
=======
          "default": 28,
          "title": "Num Inference Steps",
          "description": "The number of inference steps to perform",
          "min": 1.0,
          "max": 50.0
        },
        {
          "name": "guidance_scale",
          "type": {
            "type": "float"
          },
          "default": 3.5,
          "title": "Guidance Scale",
          "description": "How closely the model should stick to your prompt (CFG scale)",
          "min": 1.0,
          "max": 20.0
        },
        {
          "name": "real_cfg_scale",
          "type": {
            "type": "float"
          },
          "default": 3.5,
          "title": "Real Cfg Scale",
          "description": "Classical CFG scale as in SD1.5, SDXL, etc."
        },
        {
          "name": "use_real_cfg",
          "type": {
            "type": "bool"
          },
          "default": false,
          "title": "Use Real Cfg",
          "description": "Uses classical CFG. Increases generation times and price when true"
        },
        {
          "name": "num_images",
          "type": {
            "type": "int"
          },
          "default": 1,
          "title": "Num Images",
          "description": "The number of images to generate",
          "min": 1.0
>>>>>>> 402681ee
        },
        {
          "name": "loop",
          "type": {
            "type": "bool"
          },
<<<<<<< HEAD
          "default": false,
          "title": "Loop",
          "description": "Whether the video should loop (end blends with beginning)"
=======
          "default": -1,
          "title": "Seed",
          "description": "The same seed and prompt will output the same image every time"
>>>>>>> 402681ee
        },
        {
          "name": "end_image",
          "type": {
            "type": "union",
            "type_args": [
              {
                "type": "image"
              },
              {
                "type": "none"
              }
            ]
          },
<<<<<<< HEAD
          "title": "End Image",
          "description": "Optional image to blend the end of the video with"
        }
      ],
      "outputs": [
=======
          "default": true,
          "title": "Enable Safety Checker",
          "description": "If true, the safety checker will be enabled"
        },
>>>>>>> 402681ee
        {
          "name": "reference_strength",
          "type": {
<<<<<<< HEAD
            "type": "video"
          },
          "name": "output"
        }
      ],
      "the_model_info": {},
      "recommended_models": [],
      "basic_fields": [
        "image",
        "prompt",
        "aspect_ratio"
      ],
      "is_dynamic": false
    },
    {
      "title": "Mini Max Video",
      "description": "Generate video clips from your images using MiniMax Video model. Transform static art into dynamic masterpieces with enhanced smoothness and vivid motion.\n    video, generation, art, motion, smoothness, img2vid, image-to-video\n\n    Use cases:\n    - Transform artwork into videos\n    - Create smooth animations\n    - Generate artistic motion content\n    - Produce dynamic visualizations\n    - Create video art pieces",
      "namespace": "fal.image_to_video",
      "node_type": "fal.image_to_video.MiniMaxVideo",
      "layout": "default",
      "properties": [
        {
          "name": "image",
          "type": {
            "type": "image"
          },
          "default": {},
          "title": "Image",
          "description": "The image to transform into a video"
        },
        {
          "name": "prompt",
=======
            "type": "float"
          },
          "default": 0.65,
          "title": "Reference Strength",
          "description": "Strength of reference_only generation. Only used if a reference image is provided"
        },
        {
          "name": "reference_end",
>>>>>>> 402681ee
          "type": {
            "type": "float"
          },
<<<<<<< HEAD
          "default": "",
          "title": "Prompt",
          "description": "A description of the desired video motion and style"
        },
        {
          "name": "prompt_optimizer",
=======
          "default": 1.0,
          "title": "Reference End",
          "description": "The percentage of total timesteps when reference guidance should end"
        },
        {
          "name": "base_shift",
>>>>>>> 402681ee
          "type": {
            "type": "float"
          },
<<<<<<< HEAD
          "default": true,
          "title": "Prompt Optimizer",
          "description": "Whether to use the model's prompt optimizer"
=======
          "default": 0.5,
          "title": "Base Shift",
          "description": "Base shift for the scheduled timesteps"
        },
        {
          "name": "max_shift",
          "type": {
            "type": "float"
          },
          "default": 1.15,
          "title": "Max Shift",
          "description": "Max shift for the scheduled timesteps"
>>>>>>> 402681ee
        }
      ],
      "outputs": [
        {
          "type": {
            "type": "video"
          },
          "name": "output"
        }
      ],
      "basic_fields": [
<<<<<<< HEAD
        "image",
        "prompt"
      ],
      "is_dynamic": false
    },
    {
      "title": "Muse Talk",
      "description": "Real-time high quality audio-driven lip-syncing model. Animate a face video with custom audio for natural-looking speech animation.\n    video, lip-sync, animation, speech, real-time, wav2vid, audio-to-video\n\n    Use cases:\n    - Create lip-synced videos\n    - Generate speech animations\n    - Produce dubbed content\n    - Create animated presentations\n    - Generate voice-over videos",
      "namespace": "fal.image_to_video",
      "node_type": "fal.image_to_video.MuseTalk",
      "layout": "default",
      "properties": [
        {
          "name": "video",
          "type": {
            "type": "video"
          },
          "default": {},
          "title": "Video",
          "description": "URL of the source video to animate"
        },
        {
          "name": "audio",
          "type": {
            "type": "audio"
          },
          "default": {},
          "title": "Audio",
          "description": "URL of the audio file to drive the lip sync"
        }
      ],
      "outputs": [
        {
          "type": {
            "type": "video"
          },
          "name": "output"
        }
      ],
      "the_model_info": {},
      "recommended_models": [],
      "basic_fields": [
        "video",
        "audio"
      ],
      "is_dynamic": false
    },
    {
      "title": "Sad Talker",
      "description": "Generate talking face animations from a single image and audio file. Features configurable face model resolution and expression controls.\n    video, animation, face, talking, expression, img2vid, image-to-video, audio-to-video, wav2vid\n\n    Use cases:\n    - Create talking head videos\n    - Generate lip-sync animations\n    - Produce character animations\n    - Create video presentations\n    - Generate facial expressions",
      "namespace": "fal.image_to_video",
      "node_type": "fal.image_to_video.SadTalker",
      "layout": "default",
      "properties": [
        {
          "name": "image",
=======
        "prompt",
        "image_size",
        "guidance_scale"
      ]
    },
    {
      "title": "Flux Lora",
      "description": "FLUX.1 [dev] with LoRAs is a text-to-image model that supports LoRA adaptations, enabling rapid and high-quality image generation with pre-trained LoRA weights for personalization, specific styles, brand identities, and product-specific outputs.\n    image, generation, lora, personalization, style-transfer, text-to-image, txt2img\n\n    Use cases:\n    - Create brand-specific visuals\n    - Generate custom styled images\n    - Adapt existing styles to new content\n    - Produce personalized artwork\n    - Design consistent visual identities",
      "namespace": "fal.text_to_image",
      "node_type": "fal.text_to_image.FluxLora",
      "properties": [
        {
          "name": "prompt",
          "type": {
            "type": "str"
          },
          "default": "",
          "title": "Prompt",
          "description": "The prompt to generate an image from"
        },
        {
          "name": "image_size",
>>>>>>> 402681ee
          "type": {
            "type": "enum",
            "values": [
              "square_hd",
              "square",
              "portrait_4_3",
              "portrait_16_9",
              "landscape_4_3",
              "landscape_16_9"
            ],
            "type_name": "nodetool.nodes.fal.text_to_image.ImageSizePreset"
          },
<<<<<<< HEAD
          "default": {},
          "title": "Image",
          "description": "The source image to animate"
        },
        {
          "name": "audio",
=======
          "default": "landscape_4_3",
          "title": "Image Size",
          "description": "Either a preset size or a custom {width, height} dictionary"
        },
        {
          "name": "num_inference_steps",
>>>>>>> 402681ee
          "type": {
            "type": "int"
          },
<<<<<<< HEAD
          "default": "",
          "title": "Audio",
          "description": "URL of the audio file to drive the animation"
        },
        {
          "name": "face_model_resolution",
=======
          "default": 28,
          "title": "Num Inference Steps",
          "description": "The number of inference steps to perform",
          "min": 1.0
        },
        {
          "name": "guidance_scale",
>>>>>>> 402681ee
          "type": {
            "type": "enum",
            "values": [
              "256",
              "512"
            ],
            "type_name": "nodetool.nodes.fal.image_to_video.FaceModelResolution"
          },
<<<<<<< HEAD
          "default": "256",
          "title": "Face Model Resolution",
          "description": "Resolution of the face model"
        },
        {
          "name": "expression_scale",
          "type": {
            "type": "float"
          },
          "default": 1.0,
          "title": "Expression Scale",
          "description": "Scale of the expression (1.0 = normal)"
        },
        {
          "name": "still_mode",
          "type": {
            "type": "bool"
          },
          "default": false,
          "title": "Still Mode",
          "description": "Reduce head motion (works with preprocess 'full')"
=======
          "default": 3.5,
          "title": "Guidance Scale",
          "description": "The CFG scale to determine how closely the model follows the prompt"
        },
        {
          "name": "loras",
          "type": {
            "type": "list",
            "type_args": [
              {
                "type": "lora_weight"
              }
            ]
          },
          "default": [],
          "title": "Loras",
          "description": "List of LoRA weights to use for image generation"
>>>>>>> 402681ee
        },
        {
          "name": "preprocess",
          "type": {
            "type": "enum",
            "values": [
              "crop",
              "extcrop",
              "resize",
              "full",
              "extfull"
            ],
            "type_name": "nodetool.nodes.fal.image_to_video.PreprocessType"
          },
<<<<<<< HEAD
          "default": "crop",
          "title": "Preprocess",
          "description": "Type of image preprocessing to apply"
=======
          "default": -1,
          "title": "Seed",
          "description": "The same seed and prompt will output the same image every time"
        },
        {
          "name": "enable_safety_checker",
          "type": {
            "type": "bool"
          },
          "default": true,
          "title": "Enable Safety Checker",
          "description": "If true, the safety checker will be enabled"
>>>>>>> 402681ee
        }
      ],
      "outputs": [
        {
          "type": {
            "type": "video"
          },
          "name": "output"
        }
      ],
      "basic_fields": [
<<<<<<< HEAD
        "image",
        "audio",
        "face_model_resolution"
      ],
      "is_dynamic": false
    },
    {
      "title": "Stable Video",
      "description": "Generate short video clips from your images using Stable Video Diffusion v1.1. Features high-quality motion synthesis with configurable parameters.\n    video, generation, diffusion, motion, synthesis, img2vid, image-to-video\n\n    Use cases:\n    - Create stable video animations\n    - Generate motion content\n    - Transform images into videos\n    - Produce smooth transitions\n    - Create visual effects",
      "namespace": "fal.image_to_video",
      "node_type": "fal.image_to_video.StableVideo",
      "layout": "default",
=======
        "prompt",
        "image_size",
        "loras"
      ]
    },
    {
      "title": "Flux Lora Inpainting",
      "description": "FLUX.1 [dev] Inpainting with LoRAs is a text-to-image model that supports inpainting and LoRA adaptations,\n    enabling rapid and high-quality image inpainting using pre-trained LoRA weights for personalization,\n    specific styles, brand identities, and product-specific outputs.",
      "namespace": "fal.text_to_image",
      "node_type": "fal.text_to_image.FluxLoraInpainting",
>>>>>>> 402681ee
      "properties": [
        {
          "name": "image",
          "type": {
            "type": "image"
          },
          "default": {},
          "title": "Image",
          "description": "The image to transform into a video"
        },
        {
<<<<<<< HEAD
          "name": "motion_bucket_id",
          "type": {
            "type": "int"
          },
          "default": 127,
          "title": "Motion Bucket Id",
          "description": "Controls motion intensity (higher = more motion)"
=======
          "name": "image",
          "type": {
            "type": "image"
          },
          "default": {},
          "title": "Image",
          "description": "The input image to inpaint"
        },
        {
          "name": "mask",
          "type": {
            "type": "image"
          },
          "default": {},
          "title": "Mask",
          "description": "The mask indicating areas to inpaint (white=inpaint, black=keep)"
        },
        {
          "name": "num_inference_steps",
          "type": {
            "type": "int"
          },
          "default": 28,
          "title": "Num Inference Steps",
          "description": "The number of inference steps to perform",
          "min": 1.0
>>>>>>> 402681ee
        },
        {
          "name": "cond_aug",
          "type": {
            "type": "float"
          },
<<<<<<< HEAD
          "default": 0.02,
          "title": "Cond Aug",
          "description": "Amount of noise added to conditioning (higher = more motion)"
        },
        {
          "name": "fps",
=======
          "default": 3.5,
          "title": "Guidance Scale",
          "description": "The CFG scale to determine how closely the model follows the prompt"
        },
        {
          "name": "strength",
>>>>>>> 402681ee
          "type": {
            "type": "float"
          },
<<<<<<< HEAD
          "default": 25,
          "title": "Fps",
          "description": "Frames per second of the output video"
=======
          "default": 0.85,
          "title": "Strength",
          "description": "The strength to use for inpainting. 1.0 completely remakes the image while 0.0 preserves the original",
          "min": 0.0,
          "max": 1.0
        },
        {
          "name": "loras",
          "type": {
            "type": "list",
            "type_args": [
              {
                "type": "lora_weight"
              }
            ]
          },
          "default": [],
          "title": "Loras",
          "description": "List of LoRA weights to use for image generation"
>>>>>>> 402681ee
        },
        {
          "name": "seed",
          "type": {
            "type": "int"
          },
          "default": -1,
          "title": "Seed",
<<<<<<< HEAD
          "description": "The same seed will output the same video every time"
=======
          "description": "The same seed and prompt will output the same image every time"
        },
        {
          "name": "enable_safety_checker",
          "type": {
            "type": "bool"
          },
          "default": true,
          "title": "Enable Safety Checker",
          "description": "If true, the safety checker will be enabled"
>>>>>>> 402681ee
        }
      ],
      "outputs": [
        {
          "type": {
            "type": "video"
          },
          "name": "output"
        }
      ],
      "basic_fields": [
<<<<<<< HEAD
        "image",
        "motion_bucket_id",
        "fps"
      ],
      "is_dynamic": false
    },
    {
      "title": "Bria Background Remove",
      "description": "Bria RMBG 2.0 enables seamless removal of backgrounds from images, ideal for professional editing tasks. \n    Trained exclusively on licensed data for safe and risk-free commercial use.",
      "namespace": "fal.image_to_image",
      "node_type": "fal.image_to_image.BriaBackgroundRemove",
      "layout": "default",
      "properties": [
        {
          "name": "image",
=======
        "prompt",
        "image",
        "mask",
        "loras"
      ]
    },
    {
      "title": "Flux Lora TTI",
      "description": "FLUX.1 with LoRAs is a text-to-image model that supports LoRA adaptations,\n    enabling high-quality image generation with customizable LoRA weights for\n    personalization, specific styles, and brand identities.",
      "namespace": "fal.text_to_image",
      "node_type": "fal.text_to_image.FluxLoraTTI",
      "properties": [
        {
          "name": "prompt",
          "type": {
            "type": "str"
          },
          "default": "",
          "title": "Prompt",
          "description": "The prompt to generate an image from"
        },
        {
          "name": "negative_prompt",
          "type": {
            "type": "str"
          },
          "default": "",
          "title": "Negative Prompt",
          "description": "Use it to address details that you don't want in the image"
        },
        {
          "name": "model_name",
          "type": {
            "type": "enum",
            "values": [
              "stabilityai/stable-diffusion-xl-base-1.0",
              "runwayml/stable-diffusion-v1-5",
              "stabilityai/stable-diffusion-2-1",
              "gsdf/Anything-V5.0",
              "lykon/dreamshaper-8",
              "XpucT/Deliberate_v3",
              "SG161222/Realistic_Vision_V5.1_noVAE"
            ],
            "type_name": "nodetool.nodes.fal.text_to_image.LoraModel"
          },
          "default": "stabilityai/stable-diffusion-xl-base-1.0",
          "title": "Model Name",
          "description": "The base model to use for generation"
        },
        {
          "name": "image_size",
          "type": {
            "type": "enum",
            "values": [
              "square_hd",
              "square",
              "portrait_4_3",
              "portrait_16_9",
              "landscape_4_3",
              "landscape_16_9"
            ],
            "type_name": "nodetool.nodes.fal.text_to_image.ImageSizePreset"
          },
          "default": "square_hd",
          "title": "Image Size",
          "description": "The size of the generated image"
        },
        {
          "name": "num_inference_steps",
          "type": {
            "type": "int"
          },
          "default": 30,
          "title": "Num Inference Steps",
          "description": "The number of inference steps to perform",
          "min": 1.0
        },
        {
          "name": "guidance_scale",
          "type": {
            "type": "float"
          },
          "default": 7.5,
          "title": "Guidance Scale",
          "description": "How closely the model should stick to your prompt"
        },
        {
          "name": "loras",
          "type": {
            "type": "list",
            "type_args": [
              {
                "type": "lora_weight"
              }
            ]
          },
          "default": [],
          "title": "Loras",
          "description": "List of LoRA weights to use for image generation"
        },
        {
          "name": "prompt_weighting",
          "type": {
            "type": "bool"
          },
          "default": true,
          "title": "Prompt Weighting",
          "description": "If true, prompt weighting syntax will be used and 77 token limit lifted"
        },
        {
          "name": "seed",
>>>>>>> 402681ee
          "type": {
            "type": "image"
          },
<<<<<<< HEAD
          "default": {},
          "title": "Image",
          "description": "Input image to remove background from"
=======
          "default": -1,
          "title": "Seed",
          "description": "The same seed and prompt will output the same image every time"
        },
        {
          "name": "enable_safety_checker",
          "type": {
            "type": "bool"
          },
          "default": true,
          "title": "Enable Safety Checker",
          "description": "If true, the safety checker will be enabled"
>>>>>>> 402681ee
        }
      ],
      "outputs": [
        {
          "type": {
            "type": "image"
          },
          "name": "output"
        }
      ],
      "basic_fields": [
<<<<<<< HEAD
        "image"
      ],
      "is_dynamic": false
    },
    {
      "title": "Bria Background Replace",
      "description": "Bria Background Replace allows for efficient swapping of backgrounds in images via text prompts or reference image, delivering realistic and polished results. Trained exclusively on licensed data for safe and risk-free commercial use.\n    image, background, replacement, swap\n\n    Use cases:\n    - Replace image backgrounds seamlessly\n    - Create professional photo compositions\n    - Generate custom scene settings\n    - Produce commercial-ready images\n    - Create consistent visual environments",
      "namespace": "fal.image_to_image",
      "node_type": "fal.image_to_image.BriaBackgroundReplace",
      "layout": "default",
=======
        "prompt",
        "model_name",
        "loras"
      ]
    },
    {
      "title": "Flux Schnell",
      "description": "FLUX.1 [schnell] is a 12 billion parameter flow transformer that generates high-quality images\n    from text in 1 to 4 steps, suitable for personal and commercial use.",
      "namespace": "fal.text_to_image",
      "node_type": "fal.text_to_image.FluxSchnell",
>>>>>>> 402681ee
      "properties": [
        {
          "name": "image",
          "type": {
            "type": "image"
          },
          "default": {},
          "title": "Image",
          "description": "Input image to replace background"
        },
        {
          "name": "ref_image",
          "type": {
            "type": "image"
          },
          "default": {},
          "title": "Ref Image",
          "description": "Reference image for the new background"
        },
        {
          "name": "prompt",
          "type": {
            "type": "str"
          },
          "default": "",
          "title": "Prompt",
          "description": "Prompt to generate new background"
        },
        {
<<<<<<< HEAD
          "name": "negative_prompt",
          "type": {
            "type": "str"
          },
          "default": "",
          "title": "Negative Prompt",
          "description": "Negative prompt for background generation"
        },
        {
          "name": "refine_prompt",
          "type": {
            "type": "bool"
          },
          "default": true,
          "title": "Refine Prompt",
          "description": "Whether to refine the prompt"
=======
          "name": "image_size",
          "type": {
            "type": "enum",
            "values": [
              "square_hd",
              "square",
              "portrait_4_3",
              "portrait_16_9",
              "landscape_4_3",
              "landscape_16_9"
            ],
            "type_name": "nodetool.nodes.fal.text_to_image.ImageSizePreset"
          },
          "default": "landscape_4_3",
          "title": "Image Size",
          "description": "Either a preset size or a custom {width, height} dictionary"
>>>>>>> 402681ee
        },
        {
          "name": "seed",
          "type": {
            "type": "int"
          },
<<<<<<< HEAD
          "default": -1,
          "title": "Seed",
          "description": "The same seed will output the same image every time"
        }
      ],
      "outputs": [
        {
          "type": {
            "type": "image"
          },
          "name": "output"
        }
      ],
      "the_model_info": {},
      "recommended_models": [],
      "basic_fields": [
        "image",
        "prompt"
      ],
      "is_dynamic": false
    },
    {
      "title": "Bria Eraser",
      "description": "Bria Eraser enables precise removal of unwanted objects from images while maintaining high-quality outputs. Trained exclusively on licensed data for safe and risk-free commercial use.\n    image, removal, cleanup\n\n    Use cases:\n    - Remove unwanted objects from images\n    - Clean up image imperfections\n    - Prepare images for commercial use\n    - Remove distracting elements\n    - Create clean, professional images",
      "namespace": "fal.image_to_image",
      "node_type": "fal.image_to_image.BriaEraser",
      "layout": "default",
      "properties": [
        {
          "name": "image",
          "type": {
            "type": "image"
          },
          "default": {},
          "title": "Image",
          "description": "Input image to erase from"
        },
        {
          "name": "mask",
          "type": {
            "type": "image"
          },
          "default": {},
          "title": "Mask",
          "description": "The mask for areas to be cleaned"
=======
          "default": 4,
          "title": "Num Inference Steps",
          "description": "The number of inference steps to perform",
          "min": 1.0
        },
        {
          "name": "num_images",
          "type": {
            "type": "int"
          },
          "default": 1,
          "title": "Num Images",
          "description": "The number of images to generate",
          "min": 1.0
>>>>>>> 402681ee
        },
        {
          "name": "mask_type",
          "type": {
            "type": "str"
          },
<<<<<<< HEAD
          "default": "manual",
          "title": "Mask Type",
          "description": "Type of mask - 'manual' for user-created or 'automatic' for algorithm-generated"
=======
          "default": -1,
          "title": "Seed",
          "description": "The same seed and prompt will output the same image every time"
        },
        {
          "name": "enable_safety_checker",
          "type": {
            "type": "bool"
          },
          "default": true,
          "title": "Enable Safety Checker",
          "description": "If true, the safety checker will be enabled"
>>>>>>> 402681ee
        }
      ],
      "outputs": [
        {
          "type": {
            "type": "image"
          },
          "name": "output"
        }
      ],
      "basic_fields": [
<<<<<<< HEAD
        "image",
        "mask"
      ],
      "is_dynamic": false
    },
    {
      "title": "Bria Expand",
      "description": "Bria Expand expands images beyond their borders in high quality. Trained exclusively on licensed data for safe and risk-free commercial use.\n    image, expansion, outpainting\n\n    Use cases:\n    - Extend image boundaries seamlessly\n    - Create wider or taller compositions\n    - Expand images for different aspect ratios\n    - Generate additional scene content",
      "namespace": "fal.image_to_image",
      "node_type": "fal.image_to_image.BriaExpand",
      "layout": "default",
=======
        "prompt",
        "image_size",
        "num_inference_steps"
      ]
    },
    {
      "title": "Flux Subject",
      "description": "FLUX.1 Subject is a super fast endpoint for the FLUX.1 [schnell] model with subject input capabilities, enabling rapid and high-quality image generation for personalization, specific styles, brand identities, and product-specific outputs.\n    image, generation, subject-driven, personalization, fast, text-to-image, txt2img\n\n    Use cases:\n    - Create variations of existing subjects\n    - Generate personalized product images\n    - Design brand-specific visuals\n    - Produce custom character artwork\n    - Create subject-based illustrations",
      "namespace": "fal.text_to_image",
      "node_type": "fal.text_to_image.FluxSubject",
>>>>>>> 402681ee
      "properties": [
        {
          "name": "image",
          "type": {
            "type": "image"
          },
          "default": {},
          "title": "Image",
          "description": "The input image to expand"
        },
        {
<<<<<<< HEAD
          "name": "canvas_width",
          "type": {
            "type": "int"
          },
          "default": 1200,
          "title": "Canvas Width",
          "description": "The desired width of the final image, after the expansion"
        },
        {
          "name": "canvas_height",
=======
          "name": "image",
>>>>>>> 402681ee
          "type": {
            "type": "image"
          },
<<<<<<< HEAD
          "default": 674,
          "title": "Canvas Height",
          "description": "The desired height of the final image, after the expansion"
        },
        {
          "name": "original_image_width",
          "type": {
            "type": "int"
          },
          "default": 610,
          "title": "Original Image Width",
          "description": "The desired width of the original image, inside the full canvas"
=======
          "default": {},
          "title": "Image",
          "description": "The image of the subject"
        },
        {
          "name": "image_size",
          "type": {
            "type": "enum",
            "values": [
              "square_hd",
              "square",
              "portrait_4_3",
              "portrait_16_9",
              "landscape_4_3",
              "landscape_16_9"
            ],
            "type_name": "nodetool.nodes.fal.text_to_image.ImageSizePreset"
          },
          "default": "square_hd",
          "title": "Image Size",
          "description": "Either a preset size or a custom {width, height} dictionary"
>>>>>>> 402681ee
        },
        {
          "name": "original_image_height",
          "type": {
            "type": "int"
          },
<<<<<<< HEAD
          "default": 855,
          "title": "Original Image Height",
          "description": "The desired height of the original image, inside the full canvas"
=======
          "default": 8,
          "title": "Num Inference Steps",
          "description": "The number of inference steps to perform",
          "min": 1.0
>>>>>>> 402681ee
        },
        {
          "name": "original_image_x",
          "type": {
            "type": "int"
          },
<<<<<<< HEAD
          "default": 301,
          "title": "Original Image X",
          "description": "The desired x-coordinate of the original image, inside the full canvas"
        },
        {
          "name": "original_image_y",
          "type": {
            "type": "int"
          },
          "default": -66,
          "title": "Original Image Y",
          "description": "The desired y-coordinate of the original image, inside the full canvas"
        },
        {
          "name": "prompt",
          "type": {
            "type": "str"
          },
          "default": "",
          "title": "Prompt",
          "description": "Text on which you wish to base the image expansion"
        },
        {
          "name": "negative_prompt",
          "type": {
            "type": "str"
          },
          "default": "",
          "title": "Negative Prompt",
          "description": "The negative prompt to use when generating images"
        },
        {
          "name": "num_images",
          "type": {
            "type": "int"
          },
          "default": 1,
          "title": "Num Images",
          "description": "Number of images to generate"
=======
          "default": 3.5,
          "title": "Guidance Scale",
          "description": "The CFG scale to determine how closely the model follows the prompt"
        },
        {
          "name": "seed",
          "type": {
            "type": "int"
          },
          "default": -1,
          "title": "Seed",
          "description": "The same seed and prompt will output the same image every time"
>>>>>>> 402681ee
        },
        {
          "name": "enable_safety_checker",
          "type": {
            "type": "bool"
          },
<<<<<<< HEAD
          "default": -1,
          "title": "Seed",
          "description": "The same seed will output the same image every time"
=======
          "default": true,
          "title": "Enable Safety Checker",
          "description": "If true, the safety checker will be enabled"
>>>>>>> 402681ee
        }
      ],
      "outputs": [
        {
          "type": {
            "type": "image"
          },
          "name": "output"
        }
      ],
      "basic_fields": [
<<<<<<< HEAD
        "image",
        "canvas_width",
        "canvas_height",
        "prompt"
      ],
      "is_dynamic": false
    },
    {
      "title": "Bria Gen Fill",
      "description": "Bria GenFill enables high-quality object addition or visual transformation. Trained exclusively on licensed data for safe and risk-free commercial use.\n    image, generation, filling, transformation\n\n    Use cases:\n    - Add new objects to existing images\n    - Transform specific image areas\n    - Generate contextual content\n    - Create seamless visual additions\n    - Produce professional image modifications",
      "namespace": "fal.image_to_image",
      "node_type": "fal.image_to_image.BriaGenFill",
      "layout": "default",
=======
        "prompt",
        "image",
        "image_size"
      ]
    },
    {
      "title": "Flux V 1 Pro",
      "description": "FLUX1.1 [pro] is an enhanced version of FLUX.1 [pro], improved image generation capabilities, delivering superior composition, detail, and artistic fidelity compared to its predecessor.\n    image, generation, composition, detail, artistic, text-to-image, txt2img\n\n    Use cases:\n    - Generate high-fidelity artwork\n    - Create detailed illustrations\n    - Design complex compositions\n    - Produce artistic renderings\n    - Generate professional visuals",
      "namespace": "fal.text_to_image",
      "node_type": "fal.text_to_image.FluxV1Pro",
>>>>>>> 402681ee
      "properties": [
        {
          "name": "prompt",
          "type": {
            "type": "str"
          },
<<<<<<< HEAD
          "default": {},
          "title": "Image",
          "description": "Input image to erase from"
        },
=======
          "default": "",
          "title": "Prompt",
          "description": "The prompt to generate an image from"
        },
        {
          "name": "image_size",
          "type": {
            "type": "enum",
            "values": [
              "square_hd",
              "square",
              "portrait_4_3",
              "portrait_16_9",
              "landscape_4_3",
              "landscape_16_9"
            ],
            "type_name": "nodetool.nodes.fal.text_to_image.ImageSizePreset"
          },
          "default": "square_hd",
          "title": "Image Size",
          "description": "Either a preset size or a custom {width, height} dictionary. Max dimension 14142"
        },
        {
          "name": "guidance_scale",
          "type": {
            "type": "float"
          },
          "default": 3.5,
          "title": "Guidance Scale",
          "description": "The CFG (Classifier Free Guidance) scale is a measure of how close you want the model to stick to your prompt when looking for a related image to show you.",
          "min": 1.0,
          "max": 20.0
        },
        {
          "name": "num_inference_steps",
          "type": {
            "type": "int"
          },
          "default": 28,
          "title": "Num Inference Steps",
          "description": "The number of inference steps to perform.",
          "min": 1.0,
          "max": 50.0
        },
        {
          "name": "seed",
          "type": {
            "type": "int",
            "optional": true
          },
          "title": "Seed",
          "description": "The same seed and the same prompt given to the same version of the model will output the same image every time."
        }
      ],
      "outputs": [
>>>>>>> 402681ee
        {
          "name": "mask",
          "type": {
            "type": "image"
          },
<<<<<<< HEAD
          "default": {},
          "title": "Mask",
          "description": "The mask for areas to be cleaned"
        },
=======
          "name": "output"
        }
      ],
      "basic_fields": [
        "prompt",
        "image_size",
        "guidance_scale"
      ]
    },
    {
      "title": "Flux V 1 Pro New",
      "description": "FLUX.1 [pro] new is an accelerated version of FLUX.1 [pro], maintaining professional-grade\n    image quality while delivering significantly faster generation speeds.",
      "namespace": "fal.text_to_image",
      "node_type": "fal.text_to_image.FluxV1ProNew",
      "properties": [
>>>>>>> 402681ee
        {
          "name": "prompt",
          "type": {
            "type": "str"
          },
          "default": "",
          "title": "Prompt",
<<<<<<< HEAD
          "description": "The prompt to generate images"
        },
        {
          "name": "negative_prompt",
          "type": {
            "type": "str"
          },
          "default": "",
          "title": "Negative Prompt",
          "description": "The negative prompt to use when generating images"
        },
        {
          "name": "seed",
=======
          "description": "The prompt to generate an image from"
        },
        {
          "name": "image_size",
>>>>>>> 402681ee
          "type": {
            "type": "int"
          },
<<<<<<< HEAD
          "default": -1,
          "title": "Seed",
          "description": "The same seed will output the same image every time"
        }
      ],
      "outputs": [
=======
          "default": "landscape_4_3",
          "title": "Image Size",
          "description": "Either a preset size or a custom {width, height} dictionary"
        },
>>>>>>> 402681ee
        {
          "type": {
            "type": "image"
          },
<<<<<<< HEAD
          "name": "output"
        }
      ],
      "the_model_info": {},
      "recommended_models": [],
      "basic_fields": [
        "image",
        "mask",
        "prompt"
      ],
      "is_dynamic": false
    },
    {
      "title": "Bria Product Shot",
      "description": "Place any product in any scenery with just a prompt or reference image while maintaining high integrity of the product. Trained exclusively on licensed data for safe and risk-free commercial use and optimized for eCommerce.\n    image, product, placement, ecommerce\n\n    Use cases:\n    - Create professional product photography\n    - Generate contextual product shots\n    - Place products in custom environments\n    - Create eCommerce product listings\n    - Generate marketing visuals",
      "namespace": "fal.image_to_image",
      "node_type": "fal.image_to_image.BriaProductShot",
      "layout": "default",
      "properties": [
=======
          "default": 28,
          "title": "Num Inference Steps",
          "description": "The number of inference steps to perform",
          "min": 1.0
        },
>>>>>>> 402681ee
        {
          "name": "image",
          "type": {
            "type": "image"
          },
<<<<<<< HEAD
          "default": {},
          "title": "Image",
          "description": "The product image to be placed"
        },
        {
          "name": "scene_description",
          "type": {
            "type": "str"
          },
          "default": "",
          "title": "Scene Description",
          "description": "Text description of the new scene/background"
=======
          "default": 3.5,
          "title": "Guidance Scale",
          "description": "The CFG scale to determine how closely the model follows the prompt",
          "min": 1.0,
          "max": 20.0
>>>>>>> 402681ee
        },
        {
          "name": "ref_image",
          "type": {
            "type": "image"
          },
          "default": {},
          "title": "Ref Image",
          "description": "Reference image for the new scene/background"
        },
        {
<<<<<<< HEAD
          "name": "optimize_description",
          "type": {
            "type": "bool"
          },
          "default": true,
          "title": "Optimize Description",
          "description": "Whether to optimize the scene description"
        },
        {
          "name": "placement_type",
          "type": {
            "type": "str"
          },
          "default": "manual_placement",
          "title": "Placement Type",
          "description": "How to position the product (original, automatic, manual_placement, manual_padding)"
        },
        {
          "name": "manual_placement_selection",
          "type": {
            "type": "str"
          },
          "default": "bottom_center",
          "title": "Manual Placement Selection",
          "description": "Specific placement position when using manual_placement"
        }
      ],
      "outputs": [
        {
          "type": {
            "type": "image"
          },
          "name": "output"
        }
      ],
      "the_model_info": {},
      "recommended_models": [],
      "basic_fields": [
        "image",
        "scene_description"
      ],
      "is_dynamic": false
    },
    {
      "title": "Clarity Upscaler",
      "description": "Upscale images to improve resolution and sharpness.\n\n    clarity, upscale, enhancement\n\n    Use cases:\n    - Increase image resolution for printing\n    - Improve clarity of low-quality images\n    - Enhance textures and graphics",
      "namespace": "fal.image_to_image",
      "node_type": "fal.image_to_image.ClarityUpscaler",
      "layout": "default",
      "properties": [
        {
          "name": "image",
          "type": {
            "type": "image"
          },
          "default": {},
          "title": "Image",
          "description": "Input image to upscale"
        },
        {
          "name": "scale",
          "type": {
            "type": "int"
          },
          "default": 2,
          "title": "Scale",
          "description": "Upscaling factor",
          "min": 1.0,
          "max": 4.0
=======
          "name": "seed",
          "type": {
            "type": "int"
          },
          "default": -1,
          "title": "Seed",
          "description": "The same seed and prompt will output the same image every time"
        },
        {
          "name": "safety_tolerance",
          "type": {
            "type": "int"
          },
          "default": 2,
          "title": "Safety Tolerance",
          "description": "Safety tolerance level (1=strict, 6=permissive)",
          "min": 1.0,
          "max": 6.0
>>>>>>> 402681ee
        }
      ],
      "outputs": [
        {
          "type": {
            "type": "image"
          },
          "name": "output"
        }
      ],
      "basic_fields": [
<<<<<<< HEAD
        "image",
        "scale"
      ],
      "is_dynamic": false
    },
    {
      "title": "Flux Dev Redux",
      "description": "FLUX.1 [dev] Redux is a high-performance endpoint that enables rapid transformation of existing images, delivering high-quality style transfers and image modifications.\n    image, transformation, style-transfer, development, flux\n\n    Use cases:\n    - Transform images with advanced controls\n    - Create customized image variations\n    - Apply precise style modifications",
      "namespace": "fal.image_to_image",
      "node_type": "fal.image_to_image.FluxDevRedux",
      "layout": "default",
=======
        "prompt",
        "image_size",
        "guidance_scale"
      ]
    },
    {
      "title": "Flux V 1 Pro Ultra",
      "description": "FLUX1.1 [ultra] is the latest and most advanced version of FLUX.1 [pro],\n    featuring cutting-edge improvements in image generation, delivering unparalleled\n    composition, detail, and artistic fidelity.",
      "namespace": "fal.text_to_image",
      "node_type": "fal.text_to_image.FluxV1ProUltra",
>>>>>>> 402681ee
      "properties": [
        {
          "name": "image",
          "type": {
            "type": "image"
          },
          "default": {},
          "title": "Image",
          "description": "The input image to transform"
        },
        {
          "name": "image_size",
          "type": {
            "type": "enum",
            "values": [
              "square_hd",
              "square",
              "portrait_4_3",
              "portrait_16_9",
              "landscape_4_3",
              "landscape_16_9"
            ],
            "type_name": "nodetool.nodes.fal.text_to_image.ImageSizePreset"
          },
          "default": "landscape_4_3",
          "title": "Image Size",
          "description": "Either a preset size or a custom {width, height} dictionary. Max dimension 14142"
        },
        {
          "name": "guidance_scale",
          "type": {
            "type": "float"
          },
          "default": 3.5,
          "title": "Guidance Scale",
          "description": "The CFG (Classifier Free Guidance) scale is a measure of how close you want the model to stick to your prompt when looking for a related image to show you.",
          "min": 1.0,
          "max": 20.0
        },
        {
          "name": "num_inference_steps",
          "type": {
            "type": "int"
          },
          "default": 28,
          "title": "Num Inference Steps",
<<<<<<< HEAD
          "description": "The number of inference steps to perform",
          "min": 1.0
        },
        {
          "name": "guidance_scale",
          "type": {
            "type": "float"
          },
          "default": 3.5,
          "title": "Guidance Scale",
          "description": "How closely the model should stick to your prompt"
=======
          "description": "The number of inference steps to perform.",
          "min": 1.0,
          "max": 50.0
>>>>>>> 402681ee
        },
        {
          "name": "seed",
          "type": {
            "type": "int"
          },
          "default": -1,
          "title": "Seed",
<<<<<<< HEAD
          "description": "The same seed will output the same image every time"
        },
        {
          "name": "enable_safety_checker",
          "type": {
            "type": "bool"
          },
          "default": true,
          "title": "Enable Safety Checker",
          "description": "If true, the safety checker will be enabled"
=======
          "description": "The same seed and the same prompt given to the same version of the model will output the same image every time."
>>>>>>> 402681ee
        }
      ],
      "outputs": [
        {
          "type": {
            "type": "image"
          },
          "name": "output"
        }
      ],
      "basic_fields": [
        "image",
        "image_size",
        "guidance_scale"
<<<<<<< HEAD
      ],
      "is_dynamic": false
    },
    {
      "title": "Flux Lora Canny",
      "description": "FLUX LoRA Canny enables precise control over composition and style through edge detection and LoRA-based guidance mechanisms.\n    image, edge, lora, style-transfer, control\n\n    Use cases:\n    - Generate stylized images with structural control\n    - Create edge-guided artistic transformations\n    - Apply custom styles while maintaining composition\n    - Produce consistent style variations",
      "namespace": "fal.image_to_image",
      "node_type": "fal.image_to_image.FluxLoraCanny",
      "layout": "default",
=======
      ]
    },
    {
      "title": "Fooocus",
      "description": "Fooocus is a text-to-image model with default parameters and automated optimizations\n    for quality improvements.",
      "namespace": "fal.text_to_image",
      "node_type": "fal.text_to_image.Fooocus",
>>>>>>> 402681ee
      "properties": [
        {
          "name": "control_image",
          "type": {
            "type": "image"
          },
          "default": {},
          "title": "Control Image",
          "description": "The control image to generate the Canny edge map from"
        },
        {
          "name": "prompt",
          "type": {
            "type": "str"
          },
          "default": "",
          "title": "Prompt",
          "description": "The prompt to generate an image from"
        },
        {
          "name": "styles",
          "type": {
            "type": "list",
            "type_args": [
              {
                "type": "str"
              }
            ]
          },
<<<<<<< HEAD
          "default": "landscape_4_3",
          "title": "Image Size",
          "description": "The size of the generated image"
=======
          "default": [
            "Fooocus Enhance",
            "Fooocus V2",
            "Fooocus Sharp"
          ],
          "title": "Styles",
          "description": "The styles to apply to the generated image"
>>>>>>> 402681ee
        },
        {
          "name": "performance",
          "type": {
            "type": "enum",
            "values": [
              "Speed",
              "Quality",
              "Extreme Speed",
              "Lightning"
            ],
            "type_name": "nodetool.nodes.fal.text_to_image.PerformanceEnum"
          },
<<<<<<< HEAD
          "default": 28,
          "title": "Num Inference Steps",
          "description": "The number of inference steps to perform",
          "min": 1.0
=======
          "default": "Extreme Speed",
          "title": "Performance",
          "description": "You can choose Speed or Quality"
>>>>>>> 402681ee
        },
        {
          "name": "guidance_scale",
          "type": {
            "type": "float"
          },
<<<<<<< HEAD
          "default": 3.5,
=======
          "default": 4.0,
>>>>>>> 402681ee
          "title": "Guidance Scale",
          "description": "How closely the model should stick to your prompt"
        },
        {
<<<<<<< HEAD
          "name": "seed",
          "type": {
            "type": "int"
          },
          "default": -1,
          "title": "Seed",
          "description": "The same seed will output the same image every time"
=======
          "name": "sharpness",
          "type": {
            "type": "float"
          },
          "default": 2.0,
          "title": "Sharpness",
          "description": "Higher value means image and texture are sharper"
        },
        {
          "name": "aspect_ratio",
          "type": {
            "type": "str"
          },
          "default": "1024x1024",
          "title": "Aspect Ratio",
          "description": "The size of the generated image (must be multiples of 8)"
>>>>>>> 402681ee
        },
        {
          "name": "lora_scale",
          "type": {
            "type": "float"
          },
<<<<<<< HEAD
          "default": 0.6,
          "title": "Lora Scale",
          "description": "The strength of the LoRA adaptation"
        }
      ],
      "outputs": [
        {
          "type": {
            "type": "image"
          },
          "name": "output"
        }
      ],
      "the_model_info": {},
      "recommended_models": [],
      "basic_fields": [
        "control_image",
        "prompt",
        "image_size"
      ],
      "is_dynamic": false
    },
    {
      "title": "Flux Lora Depth",
      "description": "FLUX LoRA Depth enables precise control over composition and structure through depth map detection and LoRA-based guidance mechanisms.\n    image, depth, lora, structure, control\n\n    Use cases:\n    - Generate depth-aware stylized images\n    - Create 3D-conscious artistic transformations\n    - Maintain spatial relationships with custom styles\n    - Produce depth-consistent variations\n    - Generate images with controlled perspective",
      "namespace": "fal.image_to_image",
      "node_type": "fal.image_to_image.FluxLoraDepth",
      "layout": "default",
      "properties": [
        {
          "name": "control_image",
=======
          "default": [],
          "title": "Loras",
          "description": "Up to 5 LoRAs that will be merged for generation"
        },
        {
          "name": "refiner_model",
>>>>>>> 402681ee
          "type": {
            "type": "enum",
            "values": [
              "None",
              "realisticVisionV60B1_v51VAE.safetensors"
            ],
            "type_name": "nodetool.nodes.fal.text_to_image.RefinerModelEnum"
          },
<<<<<<< HEAD
          "default": {},
          "title": "Control Image",
          "description": "The control image to generate the depth map from"
        },
        {
          "name": "prompt",
=======
          "default": "None",
          "title": "Refiner Model",
          "description": "Refiner model to use (SDXL or SD 1.5)"
        },
        {
          "name": "refiner_switch",
>>>>>>> 402681ee
          "type": {
            "type": "float"
          },
<<<<<<< HEAD
          "default": "",
          "title": "Prompt",
          "description": "The prompt to generate an image from"
=======
          "default": 0.8,
          "title": "Refiner Switch",
          "description": "Switch point for refiner (0.4 for SD1.5 realistic, 0.667 for SD1.5 anime, 0.8 for XL)"
        },
        {
          "name": "seed",
          "type": {
            "type": "int"
          },
          "default": -1,
          "title": "Seed",
          "description": "The same seed and prompt will output the same image every time"
        },
        {
          "name": "control_image",
          "type": {
            "type": "image"
          },
          "default": {},
          "title": "Control Image",
          "description": "Reference image for generation"
>>>>>>> 402681ee
        },
        {
          "name": "control_type",
          "type": {
            "type": "enum",
            "values": [
              "ImagePrompt",
              "PyraCanny",
              "CPDS",
              "FaceSwap"
            ],
            "type_name": "nodetool.nodes.fal.text_to_image.ControlTypeEnum"
          },
<<<<<<< HEAD
          "default": "landscape_4_3",
          "title": "Image Size",
          "description": "The size of the generated image"
        },
        {
          "name": "num_inference_steps",
          "type": {
            "type": "int"
          },
          "default": 28,
          "title": "Num Inference Steps",
          "description": "The number of inference steps to perform",
          "min": 1.0
        },
        {
          "name": "guidance_scale",
          "type": {
            "type": "float"
          },
          "default": 3.5,
          "title": "Guidance Scale",
          "description": "How closely the model should stick to your prompt"
        },
        {
          "name": "seed",
=======
          "default": "PyraCanny",
          "title": "Control Type",
          "description": "The type of image control"
        },
        {
          "name": "control_image_weight",
>>>>>>> 402681ee
          "type": {
            "type": "float"
          },
<<<<<<< HEAD
          "default": -1,
          "title": "Seed",
          "description": "The same seed will output the same image every time"
=======
          "default": 1.0,
          "title": "Control Image Weight",
          "description": "Strength of the control image influence"
        },
        {
          "name": "control_image_stop_at",
          "type": {
            "type": "float"
          },
          "default": 1.0,
          "title": "Control Image Stop At",
          "description": "When to stop applying control image influence"
>>>>>>> 402681ee
        },
        {
          "name": "lora_scale",
          "type": {
            "type": "float"
          },
<<<<<<< HEAD
          "default": 0.6,
          "title": "Lora Scale",
          "description": "The strength of the LoRA adaptation"
=======
          "default": true,
          "title": "Enable Safety Checker",
          "description": "If false, the safety checker will be disabled"
>>>>>>> 402681ee
        }
      ],
      "outputs": [
        {
          "type": {
            "type": "image"
          },
          "name": "output"
        }
      ],
      "basic_fields": [
<<<<<<< HEAD
        "control_image",
        "prompt",
        "image_size"
      ],
      "is_dynamic": false
    },
    {
      "title": "Flux Pro Canny",
      "description": "FLUX.1 [pro] Canny enables precise control over composition, style, and structure through advanced edge detection and guidance mechanisms.\n    image, edge, composition, style, control\n\n    Use cases:\n    - Generate images with precise structural control\n    - Create artwork based on edge maps\n    - Transform sketches into detailed images\n    - Maintain specific compositional elements\n    - Generate variations with consistent structure",
      "namespace": "fal.image_to_image",
      "node_type": "fal.image_to_image.FluxProCanny",
      "layout": "default",
      "properties": [
        {
          "name": "control_image",
          "type": {
            "type": "image"
          },
          "default": {},
          "title": "Control Image",
          "description": "The control image to generate the Canny edge map from"
        },
        {
=======
        "prompt",
        "negative_prompt",
        "styles"
      ]
    },
    {
      "title": "Hyper SDXL",
      "description": "Hyper SDXL is a hyper-charged version of SDXL that delivers exceptional performance and creativity\n    while maintaining high-quality output and ultra-fast generation speeds.",
      "namespace": "fal.text_to_image",
      "node_type": "fal.text_to_image.HyperSDXL",
      "properties": [
        {
>>>>>>> 402681ee
          "name": "prompt",
          "type": {
            "type": "str"
          },
          "default": "",
          "title": "Prompt",
          "description": "The prompt to generate an image from"
        },
        {
          "name": "image_size",
          "type": {
            "type": "enum",
            "values": [
              "square_hd",
              "square",
              "portrait_4_3",
              "portrait_16_9",
              "landscape_4_3",
              "landscape_16_9"
            ],
            "type_name": "nodetool.nodes.fal.text_to_image.ImageSizePreset"
          },
<<<<<<< HEAD
          "default": "landscape_4_3",
=======
          "default": "square_hd",
>>>>>>> 402681ee
          "title": "Image Size",
          "description": "The size of the generated image"
        },
        {
          "name": "num_inference_steps",
          "type": {
            "type": "int"
          },
<<<<<<< HEAD
          "default": 28,
=======
          "default": 1,
>>>>>>> 402681ee
          "title": "Num Inference Steps",
          "description": "The number of inference steps to perform (1, 2, or 4)",
          "min": 1.0,
          "max": 4.0
        },
        {
          "name": "sync_mode",
          "type": {
            "type": "bool"
          },
<<<<<<< HEAD
          "default": 3.5,
          "title": "Guidance Scale",
          "description": "How closely the model should stick to your prompt"
=======
          "default": true,
          "title": "Sync Mode",
          "description": "If true, wait for image generation and upload before returning"
>>>>>>> 402681ee
        },
        {
          "name": "num_images",
          "type": {
            "type": "int"
          },
<<<<<<< HEAD
          "default": -1,
          "title": "Seed",
          "description": "The same seed will output the same image every time"
=======
          "default": 1,
          "title": "Num Images",
          "description": "The number of images to generate",
          "min": 1.0
        },
        {
          "name": "enable_safety_checker",
          "type": {
            "type": "bool"
          },
          "default": true,
          "title": "Enable Safety Checker",
          "description": "If true, the safety checker will be enabled"
>>>>>>> 402681ee
        },
        {
          "name": "safety_tolerance",
          "type": {
            "type": "str"
          },
<<<<<<< HEAD
          "default": "2",
          "title": "Safety Tolerance",
          "description": "Safety tolerance level (1-6, 1 being most strict)"
=======
          "default": false,
          "title": "Expand Prompt",
          "description": "If true, the prompt will be expanded with additional prompts"
        },
        {
          "name": "seed",
          "type": {
            "type": "int"
          },
          "default": -1,
          "title": "Seed",
          "description": "The same seed and prompt will output the same image every time"
>>>>>>> 402681ee
        }
      ],
      "outputs": [
        {
          "type": {
            "type": "image"
          },
          "name": "output"
        }
      ],
      "basic_fields": [
        "control_image",
        "prompt",
<<<<<<< HEAD
        "image_size"
      ],
      "is_dynamic": false
    },
    {
      "title": "Flux Pro Depth",
      "description": "FLUX.1 [pro] Depth enables precise control over composition and structure through depth map detection and guidance mechanisms.\n    image, depth-map, composition, structure, control\n\n    Use cases:\n    - Generate images with controlled depth perception\n    - Create 3D-aware image transformations\n    - Maintain spatial relationships in generated images\n    - Produce images with accurate perspective\n    - Generate variations with consistent depth structure",
      "namespace": "fal.image_to_image",
      "node_type": "fal.image_to_image.FluxProDepth",
      "layout": "default",
=======
        "image_size",
        "num_inference_steps"
      ]
    },
    {
      "title": "Ideogram V 2",
      "description": "Ideogram V2 is a state-of-the-art image generation model optimized for commercial and creative use, featuring exceptional typography handling and realistic outputs.\n    image, generation, ai, typography, realistic, text-to-image, txt2img\n\n    Use cases:\n    - Create commercial artwork and designs\n    - Generate realistic product visualizations\n    - Design marketing materials with text\n    - Produce high-quality illustrations\n    - Create brand assets and logos",
      "namespace": "fal.text_to_image",
      "node_type": "fal.text_to_image.IdeogramV2",
>>>>>>> 402681ee
      "properties": [
        {
          "name": "control_image",
          "type": {
            "type": "image"
          },
          "default": {},
          "title": "Control Image",
          "description": "The control image to generate the depth map from"
        },
        {
          "name": "prompt",
          "type": {
            "type": "str"
          },
          "default": "",
          "title": "Prompt",
          "description": "The prompt to generate an image from"
        },
        {
          "name": "aspect_ratio",
          "type": {
            "type": "enum",
            "values": [
              "10:16",
              "16:10",
              "9:16",
              "16:9",
              "4:3",
              "3:4",
              "1:1",
              "1:3",
              "3:1",
              "3:2",
              "2:3",
              "4:5",
              "5:4"
            ],
            "type_name": "nodetool.nodes.fal.text_to_image.AspectRatio"
          },
<<<<<<< HEAD
          "default": "landscape_4_3",
          "title": "Image Size",
          "description": "The size of the generated image"
=======
          "default": "1:1",
          "title": "Aspect Ratio",
          "description": "The aspect ratio of the generated image."
>>>>>>> 402681ee
        },
        {
          "name": "expand_prompt",
          "type": {
            "type": "bool"
          },
          "default": true,
          "title": "Expand Prompt",
          "description": "Whether to expand the prompt with MagicPrompt functionality."
        },
        {
          "name": "style",
          "type": {
            "type": "enum",
            "values": [
              "auto",
              "general",
              "realistic",
              "design",
              "render_3D",
              "anime"
            ],
            "type_name": "nodetool.nodes.fal.text_to_image.IdeogramStyle"
          },
<<<<<<< HEAD
          "default": 3.5,
          "title": "Guidance Scale",
          "description": "How closely the model should stick to your prompt"
=======
          "default": "auto",
          "title": "Style",
          "description": "The style of the generated image."
        },
        {
          "name": "negative_prompt",
          "type": {
            "type": "str"
          },
          "default": "",
          "title": "Negative Prompt",
          "description": "A negative prompt to avoid in the generated image."
>>>>>>> 402681ee
        },
        {
          "name": "seed",
          "type": {
            "type": "int"
          },
          "default": -1,
          "title": "Seed",
<<<<<<< HEAD
          "description": "The same seed will output the same image every time"
        },
        {
          "name": "safety_tolerance",
          "type": {
            "type": "str"
          },
          "default": "2",
          "title": "Safety Tolerance",
          "description": "Safety tolerance level (1-6, 1 being most strict)"
=======
          "description": "Seed for the random number generator."
>>>>>>> 402681ee
        }
      ],
      "outputs": [
        {
          "type": {
            "type": "image"
          },
          "name": "output"
        }
      ],
      "basic_fields": [
        "control_image",
        "prompt",
<<<<<<< HEAD
        "image_size"
      ],
      "is_dynamic": false
    },
    {
      "title": "Flux Pro Fill",
      "description": "FLUX.1 [pro] Fill is a high-performance endpoint that enables rapid transformation of existing images with inpainting/outpainting capabilities.\n    image, inpainting, outpainting, transformation, professional\n\n    Use cases:\n    - Fill in missing or masked parts of images\n    - Extend images beyond their original boundaries\n    - Remove and replace unwanted elements\n    - Create seamless image completions\n    - Generate context-aware image content",
      "namespace": "fal.image_to_image",
      "node_type": "fal.image_to_image.FluxProFill",
      "layout": "default",
=======
        "aspect_ratio",
        "style"
      ]
    },
    {
      "title": "Ideogram V 2 Turbo",
      "description": "Accelerated image generation with Ideogram V2 Turbo. Create high-quality visuals, posters,\n    and logos with enhanced speed while maintaining Ideogram's signature quality.",
      "namespace": "fal.text_to_image",
      "node_type": "fal.text_to_image.IdeogramV2Turbo",
>>>>>>> 402681ee
      "properties": [
        {
          "name": "image",
          "type": {
            "type": "image"
          },
          "default": {},
          "title": "Image",
          "description": "The input image to transform"
        },
        {
<<<<<<< HEAD
          "name": "mask",
=======
          "name": "aspect_ratio",
>>>>>>> 402681ee
          "type": {
            "type": "enum",
            "values": [
              "10:16",
              "16:10",
              "9:16",
              "16:9",
              "4:3",
              "3:4",
              "1:1",
              "1:3",
              "3:1",
              "3:2",
              "2:3",
              "4:5",
              "5:4"
            ],
            "type_name": "nodetool.nodes.fal.text_to_image.AspectRatio"
          },
<<<<<<< HEAD
          "default": {},
          "title": "Mask",
          "description": "The mask for inpainting"
        },
        {
          "name": "prompt",
          "type": {
            "type": "str"
          },
          "default": "",
          "title": "Prompt",
          "description": "The prompt to fill the masked part of the image"
=======
          "default": "1:1",
          "title": "Aspect Ratio",
          "description": "The aspect ratio of the generated image."
        },
        {
          "name": "expand_prompt",
          "type": {
            "type": "bool"
          },
          "default": true,
          "title": "Expand Prompt",
          "description": "Whether to expand the prompt with MagicPrompt functionality."
>>>>>>> 402681ee
        },
        {
          "name": "style",
          "type": {
            "type": "enum",
            "values": [
              "auto",
              "general",
              "realistic",
              "design",
              "render_3D",
              "anime"
            ],
            "type_name": "nodetool.nodes.fal.text_to_image.IdeogramStyle"
          },
<<<<<<< HEAD
          "default": 28,
          "title": "Num Inference Steps",
          "description": "The number of inference steps to perform",
          "min": 1.0
        },
        {
=======
          "default": "auto",
          "title": "Style",
          "description": "The style of the generated image."
        },
        {
          "name": "negative_prompt",
          "type": {
            "type": "str"
          },
          "default": "",
          "title": "Negative Prompt",
          "description": "A negative prompt to avoid in the generated image."
        },
        {
>>>>>>> 402681ee
          "name": "seed",
          "type": {
            "type": "int"
          },
          "default": -1,
          "title": "Seed",
<<<<<<< HEAD
          "description": "The same seed will output the same image every time"
        },
        {
          "name": "safety_tolerance",
          "type": {
            "type": "str"
          },
          "default": "2",
          "title": "Safety Tolerance",
          "description": "Safety tolerance level (1-6, 1 being most strict)"
=======
          "description": "Seed for the random number generator."
>>>>>>> 402681ee
        }
      ],
      "outputs": [
        {
          "type": {
            "type": "image"
          },
          "name": "output"
        }
      ],
      "basic_fields": [
<<<<<<< HEAD
        "image",
        "mask",
        "prompt"
      ],
      "is_dynamic": false
    },
    {
      "title": "Flux Pro Redux",
      "description": "FLUX.1 [pro] Redux is a high-performance endpoint that enables rapid transformation of existing images, delivering high-quality style transfers and image modifications.\n    image, transformation, style-transfer, flux\n\n    Use cases:\n    - Create professional image transformations\n    - Generate style transfers",
      "namespace": "fal.image_to_image",
      "node_type": "fal.image_to_image.FluxProRedux",
      "layout": "default",
=======
        "prompt",
        "aspect_ratio",
        "style"
      ]
    },
    {
      "title": "Illusion Diffusion",
      "description": "Illusion Diffusion is a model that creates illusions conditioned on an input image.",
      "namespace": "fal.text_to_image",
      "node_type": "fal.text_to_image.IllusionDiffusion",
>>>>>>> 402681ee
      "properties": [
        {
          "name": "image",
          "type": {
            "type": "image"
          },
          "default": {},
          "title": "Image",
          "description": "The input image to transform"
        },
        {
          "name": "negative_prompt",
          "type": {
            "type": "str"
          },
          "default": "",
          "title": "Negative Prompt",
          "description": "Use it to address details that you don't want in the image"
        },
        {
          "name": "image",
          "type": {
            "type": "image"
          },
          "default": {},
          "title": "Image",
          "description": "Input image URL for conditioning the generation"
        },
        {
          "name": "guidance_scale",
          "type": {
            "type": "float"
          },
          "default": 7.5,
          "title": "Guidance Scale",
          "description": "How closely the model should stick to your prompt"
        },
        {
          "name": "num_inference_steps",
          "type": {
            "type": "int"
          },
          "default": 40,
          "title": "Num Inference Steps",
          "description": "The number of inference steps to perform",
          "min": 1.0
        },
        {
          "name": "image_size",
          "type": {
            "type": "enum",
            "values": [
              "square_hd",
              "square",
              "portrait_4_3",
              "portrait_16_9",
              "landscape_4_3",
              "landscape_16_9"
            ],
            "type_name": "nodetool.nodes.fal.text_to_image.ImageSizePreset"
          },
          "default": "landscape_4_3",
          "title": "Image Size",
          "description": "The size of the generated image"
        },
        {
<<<<<<< HEAD
          "name": "num_inference_steps",
          "type": {
            "type": "int"
          },
          "default": 28,
          "title": "Num Inference Steps",
          "description": "The number of inference steps to perform",
          "min": 1.0
        },
        {
          "name": "guidance_scale",
          "type": {
            "type": "float"
          },
          "default": 3.5,
          "title": "Guidance Scale",
          "description": "How closely the model should stick to your prompt"
        },
        {
          "name": "seed",
          "type": {
            "type": "int"
          },
          "default": -1,
          "title": "Seed",
          "description": "The same seed will output the same image every time"
        },
        {
          "name": "safety_tolerance",
          "type": {
            "type": "str"
          },
          "default": "2",
          "title": "Safety Tolerance",
          "description": "Safety tolerance level (1-6, 1 being most strict)"
        }
      ],
      "outputs": [
        {
          "type": {
            "type": "image"
          },
          "name": "output"
        }
      ],
      "the_model_info": {},
      "recommended_models": [],
      "basic_fields": [
        "image",
        "image_size",
        "guidance_scale"
      ],
      "is_dynamic": false
    },
    {
      "title": "Flux Pro Ultra Redux",
      "description": "FLUX1.1 [pro] ultra Redux is a high-performance endpoint that enables rapid transformation of existing images, delivering high-quality style transfers and image modifications with the core FLUX capabilities.\n    image, transformation, style-transfer, ultra, professional\n\n    Use cases:\n    - Apply precise image modifications\n    - Process images with maximum control",
      "namespace": "fal.image_to_image",
      "node_type": "fal.image_to_image.FluxProUltraRedux",
      "layout": "default",
      "properties": [
        {
          "name": "image",
          "type": {
            "type": "image"
          },
          "default": {},
          "title": "Image",
          "description": "The input image to transform"
        },
        {
          "name": "image_size",
=======
          "name": "seed",
>>>>>>> 402681ee
          "type": {
            "type": "enum",
            "values": [
              "square_hd",
              "square",
              "portrait_4_3",
              "portrait_16_9",
              "landscape_4_3",
              "landscape_16_9"
            ],
            "type_name": "nodetool.nodes.fal.text_to_image.ImageSizePreset"
          },
<<<<<<< HEAD
          "default": "landscape_4_3",
          "title": "Image Size",
          "description": "The size of the generated image"
        },
        {
          "name": "num_inference_steps",
          "type": {
            "type": "int"
          },
          "default": 28,
          "title": "Num Inference Steps",
          "description": "The number of inference steps to perform",
          "min": 1.0
        },
        {
          "name": "guidance_scale",
          "type": {
            "type": "float"
          },
          "default": 3.5,
          "title": "Guidance Scale",
          "description": "How closely the model should stick to your prompt"
        },
        {
          "name": "seed",
          "type": {
            "type": "int"
          },
          "default": -1,
          "title": "Seed",
          "description": "The same seed will output the same image every time"
        },
        {
          "name": "safety_tolerance",
          "type": {
            "type": "str"
          },
          "default": "2",
          "title": "Safety Tolerance",
          "description": "Safety tolerance level (1-6, 1 being most strict)"
        },
        {
          "name": "image_prompt_strength",
          "type": {
            "type": "float"
          },
          "default": 0.1,
          "title": "Image Prompt Strength",
          "description": "The strength of the image prompt, between 0 and 1"
=======
          "default": -1,
          "title": "Seed",
          "description": "The same seed and prompt will output the same image every time"
>>>>>>> 402681ee
        }
      ],
      "outputs": [
        {
          "type": {
            "type": "image"
          },
          "name": "output"
        }
      ],
      "basic_fields": [
<<<<<<< HEAD
        "image",
        "image_size",
=======
        "prompt",
        "image",
>>>>>>> 402681ee
        "guidance_scale"
      ]
    },
    {
<<<<<<< HEAD
      "title": "Flux Schnell Redux",
      "description": "FLUX.1 [schnell] Redux is a high-performance endpoint that enables rapid transformation of existing images, delivering high-quality style transfers and image modifications with the core FLUX capabilities.\n    image, transformation, style-transfer, fast, flux\n\n    Use cases:\n    - Transform images with style transfers\n    - Apply artistic modifications to photos\n    - Create image variations",
      "namespace": "fal.image_to_image",
      "node_type": "fal.image_to_image.FluxSchnellRedux",
      "layout": "default",
=======
      "title": "Imagen 4 Preview",
      "description": "Imagen 4 Preview is the next iteration of Google's Imagen series, offering\n    high quality text-to-image generation with strong prompt adherence and\n    improved realism.\n    image, generation, google, text-to-image, txt2img\n\n    Use cases:\n    - Generate photorealistic artwork and designs\n    - Create marketing and product visuals\n    - Produce concept art or storyboards\n    - Explore creative ideas with high fidelity\n    - Rapid prototyping of imagery",
      "namespace": "fal.text_to_image",
      "node_type": "fal.text_to_image.Imagen4Preview",
>>>>>>> 402681ee
      "properties": [
        {
          "name": "image",
          "type": {
            "type": "image"
          },
          "default": {},
          "title": "Image",
          "description": "The input image to transform"
        },
        {
          "name": "negative_prompt",
          "type": {
            "type": "str"
          },
          "default": "",
          "title": "Negative Prompt",
          "description": "Elements to avoid in the generated image"
        },
        {
          "name": "aspect_ratio",
          "type": {
            "type": "enum",
            "values": [
              "10:16",
              "16:10",
              "9:16",
              "16:9",
              "4:3",
              "3:4",
              "1:1",
              "1:3",
              "3:1",
              "3:2",
              "2:3",
              "4:5",
              "5:4"
            ],
            "type_name": "nodetool.nodes.fal.text_to_image.AspectRatio"
          },
          "default": "1:1",
          "title": "Aspect Ratio",
          "description": "The aspect ratio of the generated image"
        },
        {
          "name": "image_size",
          "type": {
            "type": "enum",
            "values": [
              "square_hd",
              "square",
              "portrait_4_3",
              "portrait_16_9",
              "landscape_4_3",
              "landscape_16_9"
            ],
            "type_name": "nodetool.nodes.fal.text_to_image.ImageSizePreset"
          },
          "default": "landscape_4_3",
          "title": "Image Size",
          "description": "The size of the generated image"
        },
        {
          "name": "num_inference_steps",
          "type": {
            "type": "int"
          },
<<<<<<< HEAD
          "default": 4,
=======
          "default": 50,
>>>>>>> 402681ee
          "title": "Num Inference Steps",
          "description": "The number of inference steps to perform",
          "min": 1.0
        },
        {
<<<<<<< HEAD
=======
          "name": "guidance_scale",
          "type": {
            "type": "float"
          },
          "default": 5.0,
          "title": "Guidance Scale",
          "description": "How closely the model should follow the prompt"
        },
        {
          "name": "num_images",
          "type": {
            "type": "int"
          },
          "default": 1,
          "title": "Num Images",
          "description": "The number of images to generate",
          "min": 1.0
        },
        {
>>>>>>> 402681ee
          "name": "seed",
          "type": {
            "type": "int"
          },
          "default": -1,
          "title": "Seed",
          "description": "The same seed will output the same image every time"
        },
        {
          "name": "enable_safety_checker",
          "type": {
            "type": "bool"
          },
          "default": true,
          "title": "Enable Safety Checker",
          "description": "If true, the safety checker will be enabled"
        }
      ],
      "outputs": [
        {
          "type": {
            "type": "image"
          },
          "name": "output"
        }
      ],
      "basic_fields": [
<<<<<<< HEAD
        "image",
        "image_size",
        "num_inference_steps"
      ],
      "is_dynamic": false
    },
    {
      "title": "Ideogram V 2 Edit",
      "description": "Transform existing images with Ideogram V2's editing capabilities. Modify, adjust, and refine images while maintaining high fidelity and realistic outputs with precise prompt control.\n    image, editing, transformation, fidelity, control\n\n    Use cases:\n    - Edit specific parts of images with precision\n    - Create targeted image modifications\n    - Refine and enhance image details\n    - Generate contextual image edits",
      "namespace": "fal.image_to_image",
      "node_type": "fal.image_to_image.IdeogramV2Edit",
      "layout": "default",
=======
        "prompt",
        "aspect_ratio",
        "guidance_scale"
      ]
    },
    {
      "title": "LCMDiffusion",
      "description": "Latent Consistency Models (SDXL & SDv1.5) Text to Image produces high-quality images\n    with minimal inference steps.",
      "namespace": "fal.text_to_image",
      "node_type": "fal.text_to_image.LCMDiffusion",
>>>>>>> 402681ee
      "properties": [
        {
          "name": "prompt",
          "type": {
            "type": "str"
          },
          "default": "",
          "title": "Prompt",
          "description": "The prompt to fill the masked part of the image"
        },
        {
          "name": "model",
          "type": {
            "type": "enum",
            "values": [
              "sdxl",
              "sdv1-5"
            ],
            "type_name": "nodetool.nodes.fal.text_to_image.ModelNameLCM"
          },
<<<<<<< HEAD
          "default": {},
          "title": "Image",
          "description": "The image to edit"
=======
          "default": "sdv1-5",
          "title": "Model",
          "description": "The model to use for generating the image"
>>>>>>> 402681ee
        },
        {
          "name": "negative_prompt",
          "type": {
            "type": "str"
          },
<<<<<<< HEAD
          "default": {},
          "title": "Mask",
          "description": "The mask for editing"
=======
          "default": "",
          "title": "Negative Prompt",
          "description": "Use it to address details that you don't want in the image"
        },
        {
          "name": "image_size",
          "type": {
            "type": "enum",
            "values": [
              "square_hd",
              "square",
              "portrait_4_3",
              "portrait_16_9",
              "landscape_4_3",
              "landscape_16_9"
            ],
            "type_name": "nodetool.nodes.fal.text_to_image.ImageSizePreset"
          },
          "default": "square",
          "title": "Image Size",
          "description": "The size of the generated image"
>>>>>>> 402681ee
        },
        {
          "name": "style",
          "type": {
            "type": "str"
          },
          "default": "auto",
          "title": "Style",
          "description": "Style of generated image (auto, general, realistic, design, render_3D, anime)"
        },
        {
          "name": "expand_prompt",
          "type": {
            "type": "bool"
          },
          "default": true,
          "title": "Expand Prompt",
          "description": "Whether to expand the prompt with MagicPrompt functionality"
        },
        {
          "name": "seed",
          "type": {
            "type": "int"
          },
<<<<<<< HEAD
          "default": -1,
          "title": "Seed",
          "description": "The same seed will output the same image every time"
        }
      ],
      "outputs": [
        {
          "type": {
            "type": "image"
          },
          "name": "output"
        }
      ],
      "the_model_info": {},
      "recommended_models": [],
      "basic_fields": [
        "prompt",
        "image",
        "mask"
      ],
      "is_dynamic": false
    },
    {
      "title": "Ideogram V 2 Remix",
      "description": "Reimagine existing images with Ideogram V2's remix feature. Create variations and adaptations while preserving core elements and adding new creative directions through prompt guidance.\n    image, remix, variation, creativity, adaptation\n\n    Use cases:\n    - Create artistic variations of images\n    - Generate style-transferred versions\n    - Produce creative image adaptations\n    - Transform images while preserving key elements\n    - Generate alternative interpretations",
      "namespace": "fal.image_to_image",
      "node_type": "fal.image_to_image.IdeogramV2Remix",
      "layout": "default",
      "properties": [
        {
          "name": "prompt",
          "type": {
            "type": "str"
          },
          "default": "",
          "title": "Prompt",
          "description": "The prompt to remix the image with"
=======
          "default": 4,
          "title": "Num Inference Steps",
          "description": "The number of inference steps to perform",
          "min": 1.0
>>>>>>> 402681ee
        },
        {
          "name": "image",
          "type": {
            "type": "image"
          },
<<<<<<< HEAD
          "default": {},
          "title": "Image",
          "description": "The image to remix"
        },
        {
          "name": "aspect_ratio",
          "type": {
            "type": "str"
          },
          "default": "1:1",
          "title": "Aspect Ratio",
          "description": "The aspect ratio of the generated image"
        },
        {
          "name": "strength",
          "type": {
            "type": "float"
          },
          "default": 0.8,
          "title": "Strength",
          "description": "Strength of the input image in the remix"
        },
        {
          "name": "expand_prompt",
=======
          "default": 1.0,
          "title": "Guidance Scale",
          "description": "How closely the model should stick to your prompt"
        },
        {
          "name": "enable_safety_checker",
>>>>>>> 402681ee
          "type": {
            "type": "bool"
          },
          "default": true,
<<<<<<< HEAD
          "title": "Expand Prompt",
          "description": "Whether to expand the prompt with MagicPrompt functionality"
        },
        {
          "name": "style",
          "type": {
            "type": "str"
          },
          "default": "auto",
          "title": "Style",
          "description": "Style of generated image (auto, general, realistic, design, render_3D, anime)"
=======
          "title": "Enable Safety Checker",
          "description": "If true, the safety checker will be enabled"
>>>>>>> 402681ee
        },
        {
          "name": "seed",
          "type": {
            "type": "int"
          },
          "default": -1,
          "title": "Seed",
<<<<<<< HEAD
          "description": "The same seed will output the same image every time"
        }
      ],
      "outputs": [
        {
          "type": {
            "type": "image"
          },
          "name": "output"
        }
      ],
      "the_model_info": {},
      "recommended_models": [],
      "basic_fields": [
        "prompt",
        "image",
        "strength"
      ],
      "is_dynamic": false
    },
    {
      "title": "F5 TTS",
      "description": "F5 TTS (Text-to-Speech) model for generating natural-sounding speech from text with voice cloning capabilities.\n    audio, tts, voice-cloning, speech, synthesis, text-to-speech, tts, text-to-audio\n\n    Use cases:\n    - Generate natural speech from text\n    - Clone and replicate voices\n    - Create custom voiceovers\n    - Produce multilingual speech content\n    - Generate personalized audio content",
      "namespace": "fal.text_to_audio",
      "node_type": "fal.text_to_audio.F5TTS",
      "layout": "default",
      "properties": [
        {
          "name": "gen_text",
          "type": {
            "type": "str"
          },
          "default": "",
          "title": "Gen Text",
          "description": "The text to be converted to speech"
        },
        {
          "name": "ref_audio_url",
          "type": {
            "type": "str"
          },
          "default": "",
          "title": "Ref Audio Url",
          "description": "URL of the reference audio file to clone the voice from"
        },
        {
          "name": "ref_text",
          "type": {
            "type": "str"
          },
          "default": "",
          "title": "Ref Text",
          "description": "Optional reference text. If not provided, ASR will be used"
        },
        {
          "name": "model_type",
          "type": {
            "type": "str"
          },
          "default": "F5-TTS",
          "title": "Model Type",
          "description": "Model type to use (F5-TTS or E2-TTS)"
        },
        {
          "name": "remove_silence",
          "type": {
            "type": "bool"
          },
          "default": true,
          "title": "Remove Silence",
          "description": "Whether to remove silence from the generated audio"
=======
          "description": "The same seed and prompt will output the same image every time"
>>>>>>> 402681ee
        }
      ],
      "outputs": [
        {
          "type": {
            "type": "audio"
          },
          "name": "output"
        }
      ],
      "basic_fields": [
<<<<<<< HEAD
        "gen_text",
        "ref_audio_url",
        "model_type"
      ],
      "is_dynamic": false
    },
    {
      "title": "MMAudio V2",
      "description": "MMAudio V2 generates synchronized audio given text inputs. It can generate sounds described by a prompt.\n    audio, generation, synthesis, text-to-audio, synchronization\n\n    Use cases:\n    - Generate synchronized audio from text descriptions\n    - Create custom sound effects\n    - Produce ambient soundscapes\n    - Generate audio for multimedia content\n    - Create sound design elements",
      "namespace": "fal.text_to_audio",
      "node_type": "fal.text_to_audio.MMAudioV2",
      "layout": "default",
=======
        "prompt",
        "model",
        "guidance_scale"
      ]
    },
    {
      "title": "Luma Photon",
      "description": "Luma Photon is a creative and personalizable text-to-image model that brings a step-function\n    change in the cost of high-quality image generation, optimized for creatives.",
      "namespace": "fal.text_to_image",
      "node_type": "fal.text_to_image.LumaPhoton",
>>>>>>> 402681ee
      "properties": [
        {
          "name": "prompt",
          "type": {
            "type": "str"
          },
          "default": "",
          "title": "Prompt",
          "description": "The prompt to generate the audio for"
        },
        {
<<<<<<< HEAD
          "name": "negative_prompt",
          "type": {
            "type": "str"
          },
          "default": "",
          "title": "Negative Prompt",
          "description": "The negative prompt to avoid certain elements in the generated audio"
        },
        {
          "name": "num_steps",
          "type": {
            "type": "int"
          },
          "default": 25,
          "title": "Num Steps",
          "description": "The number of steps to generate the audio for",
          "min": 1.0
        },
        {
          "name": "duration",
          "type": {
            "type": "float"
          },
          "default": 8.0,
          "title": "Duration",
          "description": "The duration of the audio to generate in seconds",
          "min": 1.0
        },
        {
          "name": "cfg_strength",
          "type": {
            "type": "float"
          },
          "default": 4.5,
          "title": "Cfg Strength",
          "description": "The strength of Classifier Free Guidance"
        },
        {
          "name": "mask_away_clip",
=======
          "name": "aspect_ratio",
          "type": {
            "type": "enum",
            "values": [
              "16:9",
              "9:16",
              "1:1",
              "4:3",
              "3:4",
              "21:9",
              "9:21"
            ],
            "type_name": "nodetool.nodes.fal.text_to_image.AspectRatioLuma"
          },
          "default": "1:1",
          "title": "Aspect Ratio",
          "description": "The aspect ratio of the generated image"
        }
      ],
      "outputs": [
        {
>>>>>>> 402681ee
          "type": {
            "type": "image"
          },
<<<<<<< HEAD
          "default": false,
          "title": "Mask Away Clip",
          "description": "Whether to mask away the clip"
        },
=======
          "name": "output"
        }
      ],
      "basic_fields": [
        "prompt",
        "aspect_ratio"
      ]
    },
    {
      "title": "Luma Photon Flash",
      "description": "Luma Photon Flash is the most creative, personalizable, and intelligent visual model for creatives,\n    bringing a step-function change in the cost of high-quality image generation with faster inference times.",
      "namespace": "fal.text_to_image",
      "node_type": "fal.text_to_image.LumaPhotonFlash",
      "properties": [
>>>>>>> 402681ee
        {
          "name": "prompt",
          "type": {
            "type": "str"
          },
<<<<<<< HEAD
          "default": -1,
          "title": "Seed",
          "description": "The same seed will output the same audio every time"
=======
          "default": "",
          "title": "Prompt",
          "description": "The prompt to generate an image from"
        },
        {
          "name": "aspect_ratio",
          "type": {
            "type": "enum",
            "values": [
              "16:9",
              "9:16",
              "1:1",
              "4:3",
              "3:4",
              "21:9",
              "9:21"
            ],
            "type_name": "nodetool.nodes.fal.text_to_image.AspectRatioLuma"
          },
          "default": "1:1",
          "title": "Aspect Ratio",
          "description": "The aspect ratio of the generated image"
>>>>>>> 402681ee
        }
      ],
      "outputs": [
        {
          "type": {
            "type": "audio"
          },
          "name": "output"
        }
      ],
      "basic_fields": [
        "prompt",
<<<<<<< HEAD
        "duration",
        "num_steps"
      ],
      "is_dynamic": false
    },
    {
      "title": "Stable Audio",
      "description": "Stable Audio generates audio from text prompts. Open source text-to-audio model from fal.ai.\n    audio, generation, synthesis, text-to-audio, open-source\n\n    Use cases:\n    - Generate custom audio content from text\n    - Create background music and sounds\n    - Produce audio assets for projects\n    - Generate sound effects\n    - Create experimental audio content",
      "namespace": "fal.text_to_audio",
      "node_type": "fal.text_to_audio.StableAudio",
      "layout": "default",
=======
        "aspect_ratio"
      ]
    },
    {
      "title": "Omni Gen V 1",
      "description": "OmniGen is a unified image generation model that can generate a wide range of images from multi-modal prompts. It can be used for various tasks such as Image Editing, Personalized Image Generation, Virtual Try-On, Multi Person Generation and more!\n    image, generation, multi-modal, editing, personalization, text-to-image, txt2img\n\n    Use cases:\n    - Edit and modify existing images\n    - Create personalized visual content\n    - Generate virtual try-on images\n    - Create multi-person compositions\n    - Combine multiple images creatively",
      "namespace": "fal.text_to_image",
      "node_type": "fal.text_to_image.OmniGenV1",
>>>>>>> 402681ee
      "properties": [
        {
          "name": "prompt",
          "type": {
            "type": "str"
          },
          "default": "",
          "title": "Prompt",
<<<<<<< HEAD
          "description": "The prompt to generate the audio from"
=======
          "description": "The prompt to generate an image from"
        },
        {
          "name": "input_image_1",
          "type": {
            "type": "image"
          },
          "default": {},
          "title": "Input Image 1",
          "description": "The first input image to use for generation"
        },
        {
          "name": "input_image_2",
          "type": {
            "type": "image"
          },
          "default": {},
          "title": "Input Image 2",
          "description": "The second input image to use for generation"
        },
        {
          "name": "image_size",
          "type": {
            "type": "enum",
            "values": [
              "square_hd",
              "square",
              "portrait_4_3",
              "portrait_16_9",
              "landscape_4_3",
              "landscape_16_9"
            ],
            "type_name": "nodetool.nodes.fal.text_to_image.ImageSizePreset"
          },
          "default": "square_hd",
          "title": "Image Size",
          "description": "The size of the generated image"
>>>>>>> 402681ee
        },
        {
          "name": "seconds_start",
          "type": {
            "type": "int"
          },
<<<<<<< HEAD
          "default": 0,
          "title": "Seconds Start",
          "description": "The start point of the audio clip to generate"
        },
        {
          "name": "seconds_total",
=======
          "default": 50,
          "title": "Num Inference Steps",
          "description": "The number of inference steps to perform",
          "min": 1.0
        },
        {
          "name": "guidance_scale",
          "type": {
            "type": "float"
          },
          "default": 3.0,
          "title": "Guidance Scale",
          "description": "How closely the model should stick to your prompt"
        },
        {
          "name": "img_guidance_scale",
          "type": {
            "type": "float"
          },
          "default": 1.6,
          "title": "Img Guidance Scale",
          "description": "How closely the model should stick to your input image"
        },
        {
          "name": "num_images",
>>>>>>> 402681ee
          "type": {
            "type": "int"
          },
          "default": 30,
          "title": "Seconds Total",
          "description": "The duration of the audio clip to generate in seconds"
        },
        {
          "name": "steps",
          "type": {
            "type": "int"
          },
          "default": 100,
          "title": "Steps",
          "description": "The number of steps to denoise the audio for"
        }
      ],
      "outputs": [
        {
          "type": {
            "type": "audio"
          },
          "name": "output"
        }
      ],
      "basic_fields": [
        "prompt",
<<<<<<< HEAD
        "seconds_total",
        "steps"
      ],
      "is_dynamic": false
    },
    {
      "title": "Aura Flow V 03",
      "description": "AuraFlow v0.3 is an open-source flow-based text-to-image generation model that achieves state-of-the-art results on GenEval.\n    image, generation, flow-based, text-to-image, txt2img\n\n    Use cases:\n    - Generate high-quality images\n    - Create artistic visualizations",
      "namespace": "fal.text_to_image",
      "node_type": "fal.text_to_image.AuraFlowV03",
      "layout": "default",
=======
        "input_image_1",
        "image_size"
      ]
    },
    {
      "title": "Playground V 25",
      "description": "Playground v2.5 is a state-of-the-art open-source model that excels in aesthetic quality\n    for text-to-image generation.",
      "namespace": "fal.text_to_image",
      "node_type": "fal.text_to_image.PlaygroundV25",
>>>>>>> 402681ee
      "properties": [
        {
          "name": "prompt",
          "type": {
            "type": "str"
          },
          "default": "",
          "title": "Prompt",
          "description": "The prompt to generate an image from"
        },
        {
<<<<<<< HEAD
          "name": "num_images",
          "type": {
            "type": "int"
          },
          "default": 1,
          "title": "Num Images",
          "description": "The number of images to generate",
          "min": 1.0
        },
        {
          "name": "guidance_scale",
=======
          "name": "image_size",
>>>>>>> 402681ee
          "type": {
            "type": "float"
          },
<<<<<<< HEAD
          "default": 3.5,
          "title": "Guidance Scale",
          "description": "Classifier free guidance scale"
=======
          "default": "square_hd",
          "title": "Image Size",
          "description": "The size of the generated image"
>>>>>>> 402681ee
        },
        {
          "name": "num_inference_steps",
          "type": {
            "type": "int"
          },
<<<<<<< HEAD
          "default": 50,
=======
          "default": 30,
>>>>>>> 402681ee
          "title": "Num Inference Steps",
          "description": "The number of inference steps to take",
          "min": 1.0
        },
        {
          "name": "expand_prompt",
          "type": {
            "type": "bool"
          },
<<<<<<< HEAD
          "default": true,
          "title": "Expand Prompt",
          "description": "Whether to perform prompt expansion (recommended)"
=======
          "default": 7.5,
          "title": "Guidance Scale",
          "description": "How closely the model should stick to your prompt"
>>>>>>> 402681ee
        },
        {
          "name": "seed",
          "type": {
            "type": "int"
          },
          "default": -1,
          "title": "Seed",
          "description": "The seed to use for generating images"
        }
      ],
      "outputs": [
        {
          "type": {
            "type": "image"
          },
          "name": "output"
        }
      ],
      "basic_fields": [
        "prompt",
<<<<<<< HEAD
        "guidance_scale",
        "num_inference_steps"
      ],
      "is_dynamic": false
    },
    {
      "title": "Bria V 1",
      "description": "Bria's Text-to-Image model, trained exclusively on licensed data for safe and risk-free commercial use.\n    Features exceptional image quality and commercial licensing safety.",
      "namespace": "fal.text_to_image",
      "node_type": "fal.text_to_image.BriaV1",
      "layout": "default",
=======
        "image_size",
        "guidance_scale"
      ]
    },
    {
      "title": "Recraft 20 B",
      "description": "Recraft 20B is a new and affordable text-to-image model that delivers state-of-the-art results.\n     image, generation, efficient, text-to-image, txt2img\n\n    Use cases:\n    - Generate cost-effective visuals\n    - Create high-quality images\n    - Produce professional artwork\n    - Design marketing materials\n    - Generate commercial content",
      "namespace": "fal.text_to_image",
      "node_type": "fal.text_to_image.Recraft20B",
>>>>>>> 402681ee
      "properties": [
        {
          "name": "prompt",
          "type": {
            "type": "str"
          },
          "default": "",
          "title": "Prompt",
          "description": "The prompt to generate an image from"
        },
        {
          "name": "negative_prompt",
          "type": {
            "type": "str"
          },
          "default": "",
          "title": "Negative Prompt",
          "description": "The negative prompt to avoid certain elements in the generated image"
        },
        {
          "name": "num_images",
          "type": {
            "type": "int"
          },
          "default": 4,
          "title": "Num Images",
          "description": "How many images to generate. When using guidance, value is set to 1",
          "min": 1.0
        },
        {
          "name": "aspect_ratio",
          "type": {
            "type": "enum",
            "values": [
              "10:16",
              "16:10",
              "9:16",
              "16:9",
              "4:3",
              "3:4",
              "1:1",
              "1:3",
              "3:1",
              "3:2",
              "2:3",
              "4:5",
              "5:4"
            ],
            "type_name": "nodetool.nodes.fal.text_to_image.AspectRatio"
          },
<<<<<<< HEAD
          "default": "1:1",
          "title": "Aspect Ratio",
          "description": "The aspect ratio of the image. Ignored when guidance is used"
        },
        {
          "name": "num_inference_steps",
          "type": {
            "type": "int"
          },
          "default": 30,
          "title": "Num Inference Steps",
          "description": "The number of iterations for refining the generated image",
          "min": 1.0
        },
        {
          "name": "guidance_scale",
          "type": {
            "type": "float"
          },
          "default": 5.0,
          "title": "Guidance Scale",
          "description": "How closely the model should stick to your prompt (CFG scale)"
        },
        {
          "name": "prompt_enhancement",
          "type": {
            "type": "bool"
          },
          "default": false,
          "title": "Prompt Enhancement",
          "description": "When true, enhances the prompt with more descriptive variations"
        },
        {
          "name": "medium",
          "type": {
            "type": "str"
          },
          "default": "",
          "title": "Medium",
          "description": "Optional medium specification ('photography' or 'art')"
=======
          "default": "square_hd",
          "title": "Image Size",
          "description": "Either a preset size or a custom {width, height} dictionary"
        },
        {
          "name": "style",
          "type": {
            "type": "enum",
            "values": [
              "any",
              "realistic_image",
              "digital_illustration",
              "vector_illustration",
              "pixel_art",
              "flat_illustration",
              "isometric_illustration",
              "watercolor",
              "line_art",
              "pencil_drawing",
              "oil_painting",
              "anime",
              "comic_book",
              "retro",
              "sticker",
              "3d_render",
              "cinematic",
              "photographic",
              "clay",
              "cutout",
              "origami",
              "pattern",
              "pop_art",
              "renaissance",
              "studio_ghibli",
              "storybook"
            ],
            "type_name": "nodetool.nodes.fal.text_to_image.StylePreset"
          },
          "default": "realistic_image",
          "title": "Style",
          "description": "The style of the generated images. Vector images cost 2X as much."
>>>>>>> 402681ee
        },
        {
          "name": "colors",
          "type": {
<<<<<<< HEAD
            "type": "int"
          },
          "default": -1,
          "title": "Seed",
          "description": "The same seed and prompt will output the same image every time"
=======
            "type": "list",
            "type_args": [
              {
                "type": "color"
              }
            ]
          },
          "default": [],
          "title": "Colors",
          "description": "An array of preferable colors"
        },
        {
          "name": "style_id",
          "type": {
            "type": "str"
          },
          "default": "",
          "title": "Style Id",
          "description": "The ID of the custom style reference (optional)"
>>>>>>> 402681ee
        }
      ],
      "outputs": [
        {
          "type": {
            "type": "image"
          },
          "name": "output"
        }
      ],
      "basic_fields": [
        "prompt",
<<<<<<< HEAD
        "negative_prompt",
        "aspect_ratio"
      ],
      "is_dynamic": false
    },
    {
      "title": "Bria V 1 Fast",
      "description": "Bria's Text-to-Image model with perfect harmony of latency and quality.\n    Trained exclusively on licensed data for safe and risk-free commercial use.\n    Features faster inference times while maintaining high image quality.",
      "namespace": "fal.text_to_image",
      "node_type": "fal.text_to_image.BriaV1Fast",
      "layout": "default",
=======
        "image_size",
        "style"
      ]
    },
    {
      "title": "Recraft V 3",
      "description": "Recraft V3 is a text-to-image model with the ability to generate long texts, vector art, images in brand style, and much more.\n    image, text",
      "namespace": "fal.text_to_image",
      "node_type": "fal.text_to_image.RecraftV3",
>>>>>>> 402681ee
      "properties": [
        {
          "name": "prompt",
          "type": {
            "type": "str"
          },
          "default": "",
          "title": "Prompt",
          "description": "The prompt to generate an image from"
        },
        {
          "name": "negative_prompt",
          "type": {
            "type": "str"
          },
          "default": "",
          "title": "Negative Prompt",
          "description": "The negative prompt to avoid certain elements in the generated image"
        },
        {
          "name": "num_images",
          "type": {
            "type": "int"
          },
          "default": 4,
          "title": "Num Images",
          "description": "How many images to generate. When using guidance, value is set to 1",
          "min": 1.0
        },
        {
          "name": "aspect_ratio",
          "type": {
            "type": "enum",
            "values": [
              "10:16",
              "16:10",
              "9:16",
              "16:9",
              "4:3",
              "3:4",
              "1:1",
              "1:3",
              "3:1",
              "3:2",
              "2:3",
              "4:5",
              "5:4"
            ],
            "type_name": "nodetool.nodes.fal.text_to_image.AspectRatio"
          },
<<<<<<< HEAD
          "default": "1:1",
          "title": "Aspect Ratio",
          "description": "The aspect ratio of the image. Ignored when guidance is used"
        },
        {
          "name": "num_inference_steps",
          "type": {
            "type": "int"
          },
          "default": 8,
          "title": "Num Inference Steps",
          "description": "The number of iterations for refining the generated image",
          "min": 1.0
        },
        {
          "name": "guidance_scale",
          "type": {
            "type": "float"
          },
          "default": 5.0,
          "title": "Guidance Scale",
          "description": "How closely the model should stick to your prompt (CFG scale)"
        },
        {
          "name": "prompt_enhancement",
          "type": {
            "type": "bool"
          },
          "default": false,
          "title": "Prompt Enhancement",
          "description": "When true, enhances the prompt with more descriptive variations"
        },
        {
          "name": "medium",
          "type": {
            "type": "str"
          },
          "default": "",
          "title": "Medium",
          "description": "Optional medium specification ('photography' or 'art')"
        },
        {
          "name": "seed",
=======
          "default": "square_hd",
          "title": "Image Size",
          "description": "Either a preset size or a custom {width, height} dictionary. Max dimension 14142"
        },
        {
          "name": "style",
          "type": {
            "type": "enum",
            "values": [
              "any",
              "realistic_image",
              "digital_illustration",
              "vector_illustration",
              "pixel_art",
              "flat_illustration",
              "isometric_illustration",
              "watercolor",
              "line_art",
              "pencil_drawing",
              "oil_painting",
              "anime",
              "comic_book",
              "retro",
              "sticker",
              "3d_render",
              "cinematic",
              "photographic",
              "clay",
              "cutout",
              "origami",
              "pattern",
              "pop_art",
              "renaissance",
              "studio_ghibli",
              "storybook"
            ],
            "type_name": "nodetool.nodes.fal.text_to_image.StylePreset"
          },
          "default": "realistic_image",
          "title": "Style",
          "description": "The style of the generated images. Vector images cost 2X as much."
        },
        {
          "name": "colors",
          "type": {
            "type": "list",
            "type_args": [
              {
                "type": "color"
              }
            ]
          },
          "default": [],
          "title": "Colors",
          "description": "An array of preferable colors"
        },
        {
          "name": "style_id",
>>>>>>> 402681ee
          "type": {
            "type": "str"
          },
<<<<<<< HEAD
          "default": -1,
          "title": "Seed",
          "description": "The same seed and prompt will output the same image every time"
=======
          "default": "",
          "title": "Style Id",
          "description": "The ID of the custom style reference (optional)"
>>>>>>> 402681ee
        }
      ],
      "outputs": [
        {
          "type": {
            "type": "image"
          },
          "name": "output"
        }
      ],
      "basic_fields": [
        "prompt",
<<<<<<< HEAD
        "negative_prompt",
        "aspect_ratio"
      ],
      "is_dynamic": false
    },
    {
      "title": "Bria V 1 HD",
      "description": "Bria's Text-to-Image model for HD images. Trained exclusively on licensed data for safe and risk-free commercial use. Features exceptional image quality and commercial licensing safety.\n    image, generation, hd, text-to-image, txt2img\n\n    Use cases:\n    - Create commercial marketing materials\n    - Generate licensed artwork\n    - Produce high-definition visuals\n    - Design professional content\n    - Create legally safe visual assets",
      "namespace": "fal.text_to_image",
      "node_type": "fal.text_to_image.BriaV1HD",
      "layout": "default",
=======
        "image_size",
        "style"
      ]
    },
    {
      "title": "Sana V 1",
      "description": "Sana can synthesize high-resolution, high-quality images with strong text-image alignment at a remarkably fast speed, with the ability to generate 4K images in less than a second.\n    image, generation, high-resolution, fast, text-alignment, text-to-image, txt2img\n\n    Use cases:\n    - Generate 4K quality images\n    - Create high-resolution artwork\n    - Produce rapid visual prototypes\n    - Design detailed illustrations\n    - Generate precise text-aligned visuals",
      "namespace": "fal.text_to_image",
      "node_type": "fal.text_to_image.SanaV1",
>>>>>>> 402681ee
      "properties": [
        {
          "name": "prompt",
          "type": {
            "type": "str"
          },
          "default": "",
          "title": "Prompt",
          "description": "The prompt to generate an image from"
        },
        {
          "name": "negative_prompt",
          "type": {
            "type": "str"
          },
          "default": "",
          "title": "Negative Prompt",
<<<<<<< HEAD
          "description": "The negative prompt to avoid certain elements in the generated image"
        },
        {
          "name": "num_images",
          "type": {
            "type": "int"
          },
          "default": 4,
          "title": "Num Images",
          "description": "How many images to generate. When using guidance, value is set to 1",
          "min": 1.0
        },
        {
          "name": "aspect_ratio",
=======
          "description": "Use it to address details that you don't want in the image"
        },
        {
          "name": "image_size",
>>>>>>> 402681ee
          "type": {
            "type": "enum",
            "values": [
              "10:16",
              "16:10",
              "9:16",
              "16:9",
              "4:3",
              "3:4",
              "1:1",
              "1:3",
              "3:1",
              "3:2",
              "2:3",
              "4:5",
              "5:4"
            ],
            "type_name": "nodetool.nodes.fal.text_to_image.AspectRatio"
          },
<<<<<<< HEAD
          "default": "1:1",
          "title": "Aspect Ratio",
          "description": "The aspect ratio of the image. Ignored when guidance is used"
=======
          "default": "square_hd",
          "title": "Image Size",
          "description": "The size of the generated image"
>>>>>>> 402681ee
        },
        {
          "name": "num_inference_steps",
          "type": {
            "type": "int"
          },
<<<<<<< HEAD
          "default": 30,
          "title": "Num Inference Steps",
          "description": "The number of iterations for refining the generated image",
=======
          "default": 18,
          "title": "Num Inference Steps",
          "description": "The number of inference steps to perform",
>>>>>>> 402681ee
          "min": 1.0
        },
        {
          "name": "guidance_scale",
          "type": {
            "type": "float"
          },
          "default": 5.0,
          "title": "Guidance Scale",
<<<<<<< HEAD
          "description": "How closely the model should stick to your prompt (CFG scale)"
        },
        {
          "name": "prompt_enhancement",
          "type": {
            "type": "bool"
          },
          "default": false,
          "title": "Prompt Enhancement",
          "description": "When true, enhances the prompt with more descriptive variations"
        },
        {
          "name": "medium",
=======
          "description": "How closely the model should stick to your prompt"
        },
        {
          "name": "num_images",
>>>>>>> 402681ee
          "type": {
            "type": "str"
          },
<<<<<<< HEAD
          "default": "",
          "title": "Medium",
          "description": "Optional medium specification ('photography' or 'art')"
=======
          "default": 1,
          "title": "Num Images",
          "description": "The number of images to generate",
          "min": 1.0
>>>>>>> 402681ee
        },
        {
          "name": "seed",
          "type": {
            "type": "int"
          },
          "default": -1,
          "title": "Seed",
<<<<<<< HEAD
          "description": "The seed to use for generating images"
=======
          "description": "The same seed and prompt will output the same image every time"
        },
        {
          "name": "enable_safety_checker",
          "type": {
            "type": "bool"
          },
          "default": true,
          "title": "Enable Safety Checker",
          "description": "If true, the safety checker will be enabled"
>>>>>>> 402681ee
        }
      ],
      "outputs": [
        {
          "type": {
            "type": "image"
          },
          "name": "output"
        }
      ],
      "basic_fields": [
        "prompt",
<<<<<<< HEAD
        "negative_prompt",
        "aspect_ratio"
      ],
      "is_dynamic": false
    },
    {
      "title": "Diffusion Edge",
      "description": "Diffusion Edge is a diffusion-based high-quality edge detection model that generates\n    edge maps from input images.",
      "namespace": "fal.text_to_image",
      "node_type": "fal.text_to_image.DiffusionEdge",
      "layout": "default",
      "properties": [
        {
          "name": "image",
          "type": {
            "type": "image"
          },
          "default": {},
          "title": "Image",
          "description": "The input image to detect edges from"
        }
      ],
      "outputs": [
        {
          "type": {
            "type": "image"
          },
          "name": "output"
        }
      ],
      "the_model_info": {},
      "recommended_models": [],
      "basic_fields": [
        "image"
      ],
      "is_dynamic": false
    },
    {
      "title": "Fast LCMDiffusion",
      "description": "Fast Latent Consistency Models (v1.5/XL) Text to Image runs SDXL at the speed of light,\n    enabling rapid and high-quality image generation.",
      "namespace": "fal.text_to_image",
      "node_type": "fal.text_to_image.FastLCMDiffusion",
      "layout": "default",
=======
        "image_size",
        "guidance_scale"
      ]
    },
    {
      "title": "Stable Cascade",
      "description": "Stable Cascade is a state-of-the-art text-to-image model that generates images on a smaller & cheaper\n    latent space while maintaining high quality output.",
      "namespace": "fal.text_to_image",
      "node_type": "fal.text_to_image.StableCascade",
>>>>>>> 402681ee
      "properties": [
        {
          "name": "prompt",
          "type": {
            "type": "str"
          },
          "default": "",
          "title": "Prompt",
          "description": "The prompt to generate an image from"
        },
        {
          "name": "model_name",
          "type": {
            "type": "enum",
            "values": [
              "stabilityai/stable-diffusion-xl-base-1.0",
              "runwayml/stable-diffusion-v1-5"
            ],
            "type_name": "nodetool.nodes.fal.text_to_image.ModelNameFastLCM"
          },
          "default": "stabilityai/stable-diffusion-xl-base-1.0",
          "title": "Model Name",
          "description": "The name of the model to use"
        },
        {
          "name": "negative_prompt",
          "type": {
            "type": "str"
          },
          "default": "",
          "title": "Negative Prompt",
          "description": "Use it to address details that you don't want in the image"
        },
        {
<<<<<<< HEAD
          "name": "image_size",
          "type": {
            "type": "enum",
            "values": [
              "square_hd",
              "square",
              "portrait_4_3",
              "portrait_16_9",
              "landscape_4_3",
              "landscape_16_9"
            ],
            "type_name": "nodetool.nodes.fal.text_to_image.ImageSizePreset"
          },
          "default": "square_hd",
          "title": "Image Size",
          "description": "The size of the generated image"
        },
        {
          "name": "num_inference_steps",
          "type": {
            "type": "int"
          },
          "default": 6,
          "title": "Num Inference Steps",
          "description": "The number of inference steps to perform",
          "min": 1.0
=======
          "name": "first_stage_steps",
          "type": {
            "type": "int"
          },
          "default": 20,
          "title": "First Stage Steps",
          "description": "Number of steps to run the first stage for"
        },
        {
          "name": "second_stage_steps",
          "type": {
            "type": "int"
          },
          "default": 10,
          "title": "Second Stage Steps",
          "description": "Number of steps to run the second stage for"
>>>>>>> 402681ee
        },
        {
          "name": "guidance_scale",
          "type": {
            "type": "float"
          },
          "default": 1.5,
          "title": "Guidance Scale",
          "description": "How closely the model should stick to your prompt"
        },
        {
<<<<<<< HEAD
          "name": "sync_mode",
=======
          "name": "second_stage_guidance_scale",
>>>>>>> 402681ee
          "type": {
            "type": "bool"
          },
<<<<<<< HEAD
          "default": true,
          "title": "Sync Mode",
          "description": "If true, wait for image generation and upload before returning"
        },
        {
          "name": "num_images",
          "type": {
            "type": "int"
          },
          "default": 1,
          "title": "Num Images",
          "description": "The number of images to generate",
          "min": 1.0
        },
        {
          "name": "enable_safety_checker",
          "type": {
            "type": "bool"
          },
          "default": true,
          "title": "Enable Safety Checker",
          "description": "If true, the safety checker will be enabled"
        },
        {
          "name": "safety_checker_version",
          "type": {
            "type": "enum",
            "values": [
              "v1",
              "v2"
            ],
            "type_name": "nodetool.nodes.fal.text_to_image.SafetyCheckerVersion"
          },
          "default": "v1",
          "title": "Safety Checker Version",
          "description": "The version of the safety checker to use"
        },
        {
          "name": "expand_prompt",
          "type": {
            "type": "bool"
          },
          "default": false,
          "title": "Expand Prompt",
          "description": "If true, the prompt will be expanded with additional prompts"
        },
        {
          "name": "guidance_rescale",
=======
          "default": 4.0,
          "title": "Second Stage Guidance Scale",
          "description": "Guidance scale for the second stage of generation"
        },
        {
          "name": "image_size",
          "type": {
            "type": "enum",
            "values": [
              "square_hd",
              "square",
              "portrait_4_3",
              "portrait_16_9",
              "landscape_4_3",
              "landscape_16_9"
            ],
            "type_name": "nodetool.nodes.fal.text_to_image.ImageSizePreset"
          },
          "default": "square_hd",
          "title": "Image Size",
          "description": "The size of the generated image"
        },
        {
          "name": "seed",
          "type": {
            "type": "int"
          },
          "default": -1,
          "title": "Seed",
          "description": "The same seed and prompt will output the same image every time"
        },
        {
          "name": "enable_safety_checker",
          "type": {
            "type": "bool"
          },
          "default": true,
          "title": "Enable Safety Checker",
          "description": "If true, the safety checker will be enabled"
        }
      ],
      "outputs": [
        {
          "type": {
            "type": "image"
          },
          "name": "output"
        }
      ],
      "basic_fields": [
        "prompt",
        "negative_prompt",
        "guidance_scale"
      ]
    },
    {
      "title": "Stable Diffusion V 35 Large",
      "description": "Stable Diffusion 3.5 Large is a Multimodal Diffusion Transformer (MMDiT) text-to-image model that features\n    improved performance in image quality, typography, complex prompt understanding, and resource-efficiency.",
      "namespace": "fal.text_to_image",
      "node_type": "fal.text_to_image.StableDiffusionV35Large",
      "properties": [
        {
          "name": "prompt",
          "type": {
            "type": "str"
          },
          "default": "",
          "title": "Prompt",
          "description": "The prompt to generate an image from"
        },
        {
          "name": "negative_prompt",
>>>>>>> 402681ee
          "type": {
            "type": "str"
          },
<<<<<<< HEAD
          "default": 0.0,
          "title": "Guidance Rescale",
          "description": "The rescale factor for the CFG"
=======
          "default": "",
          "title": "Negative Prompt",
          "description": "Use it to address details that you don't want in the image"
>>>>>>> 402681ee
        },
        {
          "name": "num_inference_steps",
          "type": {
            "type": "int"
          },
<<<<<<< HEAD
          "default": -1,
          "title": "Seed",
          "description": "The same seed and prompt will output the same image every time"
        }
      ],
      "outputs": [
        {
=======
          "default": 28,
          "title": "Num Inference Steps",
          "description": "The number of inference steps to perform",
          "min": 1.0
        },
        {
          "name": "guidance_scale",
>>>>>>> 402681ee
          "type": {
            "type": "float"
          },
<<<<<<< HEAD
          "name": "output"
        }
      ],
      "the_model_info": {},
      "recommended_models": [],
      "basic_fields": [
        "prompt",
        "model_name",
        "guidance_scale"
      ],
      "is_dynamic": false
    },
    {
      "title": "Fast Lightning SDXL",
      "description": "Stable Diffusion XL Lightning Text to Image runs SDXL at the speed of light, enabling\n    ultra-fast high-quality image generation.",
      "namespace": "fal.text_to_image",
      "node_type": "fal.text_to_image.FastLightningSDXL",
      "layout": "default",
      "properties": [
        {
          "name": "prompt",
          "type": {
            "type": "str"
          },
          "default": "",
          "title": "Prompt",
          "description": "The prompt to generate an image from"
=======
          "default": 3.5,
          "title": "Guidance Scale",
          "description": "How closely the model should stick to your prompt"
>>>>>>> 402681ee
        },
        {
          "name": "image_size",
          "type": {
            "type": "enum",
            "values": [
              "square_hd",
              "square",
              "portrait_4_3",
              "portrait_16_9",
              "landscape_4_3",
              "landscape_16_9"
            ],
            "type_name": "nodetool.nodes.fal.text_to_image.ImageSizePreset"
<<<<<<< HEAD
          },
          "default": "square_hd",
          "title": "Image Size",
          "description": "The size of the generated image"
        },
        {
          "name": "num_inference_steps",
          "type": {
            "type": "int"
          },
          "default": 4,
          "title": "Num Inference Steps",
          "description": "The number of inference steps to perform (1, 2, 4, or 8)",
          "min": 1.0,
          "max": 8.0
=======
          },
          "default": "landscape_4_3",
          "title": "Image Size",
          "description": "The size of the generated image"
>>>>>>> 402681ee
        },
        {
          "name": "seed",
          "type": {
            "type": "int"
          },
          "default": -1,
          "title": "Seed",
          "description": "The same seed and prompt will output the same image every time"
        },
        {
          "name": "enable_safety_checker",
          "type": {
            "type": "bool"
          },
          "default": true,
          "title": "Enable Safety Checker",
          "description": "If true, the safety checker will be enabled"
<<<<<<< HEAD
        },
        {
          "name": "expand_prompt",
          "type": {
            "type": "bool"
          },
          "default": false,
          "title": "Expand Prompt",
          "description": "If true, the prompt will be expanded with additional prompts"
=======
>>>>>>> 402681ee
        }
      ],
      "outputs": [
        {
          "type": {
            "type": "image"
          },
          "name": "output"
        }
      ],
      "basic_fields": [
        "prompt",
<<<<<<< HEAD
        "image_size",
        "num_inference_steps"
      ],
      "is_dynamic": false
    },
    {
      "title": "Fast SDXL",
      "description": "Fast SDXL is a high-performance text-to-image model that runs SDXL at exceptional speeds\n    while maintaining high-quality output.",
      "namespace": "fal.text_to_image",
      "node_type": "fal.text_to_image.FastSDXL",
      "layout": "default",
=======
        "negative_prompt",
        "guidance_scale"
      ]
    },
    {
      "title": "Stable Diffusion V 3 Medium",
      "description": "Stable Diffusion 3 Medium (Text to Image) is a Multimodal Diffusion Transformer (MMDiT) model\n    that improves image quality, typography, prompt understanding, and efficiency.",
      "namespace": "fal.text_to_image",
      "node_type": "fal.text_to_image.StableDiffusionV3Medium",
>>>>>>> 402681ee
      "properties": [
        {
          "name": "prompt",
          "type": {
            "type": "str"
          },
          "default": "",
          "title": "Prompt",
          "description": "The prompt to generate an image from"
        },
        {
          "name": "negative_prompt",
          "type": {
            "type": "str"
          },
          "default": "",
          "title": "Negative Prompt",
<<<<<<< HEAD
          "description": "Use it to address details that you don't want in the image"
=======
          "description": "The negative prompt to generate an image from"
        },
        {
          "name": "prompt_expansion",
          "type": {
            "type": "bool"
          },
          "default": false,
          "title": "Prompt Expansion",
          "description": "If set to true, prompt will be upsampled with more details"
>>>>>>> 402681ee
        },
        {
          "name": "image_size",
          "type": {
            "type": "enum",
            "values": [
              "square_hd",
              "square",
              "portrait_4_3",
              "portrait_16_9",
              "landscape_4_3",
              "landscape_16_9"
            ],
            "type_name": "nodetool.nodes.fal.text_to_image.ImageSizePreset"
          },
          "default": "square_hd",
          "title": "Image Size",
          "description": "The size of the generated image"
        },
        {
          "name": "num_inference_steps",
          "type": {
            "type": "int"
          },
<<<<<<< HEAD
          "default": 25,
=======
          "default": 28,
>>>>>>> 402681ee
          "title": "Num Inference Steps",
          "description": "The number of inference steps to perform",
          "min": 1.0
        },
        {
          "name": "guidance_scale",
          "type": {
            "type": "float"
          },
<<<<<<< HEAD
          "default": 7.5,
=======
          "default": 5.0,
>>>>>>> 402681ee
          "title": "Guidance Scale",
          "description": "How closely the model should stick to your prompt (CFG scale)"
        },
        {
          "name": "num_images",
          "type": {
            "type": "int"
          },
          "default": 1,
          "title": "Num Images",
          "description": "The number of images to generate",
          "min": 1.0
        },
        {
          "name": "seed",
<<<<<<< HEAD
          "type": {
            "type": "int"
          },
          "default": -1,
          "title": "Seed",
          "description": "The same seed and prompt will output the same image every time"
        },
        {
          "name": "enable_safety_checker",
          "type": {
            "type": "bool"
          },
          "default": true,
          "title": "Enable Safety Checker",
          "description": "If true, the safety checker will be enabled"
        },
        {
          "name": "expand_prompt",
          "type": {
            "type": "bool"
          },
          "default": false,
          "title": "Expand Prompt",
          "description": "If true, the prompt will be expanded with additional prompts"
        },
        {
          "name": "loras",
=======
>>>>>>> 402681ee
          "type": {
            "type": "list",
            "type_args": [
              {
                "type": "lora_weight"
              }
            ]
          },
<<<<<<< HEAD
          "default": [],
          "title": "Loras",
          "description": "The list of LoRA weights to use"
=======
          "default": -1,
          "title": "Seed",
          "description": "The same seed and prompt will output the same image every time"
        },
        {
          "name": "enable_safety_checker",
          "type": {
            "type": "bool"
          },
          "default": true,
          "title": "Enable Safety Checker",
          "description": "If true, the safety checker will be enabled"
>>>>>>> 402681ee
        }
      ],
      "outputs": [
        {
          "type": {
            "type": "image"
          },
          "name": "output"
        }
      ],
      "basic_fields": [
        "prompt",
        "negative_prompt",
        "guidance_scale"
<<<<<<< HEAD
      ],
      "is_dynamic": false
    },
    {
      "title": "Fast SDXLControl Net Canny",
      "description": "Fast SDXL ControlNet Canny is a model that generates images using ControlNet with SDXL.",
      "namespace": "fal.text_to_image",
      "node_type": "fal.text_to_image.FastSDXLControlNetCanny",
      "layout": "default",
=======
      ]
    },
    {
      "title": "Switti",
      "description": "Switti is a scale-wise transformer for fast text-to-image generation that outperforms existing T2I AR models and competes with state-of-the-art T2I diffusion models while being faster than distilled diffusion models.\n    image, generation, fast, transformer, efficient, text-to-image, txt2img\n\n    Use cases:\n    - Rapid image prototyping\n    - Real-time image generation\n    - Quick visual concept testing\n    - Fast artistic visualization\n    - Efficient batch image creation",
      "namespace": "fal.text_to_image",
      "node_type": "fal.text_to_image.Switti",
>>>>>>> 402681ee
      "properties": [
        {
          "name": "prompt",
          "type": {
            "type": "str"
          },
          "default": "",
          "title": "Prompt",
          "description": "The prompt to generate an image from"
        },
        {
<<<<<<< HEAD
          "name": "control_image",
          "type": {
            "type": "image"
          },
          "default": {},
          "title": "Control Image",
          "description": "The control image to use for generation"
        },
        {
          "name": "negative_prompt",
          "type": {
            "type": "str"
          },
          "default": "",
          "title": "Negative Prompt",
          "description": "Use it to address details that you don't want in the image"
        },
        {
          "name": "guidance_scale",
          "type": {
            "type": "float"
          },
          "default": 7.5,
          "title": "Guidance Scale",
          "description": "How closely the model should stick to your prompt"
        },
        {
          "name": "num_inference_steps",
          "type": {
            "type": "int"
          },
          "default": 25,
          "title": "Num Inference Steps",
          "description": "The number of inference steps to perform",
          "min": 1.0
        },
        {
          "name": "image_size",
          "type": {
            "type": "enum",
            "values": [
              "square_hd",
              "square",
              "portrait_4_3",
              "portrait_16_9",
              "landscape_4_3",
              "landscape_16_9"
            ],
            "type_name": "nodetool.nodes.fal.text_to_image.ImageSizePreset"
          },
          "default": "square_hd",
          "title": "Image Size",
          "description": "The size of the generated image"
        },
        {
          "name": "seed",
          "type": {
            "type": "int"
          },
          "default": -1,
          "title": "Seed",
          "description": "The same seed and prompt will output the same image every time"
        },
        {
          "name": "enable_safety_checker",
=======
          "name": "negative_prompt",
          "type": {
            "type": "str"
          },
          "default": "",
          "title": "Negative Prompt",
          "description": "Use it to address details that you don't want in the image"
        },
        {
          "name": "sampling_top_k",
          "type": {
            "type": "int"
          },
          "default": 400,
          "title": "Sampling Top K",
          "description": "The number of top-k tokens to sample from"
        },
        {
          "name": "sampling_top_p",
          "type": {
            "type": "float"
          },
          "default": 0.95,
          "title": "Sampling Top P",
          "description": "The top-p probability to sample from"
        },
        {
          "name": "more_smooth",
>>>>>>> 402681ee
          "type": {
            "type": "bool"
          },
          "default": true,
<<<<<<< HEAD
          "title": "Enable Safety Checker",
          "description": "If true, the safety checker will be enabled"
        }
      ],
      "outputs": [
        {
          "type": {
            "type": "image"
          },
          "name": "output"
        }
      ],
      "the_model_info": {},
      "recommended_models": [],
      "basic_fields": [
        "prompt",
        "control_image",
        "guidance_scale"
      ],
      "is_dynamic": false
    },
    {
      "title": "Fast Turbo Diffusion",
      "description": "Fast Turbo Diffusion runs SDXL at exceptional speeds while maintaining high-quality output.\n    Supports both SDXL Turbo and SD Turbo models for ultra-fast image generation.",
      "namespace": "fal.text_to_image",
      "node_type": "fal.text_to_image.FastTurboDiffusion",
      "layout": "default",
      "properties": [
        {
          "name": "prompt",
          "type": {
            "type": "str"
          },
          "default": "",
          "title": "Prompt",
          "description": "The prompt to generate an image from"
        },
        {
          "name": "model_name",
          "type": {
            "type": "enum",
            "values": [
              "stabilityai/sdxl-turbo",
              "stabilityai/sd-turbo"
            ],
            "type_name": "nodetool.nodes.fal.text_to_image.ModelNameEnum"
          },
          "default": "stabilityai/sdxl-turbo",
          "title": "Model Name",
          "description": "The name of the model to use"
=======
          "title": "More Smooth",
          "description": "Smoothing with Gumbel softmax sampling"
        },
        {
          "name": "more_diverse",
          "type": {
            "type": "bool"
          },
          "default": false,
          "title": "More Diverse",
          "description": "More diverse sampling"
>>>>>>> 402681ee
        },
        {
          "name": "smooth_start_si",
          "type": {
            "type": "int"
          },
<<<<<<< HEAD
          "default": "",
          "title": "Negative Prompt",
          "description": "Use it to address details that you don't want in the image"
        },
        {
          "name": "image_size",
          "type": {
            "type": "enum",
            "values": [
              "square_hd",
              "square",
              "portrait_4_3",
              "portrait_16_9",
              "landscape_4_3",
              "landscape_16_9"
            ],
            "type_name": "nodetool.nodes.fal.text_to_image.ImageSizePreset"
          },
          "default": "square",
          "title": "Image Size",
          "description": "The size of the generated image"
        },
        {
          "name": "num_inference_steps",
          "type": {
            "type": "int"
          },
          "default": 2,
          "title": "Num Inference Steps",
          "description": "The number of inference steps to perform",
          "min": 1.0
        },
        {
          "name": "guidance_scale",
          "type": {
            "type": "float"
          },
          "default": 1.0,
          "title": "Guidance Scale",
          "description": "How closely the model should stick to your prompt"
=======
          "default": 2,
          "title": "Smooth Start Si",
          "description": "Smoothing starting scale"
        },
        {
          "name": "turn_off_cfg_start_si",
          "type": {
            "type": "int"
          },
          "default": 8,
          "title": "Turn Off Cfg Start Si",
          "description": "Disable CFG starting scale"
        },
        {
          "name": "last_scale_temp",
          "type": {
            "type": "float"
          },
          "default": 0.1,
          "title": "Last Scale Temp",
          "description": "Temperature after disabling CFG"
>>>>>>> 402681ee
        },
        {
          "name": "seed",
          "type": {
            "type": "int"
          },
          "default": -1,
          "title": "Seed",
          "description": "The same seed and prompt will output the same image every time"
        },
        {
<<<<<<< HEAD
          "name": "enable_safety_checker",
          "type": {
            "type": "bool"
          },
          "default": true,
          "title": "Enable Safety Checker",
          "description": "If true, the safety checker will be enabled"
        },
        {
          "name": "expand_prompt",
          "type": {
            "type": "bool"
          },
          "default": false,
          "title": "Expand Prompt",
          "description": "If true, the prompt will be expanded with additional prompts"
=======
          "name": "guidance_scale",
          "type": {
            "type": "float"
          },
          "default": 6.0,
          "title": "Guidance Scale",
          "description": "How closely the model should stick to your prompt"
        },
        {
          "name": "enable_safety_checker",
          "type": {
            "type": "bool"
          },
          "default": true,
          "title": "Enable Safety Checker",
          "description": "If true, the safety checker will be enabled"
>>>>>>> 402681ee
        }
      ],
      "outputs": [
        {
          "type": {
            "type": "image"
          },
          "name": "output"
        }
      ],
      "basic_fields": [
        "prompt",
<<<<<<< HEAD
        "model_name",
        "guidance_scale"
      ],
      "is_dynamic": false
    },
    {
      "title": "Flux Dev",
      "description": "FLUX.1 [dev] is a 12 billion parameter flow transformer that generates high-quality images from text.\n    It is suitable for personal and commercial use.",
      "namespace": "fal.text_to_image",
      "node_type": "fal.text_to_image.FluxDev",
      "layout": "default",
=======
        "guidance_scale",
        "negative_prompt"
      ]
    },
    {
      "title": "Veo 3",
      "description": "Generate high-quality videos from text prompts with Google's Veo 3 model.\n    video, generation, text-to-video, prompt, audio\n\n    Use cases:\n    - Produce short cinematic clips from descriptions\n    - Create social media videos\n    - Generate visual storyboards\n    - Experiment with video concepts\n    - Produce marketing content",
      "namespace": "fal.text_to_video",
      "node_type": "fal.text_to_video.Veo3",
>>>>>>> 402681ee
      "properties": [
        {
          "name": "prompt",
          "type": {
            "type": "str"
          },
          "default": "",
          "title": "Prompt",
          "description": "The text prompt describing the video you want to generate"
        },
        {
          "name": "image_size",
          "type": {
            "type": "enum",
            "values": [
<<<<<<< HEAD
              "square_hd",
              "square",
              "portrait_4_3",
              "portrait_16_9",
              "landscape_4_3",
              "landscape_16_9"
            ],
            "type_name": "nodetool.nodes.fal.text_to_image.ImageSizePreset"
          },
          "default": "landscape_4_3",
          "title": "Image Size",
          "description": "Either a preset size or a custom {width, height} dictionary"
        },
        {
          "name": "num_inference_steps",
=======
              "16:9",
              "9:16",
              "1:1"
            ],
            "type_name": "nodetool.nodes.fal.text_to_video.Veo3AspectRatio"
          },
          "default": "16:9",
          "title": "Aspect Ratio",
          "description": "The aspect ratio of the generated video. If it is not set to 16:9, the video will be outpainted with Luma Ray 2 Reframe functionality."
        },
        {
          "name": "duration",
          "type": {
            "type": "enum",
            "values": [
              "8s"
            ],
            "type_name": "nodetool.nodes.fal.text_to_video.Veo3Duration"
          },
          "default": "8s",
          "title": "Duration",
          "description": "The duration of the generated video in seconds"
        },
        {
          "name": "generate_audio",
>>>>>>> 402681ee
          "type": {
            "type": "int"
          },
<<<<<<< HEAD
          "default": 28,
          "title": "Num Inference Steps",
          "description": "The number of inference steps to perform",
          "min": 1.0
        },
        {
          "name": "guidance_scale",
          "type": {
            "type": "float"
          },
          "default": 3.5,
          "title": "Guidance Scale",
          "description": "The CFG (Classifier Free Guidance) scale is a measure of how close you want the model to stick to your prompt"
=======
          "default": true,
          "title": "Generate Audio",
          "description": "Whether to generate audio for the video. If false, %33 less credits will be used."
        },
        {
          "name": "seed",
          "type": {
            "type": "int"
          },
          "default": -1,
          "title": "Seed",
          "description": "A seed to use for the video generation"
>>>>>>> 402681ee
        },
        {
          "name": "num_images",
          "type": {
            "type": "int"
          },
<<<<<<< HEAD
          "default": 1,
          "title": "Num Images",
          "description": "The number of images to generate",
          "min": 1.0
=======
          "default": "",
          "title": "Negative Prompt",
          "description": "A negative prompt to guide the video generation"
>>>>>>> 402681ee
        },
        {
          "name": "enhance_prompt",
          "type": {
            "type": "bool"
          },
<<<<<<< HEAD
          "default": -1,
          "title": "Seed",
          "description": "The same seed and prompt will output the same image every time"
        },
        {
          "name": "enable_safety_checker",
          "type": {
            "type": "bool"
          },
          "default": true,
          "title": "Enable Safety Checker",
          "description": "If true, the safety checker will be enabled"
=======
          "default": true,
          "title": "Enhance Prompt",
          "description": "Whether to enhance the video generation"
>>>>>>> 402681ee
        }
      ],
      "outputs": [
        {
          "type": {
            "type": "video"
          },
          "name": "output"
        }
      ],
      "basic_fields": [
        "prompt",
<<<<<<< HEAD
        "image_size",
        "guidance_scale"
      ],
      "is_dynamic": false
    },
    {
      "title": "Flux Dev Image To Image",
      "description": "FLUX.1 [dev] Image-to-Image is a high-performance endpoint that enables rapid transformation\n    of existing images, delivering high-quality style transfers and image modifications with\n    the core FLUX capabilities.",
      "namespace": "fal.text_to_image",
      "node_type": "fal.text_to_image.FluxDevImageToImage",
      "layout": "default",
      "properties": [
        {
          "name": "prompt",
          "type": {
            "type": "str"
          },
          "default": "",
          "title": "Prompt",
          "description": "The prompt to generate an image from"
        },
        {
          "name": "image",
=======
        "aspect_ratio",
        "duration"
      ]
    },
    {
      "title": "Whisper",
      "description": "Whisper is a model for speech transcription and translation that can transcribe audio in multiple languages and optionally translate to English.\n    speech, audio, transcription, translation, transcribe, translate, multilingual, speech-to-text, audio-to-text\n\n    Use cases:\n    - Transcribe spoken content to text\n    - Translate speech to English\n    - Generate subtitles and captions\n    - Create text records of audio content\n    - Analyze multilingual audio content",
      "namespace": "fal.speech_to_text",
      "node_type": "fal.speech_to_text.Whisper",
      "properties": [
        {
          "name": "audio",
>>>>>>> 402681ee
          "type": {
            "type": "audio"
          },
          "default": {},
<<<<<<< HEAD
          "title": "Image",
          "description": "The input image to transform"
        },
        {
          "name": "strength",
          "type": {
            "type": "float"
          },
          "default": 0.95,
          "title": "Strength",
          "description": "The strength of the initial image. Higher strength values are better for this model"
        },
        {
          "name": "num_inference_steps",
          "type": {
            "type": "int"
          },
          "default": 40,
          "title": "Num Inference Steps",
          "description": "The number of inference steps to perform",
          "min": 1.0
        },
        {
          "name": "guidance_scale",
          "type": {
            "type": "float"
          },
          "default": 3.5,
          "title": "Guidance Scale",
          "description": "How closely the model should stick to your prompt"
        },
        {
          "name": "seed",
          "type": {
            "type": "int"
          },
          "default": -1,
          "title": "Seed",
          "description": "The same seed and prompt will output the same image every time"
        },
        {
          "name": "enable_safety_checker",
          "type": {
            "type": "bool"
          },
          "default": true,
          "title": "Enable Safety Checker",
          "description": "If true, the safety checker will be enabled"
        }
      ],
      "outputs": [
        {
          "type": {
            "type": "image"
          },
          "name": "output"
        }
      ],
      "the_model_info": {},
      "recommended_models": [],
      "basic_fields": [
        "prompt",
        "image",
        "strength"
      ],
      "is_dynamic": false
    },
    {
      "title": "Flux General",
      "description": "FLUX.1 [dev] with Controlnets and Loras is a versatile text-to-image model that supports multiple AI extensions including LoRA, ControlNet conditioning, and IP-Adapter integration, enabling comprehensive control over image generation through various guidance methods.\n    image, generation, controlnet, lora, ip-adapter, text-to-image, txt2img\n\n    Use cases:\n    - Create controlled image generations\n    - Apply multiple AI extensions\n    - Generate guided visual content\n    - Produce customized artwork\n    - Design with precise control",
      "namespace": "fal.text_to_image",
      "node_type": "fal.text_to_image.FluxGeneral",
      "layout": "default",
      "properties": [
        {
          "name": "prompt",
          "type": {
            "type": "str"
          },
          "default": "",
          "title": "Prompt",
          "description": "The prompt to generate an image from"
        },
        {
          "name": "image_size",
=======
          "title": "Audio",
          "description": "The audio file to transcribe"
        },
        {
          "name": "task",
          "type": {
            "type": "enum",
            "values": [
              "transcribe",
              "translate"
            ],
            "type_name": "nodetool.nodes.fal.speech_to_text.TaskEnum"
          },
          "default": "transcribe",
          "title": "Task",
          "description": "Task to perform on the audio file"
        },
        {
          "name": "language",
>>>>>>> 402681ee
          "type": {
            "type": "enum",
            "values": [
              "af",
              "am",
              "ar",
              "as",
              "az",
              "ba",
              "be",
              "bg",
              "bn",
              "bo",
              "br",
              "bs",
              "ca",
              "cs",
              "cy",
              "da",
              "de",
              "el",
              "en",
              "es",
              "et",
              "eu",
              "fa",
              "fi",
              "fo",
              "fr",
              "gl",
              "gu",
              "ha",
              "haw",
              "he",
              "hi",
              "hr",
              "ht",
              "hu",
              "hy",
              "id",
              "is",
              "it",
              "ja",
              "jw",
              "ka",
              "kk",
              "km",
              "kn",
              "ko",
              "la",
              "lb",
              "ln",
              "lo",
              "lt",
              "lv",
              "mg",
              "mi",
              "mk",
              "ml",
              "mn",
              "mr",
              "ms",
              "mt",
              "my",
              "ne",
              "nl",
              "nn",
              "no",
              "oc",
              "pa",
              "pl",
              "ps",
              "pt",
              "ro",
              "ru",
              "sa",
              "sd",
              "si",
              "sk",
              "sl",
              "sn",
              "so",
              "sq",
              "sr",
              "su",
              "sv",
              "sw",
              "ta",
              "te",
              "tg",
              "th",
              "tk",
              "tl",
              "tr",
              "tt",
              "uk",
              "ur",
              "uz",
              "vi",
              "yi",
              "yo",
              "yue",
              "zh"
            ],
            "type_name": "nodetool.nodes.fal.speech_to_text.LanguageEnum"
          },
<<<<<<< HEAD
          "default": "square_hd",
          "title": "Image Size",
          "description": "The size of the generated image"
=======
          "default": "en",
          "title": "Language",
          "description": "Language of the audio file. If not set, will be auto-detected"
>>>>>>> 402681ee
        },
        {
          "name": "diarize",
          "type": {
            "type": "bool"
          },
<<<<<<< HEAD
          "default": 28,
          "title": "Num Inference Steps",
          "description": "The number of inference steps to perform",
          "min": 1.0,
          "max": 50.0
=======
          "default": false,
          "title": "Diarize",
          "description": "Whether to perform speaker diarization"
>>>>>>> 402681ee
        },
        {
          "name": "chunk_level",
          "type": {
            "type": "enum",
            "values": [
              "segment",
              "word"
            ],
            "type_name": "nodetool.nodes.fal.speech_to_text.ChunkLevelEnum"
          },
<<<<<<< HEAD
          "default": 3.5,
          "title": "Guidance Scale",
          "description": "How closely the model should stick to your prompt (CFG scale)",
          "min": 1.0,
          "max": 20.0
        },
        {
          "name": "real_cfg_scale",
          "type": {
            "type": "float"
          },
          "default": 3.5,
          "title": "Real Cfg Scale",
          "description": "Classical CFG scale as in SD1.5, SDXL, etc."
        },
        {
          "name": "use_real_cfg",
          "type": {
            "type": "bool"
          },
          "default": false,
          "title": "Use Real Cfg",
          "description": "Uses classical CFG. Increases generation times and price when true"
=======
          "default": "segment",
          "title": "Chunk Level",
          "description": "Level of detail for timestamp chunks"
>>>>>>> 402681ee
        },
        {
          "name": "num_speakers",
          "type": {
            "type": "int"
          },
          "default": 1,
<<<<<<< HEAD
          "title": "Num Images",
          "description": "The number of images to generate",
          "min": 1.0
        },
        {
          "name": "seed",
          "type": {
            "type": "int"
          },
          "default": -1,
          "title": "Seed",
          "description": "The same seed and prompt will output the same image every time"
        },
        {
          "name": "enable_safety_checker",
          "type": {
            "type": "bool"
          },
          "default": true,
          "title": "Enable Safety Checker",
          "description": "If true, the safety checker will be enabled"
        },
        {
          "name": "reference_strength",
          "type": {
            "type": "float"
          },
          "default": 0.65,
          "title": "Reference Strength",
          "description": "Strength of reference_only generation. Only used if a reference image is provided"
        },
        {
          "name": "reference_end",
          "type": {
            "type": "float"
          },
          "default": 1.0,
          "title": "Reference End",
          "description": "The percentage of total timesteps when reference guidance should end"
        },
        {
          "name": "base_shift",
=======
          "title": "Num Speakers",
          "description": "Number of speakers in the audio. If not set, will be auto-detected",
          "min": 1.0,
          "max": 10.0
        },
        {
          "name": "batch_size",
>>>>>>> 402681ee
          "type": {
            "type": "float"
          },
<<<<<<< HEAD
          "default": 0.5,
          "title": "Base Shift",
          "description": "Base shift for the scheduled timesteps"
        },
        {
          "name": "max_shift",
          "type": {
            "type": "float"
          },
          "default": 1.15,
          "title": "Max Shift",
          "description": "Max shift for the scheduled timesteps"
        }
      ],
      "outputs": [
        {
          "type": {
            "type": "image"
          },
          "name": "output"
        }
      ],
      "the_model_info": {},
      "recommended_models": [],
      "basic_fields": [
        "prompt",
        "image_size",
        "guidance_scale"
      ],
      "is_dynamic": false
    },
    {
      "title": "Flux Lora",
      "description": "FLUX.1 [dev] with LoRAs is a text-to-image model that supports LoRA adaptations, enabling rapid and high-quality image generation with pre-trained LoRA weights for personalization, specific styles, brand identities, and product-specific outputs.\n    image, generation, lora, personalization, style-transfer, text-to-image, txt2img\n\n    Use cases:\n    - Create brand-specific visuals\n    - Generate custom styled images\n    - Adapt existing styles to new content\n    - Produce personalized artwork\n    - Design consistent visual identities",
      "namespace": "fal.text_to_image",
      "node_type": "fal.text_to_image.FluxLora",
      "layout": "default",
      "properties": [
        {
=======
          "default": 64,
          "title": "Batch Size",
          "description": "Batch size for processing"
        },
        {
>>>>>>> 402681ee
          "name": "prompt",
          "type": {
            "type": "str"
          },
          "default": "",
          "title": "Prompt",
<<<<<<< HEAD
          "description": "The prompt to generate an image from"
        },
        {
          "name": "image_size",
          "type": {
            "type": "enum",
            "values": [
              "square_hd",
              "square",
              "portrait_4_3",
              "portrait_16_9",
              "landscape_4_3",
              "landscape_16_9"
            ],
            "type_name": "nodetool.nodes.fal.text_to_image.ImageSizePreset"
          },
          "default": "landscape_4_3",
          "title": "Image Size",
          "description": "Either a preset size or a custom {width, height} dictionary"
        },
        {
          "name": "num_inference_steps",
          "type": {
            "type": "int"
          },
          "default": 28,
          "title": "Num Inference Steps",
          "description": "The number of inference steps to perform",
          "min": 1.0
=======
          "description": "Optional prompt to guide the transcription"
        }
      ],
      "outputs": [
        {
          "type": {
            "type": "str"
          },
          "name": "text"
>>>>>>> 402681ee
        },
        {
          "type": {
            "type": "list",
            "type_args": [
              {
                "type": "dict"
              }
            ]
          },
<<<<<<< HEAD
          "default": 3.5,
          "title": "Guidance Scale",
          "description": "The CFG scale to determine how closely the model follows the prompt"
        },
        {
          "name": "loras",
=======
          "name": "chunks"
        },
        {
>>>>>>> 402681ee
          "type": {
            "type": "list",
            "type_args": [
              {
<<<<<<< HEAD
                "type": "lora_weight"
              }
            ]
          },
          "default": [],
          "title": "Loras",
          "description": "List of LoRA weights to use for image generation"
=======
                "type": "str"
              }
            ]
          },
          "name": "inferred_languages"
>>>>>>> 402681ee
        },
        {
          "type": {
<<<<<<< HEAD
            "type": "int"
          },
          "default": -1,
          "title": "Seed",
          "description": "The same seed and prompt will output the same image every time"
        },
        {
          "name": "enable_safety_checker",
          "type": {
            "type": "bool"
          },
          "default": true,
          "title": "Enable Safety Checker",
          "description": "If true, the safety checker will be enabled"
=======
            "type": "list",
            "type_args": [
              {
                "type": "dict"
              }
            ]
          },
          "name": "diarization_segments"
        }
      ],
      "basic_fields": [
        "audio",
        "task",
        "diarize"
      ]
    },
    {
      "title": "AMTInterpolation",
      "description": "Interpolate between image frames to create smooth video transitions. Supports configurable FPS and recursive interpolation passes for higher quality results.\n    video, interpolation, transitions, frames, smoothing, img2vid, image-to-video\n\n    Use cases:\n    - Create smooth frame transitions\n    - Generate fluid animations\n    - Enhance video frame rates\n    - Produce slow-motion effects\n    - Create seamless video blends",
      "namespace": "fal.image_to_video",
      "node_type": "fal.image_to_video.AMTInterpolation",
      "properties": [
        {
          "name": "frames",
          "type": {
            "type": "list",
            "type_args": [
              {
                "type": "image"
              }
            ]
          },
          "default": [
            {},
            {}
          ],
          "title": "Frames",
          "description": "List of frames to interpolate between (minimum 2 frames required)"
        },
        {
          "name": "output_fps",
          "type": {
            "type": "int"
          },
          "default": 24,
          "title": "Output Fps",
          "description": "Output frames per second"
        },
        {
          "name": "recursive_interpolation_passes",
          "type": {
            "type": "int"
          },
          "default": 4,
          "title": "Recursive Interpolation Passes",
          "description": "Number of recursive interpolation passes (higher = smoother)"
>>>>>>> 402681ee
        }
      ],
      "outputs": [
        {
          "type": {
            "type": "video"
          },
          "name": "output"
        }
      ],
      "basic_fields": [
<<<<<<< HEAD
        "prompt",
        "image_size",
        "loras"
      ],
      "is_dynamic": false
    },
    {
      "title": "Flux Lora Inpainting",
      "description": "FLUX.1 [dev] Inpainting with LoRAs is a text-to-image model that supports inpainting and LoRA adaptations,\n    enabling rapid and high-quality image inpainting using pre-trained LoRA weights for personalization,\n    specific styles, brand identities, and product-specific outputs.",
      "namespace": "fal.text_to_image",
      "node_type": "fal.text_to_image.FluxLoraInpainting",
      "layout": "default",
      "properties": [
        {
          "name": "prompt",
          "type": {
            "type": "str"
          },
          "default": "",
          "title": "Prompt",
          "description": "The prompt to generate an image from"
        },
        {
=======
        "frames",
        "output_fps"
      ]
    },
    {
      "title": "Cog Video X",
      "description": "Generate videos from images using CogVideoX-5B. Features high-quality motion synthesis with configurable parameters for fine-tuned control over the output.\n    video, generation, motion, synthesis, control, img2vid, image-to-video\n\n    Use cases:\n    - Create controlled video animations\n    - Generate precise motion effects\n    - Produce customized video content\n    - Create fine-tuned animations\n    - Generate motion sequences",
      "namespace": "fal.image_to_video",
      "node_type": "fal.image_to_video.CogVideoX",
      "properties": [
        {
>>>>>>> 402681ee
          "name": "image",
          "type": {
            "type": "image"
          },
          "default": {},
          "title": "Image",
<<<<<<< HEAD
          "description": "The input image to inpaint"
        },
        {
          "name": "mask",
=======
          "description": "The image to transform into a video"
        },
        {
          "name": "prompt",
>>>>>>> 402681ee
          "type": {
            "type": "str"
          },
<<<<<<< HEAD
          "default": {},
          "title": "Mask",
          "description": "The mask indicating areas to inpaint (white=inpaint, black=keep)"
=======
          "default": "",
          "title": "Prompt",
          "description": "A description of the desired video motion and style"
        },
        {
          "name": "video_size",
          "type": {
            "type": "enum",
            "values": [
              "square_hd",
              "square",
              "portrait_4_3",
              "portrait_16_9",
              "landscape_4_3",
              "landscape_16_9"
            ],
            "type_name": "nodetool.nodes.fal.image_to_video.VideoSize"
          },
          "default": "landscape_16_9",
          "title": "Video Size",
          "description": "The size/aspect ratio of the generated video"
        },
        {
          "name": "negative_prompt",
          "type": {
            "type": "str"
          },
          "default": "Distorted, discontinuous, Ugly, blurry, low resolution, motionless, static, disfigured, disconnected limbs, Ugly faces, incomplete arms",
          "title": "Negative Prompt",
          "description": "What to avoid in the generated video"
>>>>>>> 402681ee
        },
        {
          "name": "num_inference_steps",
          "type": {
            "type": "int"
          },
          "default": 28,
          "title": "Num Inference Steps",
          "description": "Number of denoising steps (higher = better quality but slower)"
        },
        {
          "name": "guidance_scale",
          "type": {
            "type": "float"
          },
<<<<<<< HEAD
          "default": 3.5,
          "title": "Guidance Scale",
          "description": "The CFG scale to determine how closely the model follows the prompt"
        },
        {
          "name": "strength",
=======
          "default": 7.0,
          "title": "Guidance Scale",
          "description": "How closely to follow the prompt (higher = more faithful but less creative)"
        },
        {
          "name": "use_rife",
>>>>>>> 402681ee
          "type": {
            "type": "bool"
          },
<<<<<<< HEAD
          "default": 0.85,
          "title": "Strength",
          "description": "The strength to use for inpainting. 1.0 completely remakes the image while 0.0 preserves the original",
          "min": 0.0,
          "max": 1.0
        },
        {
          "name": "loras",
=======
          "default": true,
          "title": "Use Rife",
          "description": "Whether to use RIFE for video interpolation"
        },
        {
          "name": "export_fps",
>>>>>>> 402681ee
          "type": {
            "type": "list",
            "type_args": [
              {
                "type": "lora_weight"
              }
            ]
          },
<<<<<<< HEAD
          "default": [],
          "title": "Loras",
          "description": "List of LoRA weights to use for image generation"
=======
          "default": 16,
          "title": "Export Fps",
          "description": "Target frames per second for the output video"
>>>>>>> 402681ee
        },
        {
          "name": "seed",
          "type": {
            "type": "int"
          },
          "default": -1,
          "title": "Seed",
          "description": "The same seed will output the same video every time"
        }
      ],
      "outputs": [
        {
          "type": {
            "type": "video"
          },
          "name": "output"
        }
      ],
      "basic_fields": [
        "image",
        "prompt",
<<<<<<< HEAD
        "image",
        "mask",
        "loras"
      ],
      "is_dynamic": false
    },
    {
      "title": "Flux Lora TTI",
      "description": "FLUX.1 with LoRAs is a text-to-image model that supports LoRA adaptations,\n    enabling high-quality image generation with customizable LoRA weights for\n    personalization, specific styles, and brand identities.",
      "namespace": "fal.text_to_image",
      "node_type": "fal.text_to_image.FluxLoraTTI",
      "layout": "default",
=======
        "video_size"
      ]
    },
    {
      "title": "Fast SVD",
      "description": "Generate short video clips from your images using SVD v1.1 at Lightning Speed. Features high-quality motion synthesis with configurable parameters for rapid video generation.\n    video, generation, fast, motion, synthesis, img2vid, image-to-video\n\n    Use cases:\n    - Create quick video animations\n    - Generate rapid motion content\n    - Produce fast video transitions\n    - Create instant visual effects\n    - Generate quick previews",
      "namespace": "fal.image_to_video",
      "node_type": "fal.image_to_video.FastSVD",
>>>>>>> 402681ee
      "properties": [
        {
          "name": "image",
          "type": {
            "type": "image"
          },
          "default": {},
          "title": "Image",
          "description": "The image to transform into a video"
        },
        {
<<<<<<< HEAD
          "name": "negative_prompt",
          "type": {
            "type": "str"
          },
          "default": "",
          "title": "Negative Prompt",
          "description": "Use it to address details that you don't want in the image"
        },
        {
          "name": "model_name",
          "type": {
            "type": "enum",
            "values": [
              "stabilityai/stable-diffusion-xl-base-1.0",
              "runwayml/stable-diffusion-v1-5",
              "stabilityai/stable-diffusion-2-1",
              "gsdf/Anything-V5.0",
              "lykon/dreamshaper-8",
              "XpucT/Deliberate_v3",
              "SG161222/Realistic_Vision_V5.1_noVAE"
            ],
            "type_name": "nodetool.nodes.fal.text_to_image.LoraModel"
          },
          "default": "stabilityai/stable-diffusion-xl-base-1.0",
          "title": "Model Name",
          "description": "The base model to use for generation"
        },
        {
          "name": "image_size",
=======
          "name": "motion_bucket_id",
>>>>>>> 402681ee
          "type": {
            "type": "int"
          },
          "default": 127,
          "title": "Motion Bucket Id",
          "description": "Controls motion intensity (higher = more motion)"
        },
        {
          "name": "cond_aug",
          "type": {
            "type": "float"
          },
          "default": 0.02,
          "title": "Cond Aug",
          "description": "Amount of noise added to conditioning (higher = more motion)"
        },
        {
          "name": "steps",
          "type": {
            "type": "int"
          },
          "default": 4,
          "title": "Steps",
          "description": "Number of inference steps (higher = better quality but slower)"
        },
        {
          "name": "fps",
          "type": {
            "type": "int"
          },
          "default": 10,
          "title": "Fps",
          "description": "Frames per second of the output video (total length is 25 frames)"
        },
        {
          "name": "loras",
          "type": {
            "type": "list",
            "type_args": [
              {
                "type": "lora_weight"
              }
            ]
          },
          "default": [],
          "title": "Loras",
          "description": "List of LoRA weights to use for image generation"
        },
        {
          "name": "prompt_weighting",
          "type": {
            "type": "bool"
          },
          "default": true,
          "title": "Prompt Weighting",
          "description": "If true, prompt weighting syntax will be used and 77 token limit lifted"
        },
        {
          "name": "seed",
          "type": {
            "type": "int"
          },
          "default": -1,
          "title": "Seed",
          "description": "The same seed will output the same video every time"
        }
      ],
      "outputs": [
        {
          "type": {
            "type": "video"
          },
          "name": "output"
        }
      ],
      "basic_fields": [
        "image",
        "motion_bucket_id",
        "fps"
      ]
    },
    {
      "title": "Haiper Image To Video",
      "description": "Transform images into hyper-realistic videos with Haiper 2.0. Experience industry-leading resolution, fluid motion, and rapid generation for stunning AI videos.\n    video, generation, hyper-realistic, motion, animation, image-to-video, img2vid\n\n    Use cases:\n    - Create cinematic animations\n    - Generate dynamic video content\n    - Transform static images into motion\n    - Produce high-resolution videos\n    - Create visual effects",
      "namespace": "fal.image_to_video",
      "node_type": "fal.image_to_video.HaiperImageToVideo",
      "properties": [
        {
          "name": "image",
          "type": {
            "type": "image"
          },
          "default": {},
          "title": "Image",
          "description": "The image to transform into a video"
        },
        {
          "name": "prompt",
          "type": {
            "type": "str"
          },
          "default": "",
          "title": "Prompt",
          "description": "A description of the desired video motion and style"
        },
        {
          "name": "duration",
          "type": {
            "type": "enum",
            "values": [
              4,
              6
            ],
            "type_name": "nodetool.nodes.fal.image_to_video.VideoDuration"
          },
          "default": 4,
          "title": "Duration",
          "description": "The duration of the generated video in seconds"
        },
        {
          "name": "prompt_enhancer",
          "type": {
            "type": "bool"
          },
          "default": true,
          "title": "Prompt Enhancer",
          "description": "Whether to use the model's prompt enhancer"
        },
        {
          "name": "seed",
          "type": {
            "type": "int"
          },
          "default": -1,
          "title": "Seed",
          "description": "The same seed will output the same video every time"
        }
      ],
      "outputs": [
        {
          "type": {
            "type": "video"
          },
          "name": "output"
        }
      ],
      "basic_fields": [
        "image",
        "prompt",
<<<<<<< HEAD
        "model_name",
        "loras"
      ],
      "is_dynamic": false
    },
    {
      "title": "Flux Schnell",
      "description": "FLUX.1 [schnell] is a 12 billion parameter flow transformer that generates high-quality images\n    from text in 1 to 4 steps, suitable for personal and commercial use.",
      "namespace": "fal.text_to_image",
      "node_type": "fal.text_to_image.FluxSchnell",
      "layout": "default",
=======
        "duration"
      ]
    },
    {
      "title": "Kling Video",
      "description": "Generate video clips from your images using Kling 1.6. Supports multiple durations and aspect ratios.\n    video, generation, animation, duration, aspect-ratio, img2vid, image-to-video\n\n    Use cases:\n    - Create custom video content\n    - Generate video animations\n    - Transform static images\n    - Produce motion graphics\n    - Create visual presentations",
      "namespace": "fal.image_to_video",
      "node_type": "fal.image_to_video.KlingVideo",
>>>>>>> 402681ee
      "properties": [
        {
          "name": "image",
          "type": {
            "type": "image"
          },
          "default": {},
          "title": "Image",
          "description": "The image to transform into a video"
        },
        {
          "name": "prompt",
          "type": {
            "type": "str"
          },
          "default": "",
          "title": "Prompt",
          "description": "A description of the desired video motion and style"
        },
        {
          "name": "duration",
          "type": {
            "type": "enum",
            "values": [
              "5",
              "10"
            ],
            "type_name": "nodetool.nodes.fal.image_to_video.KlingDuration"
          },
<<<<<<< HEAD
          "default": "landscape_4_3",
          "title": "Image Size",
          "description": "Either a preset size or a custom {width, height} dictionary"
        },
        {
          "name": "num_inference_steps",
          "type": {
            "type": "int"
          },
          "default": 4,
          "title": "Num Inference Steps",
          "description": "The number of inference steps to perform",
          "min": 1.0
        },
        {
          "name": "num_images",
          "type": {
            "type": "int"
          },
          "default": 1,
          "title": "Num Images",
          "description": "The number of images to generate",
          "min": 1.0
        },
        {
          "name": "seed",
          "type": {
            "type": "int"
          },
          "default": -1,
          "title": "Seed",
          "description": "The same seed and prompt will output the same image every time"
        },
        {
          "name": "enable_safety_checker",
          "type": {
            "type": "bool"
          },
          "default": true,
          "title": "Enable Safety Checker",
          "description": "If true, the safety checker will be enabled"
=======
          "default": "5",
          "title": "Duration",
          "description": "The duration of the generated video"
        },
        {
          "name": "aspect_ratio",
          "type": {
            "type": "enum",
            "values": [
              "16:9",
              "9:16",
              "4:3",
              "3:4",
              "21:9",
              "9:21",
              "1:1"
            ],
            "type_name": "nodetool.nodes.fal.image_to_video.AspectRatio"
          },
          "default": "16:9",
          "title": "Aspect Ratio",
          "description": "The aspect ratio of the generated video frame"
        }
      ],
      "outputs": [
        {
          "type": {
            "type": "video"
          },
          "name": "output"
        }
      ],
      "basic_fields": [
        "image",
        "prompt",
        "duration"
      ]
    },
    {
      "title": "Kling Video Pro",
      "description": "Generate video clips from your images using Kling 1.6 Pro. The professional version offers enhanced quality and performance compared to the standard version.\n    video, generation, professional, quality, performance, img2vid, image-to-video\n\n    Use cases:\n    - Create professional video content\n    - Generate high-quality animations\n    - Produce commercial video assets\n    - Create advanced motion graphics\n    - Generate premium visual content",
      "namespace": "fal.image_to_video",
      "node_type": "fal.image_to_video.KlingVideoPro",
      "properties": [
        {
          "name": "image",
          "type": {
            "type": "image"
          },
          "default": {},
          "title": "Image",
          "description": "The image to transform into a video"
        },
        {
          "name": "prompt",
          "type": {
            "type": "str"
          },
          "default": "",
          "title": "Prompt",
          "description": "A description of the desired video motion and style"
        },
        {
          "name": "duration",
          "type": {
            "type": "enum",
            "values": [
              "5",
              "10"
            ],
            "type_name": "nodetool.nodes.fal.image_to_video.KlingDuration"
          },
          "default": "5",
          "title": "Duration",
          "description": "The duration of the generated video"
        },
        {
          "name": "aspect_ratio",
          "type": {
            "type": "enum",
            "values": [
              "16:9",
              "9:16",
              "4:3",
              "3:4",
              "21:9",
              "9:21",
              "1:1"
            ],
            "type_name": "nodetool.nodes.fal.image_to_video.AspectRatio"
          },
          "default": "16:9",
          "title": "Aspect Ratio",
          "description": "The aspect ratio of the generated video frame"
>>>>>>> 402681ee
        }
      ],
      "outputs": [
        {
          "type": {
            "type": "video"
          },
          "name": "output"
        }
      ],
      "basic_fields": [
        "image",
        "prompt",
<<<<<<< HEAD
        "image_size",
        "num_inference_steps"
      ],
      "is_dynamic": false
    },
    {
      "title": "Flux Subject",
      "description": "FLUX.1 Subject is a super fast endpoint for the FLUX.1 [schnell] model with subject input capabilities, enabling rapid and high-quality image generation for personalization, specific styles, brand identities, and product-specific outputs.\n    image, generation, subject-driven, personalization, fast, text-to-image, txt2img\n\n    Use cases:\n    - Create variations of existing subjects\n    - Generate personalized product images\n    - Design brand-specific visuals\n    - Produce custom character artwork\n    - Create subject-based illustrations",
      "namespace": "fal.text_to_image",
      "node_type": "fal.text_to_image.FluxSubject",
      "layout": "default",
=======
        "duration"
      ]
    },
    {
      "title": "LTXVideo",
      "description": "Generate videos from images using LTX Video. Best results with 768x512 images and detailed, chronological descriptions of actions and scenes.\n    video, generation, chronological, scenes, actions, img2vid, image-to-video\n\n    Use cases:\n    - Create scene-based animations\n    - Generate sequential video content\n    - Produce narrative videos\n    - Create storyboard animations\n    - Generate action sequences",
      "namespace": "fal.image_to_video",
      "node_type": "fal.image_to_video.LTXVideo",
>>>>>>> 402681ee
      "properties": [
        {
          "name": "image",
          "type": {
            "type": "image"
          },
          "default": {},
          "title": "Image",
          "description": "The image to transform into a video (768x512 recommended)"
        },
        {
          "name": "prompt",
          "type": {
            "type": "str"
          },
          "default": "",
          "title": "Prompt",
          "description": "A detailed description of the desired video motion and style"
        },
        {
          "name": "image",
          "type": {
            "type": "image"
          },
<<<<<<< HEAD
          "default": {},
          "title": "Image",
          "description": "The image of the subject"
        },
        {
          "name": "image_size",
          "type": {
            "type": "enum",
            "values": [
              "square_hd",
              "square",
              "portrait_4_3",
              "portrait_16_9",
              "landscape_4_3",
              "landscape_16_9"
            ],
            "type_name": "nodetool.nodes.fal.text_to_image.ImageSizePreset"
          },
          "default": "square_hd",
          "title": "Image Size",
          "description": "Either a preset size or a custom {width, height} dictionary"
=======
          "default": "low quality, worst quality, deformed, distorted, disfigured, motion smear, motion artifacts, fused fingers, bad anatomy, weird hand, ugly",
          "title": "Negative Prompt",
          "description": "What to avoid in the generated video"
>>>>>>> 402681ee
        },
        {
          "name": "num_inference_steps",
          "type": {
            "type": "int"
          },
<<<<<<< HEAD
          "default": 8,
=======
          "default": 30,
>>>>>>> 402681ee
          "title": "Num Inference Steps",
          "description": "Number of inference steps (higher = better quality but slower)"
        },
        {
          "name": "guidance_scale",
          "type": {
            "type": "float"
          },
<<<<<<< HEAD
          "default": 3.5,
          "title": "Guidance Scale",
          "description": "The CFG scale to determine how closely the model follows the prompt"
=======
          "default": 3.0,
          "title": "Guidance Scale",
          "description": "How closely to follow the prompt (higher = more faithful)"
>>>>>>> 402681ee
        },
        {
          "name": "seed",
          "type": {
            "type": "int"
          },
          "default": -1,
          "title": "Seed",
          "description": "The same seed will output the same video every time"
        }
      ],
      "outputs": [
        {
          "type": {
            "type": "video"
          },
          "name": "output"
        }
      ],
      "basic_fields": [
<<<<<<< HEAD
        "prompt",
        "image",
        "image_size"
      ],
      "is_dynamic": false
    },
    {
      "title": "Flux V 1 Pro",
      "description": "FLUX1.1 [pro] is an enhanced version of FLUX.1 [pro], improved image generation capabilities, delivering superior composition, detail, and artistic fidelity compared to its predecessor.\n    image, generation, composition, detail, artistic, text-to-image, txt2img\n\n    Use cases:\n    - Generate high-fidelity artwork\n    - Create detailed illustrations\n    - Design complex compositions\n    - Produce artistic renderings\n    - Generate professional visuals",
      "namespace": "fal.text_to_image",
      "node_type": "fal.text_to_image.FluxV1Pro",
      "layout": "default",
=======
        "image",
        "prompt"
      ]
    },
    {
      "title": "Luma Dream Machine",
      "description": "Generate video clips from your images using Luma Dream Machine v1.5. Supports various aspect ratios and optional end-frame blending.\n    video, generation, animation, blending, aspect-ratio, img2vid, image-to-video\n\n    Use cases:\n    - Create seamless video loops\n    - Generate video transitions\n    - Transform images into animations\n    - Create motion graphics\n    - Produce video content",
      "namespace": "fal.image_to_video",
      "node_type": "fal.image_to_video.LumaDreamMachine",
>>>>>>> 402681ee
      "properties": [
        {
          "name": "image",
          "type": {
            "type": "image"
          },
          "default": {},
          "title": "Image",
          "description": "The image to transform into a video"
        },
        {
          "name": "prompt",
          "type": {
            "type": "str"
          },
          "default": "",
          "title": "Prompt",
          "description": "A description of the desired video motion and style"
        },
        {
<<<<<<< HEAD
          "name": "image_size",
          "type": {
            "type": "enum",
            "values": [
              "square_hd",
              "square",
              "portrait_4_3",
              "portrait_16_9",
              "landscape_4_3",
              "landscape_16_9"
            ],
            "type_name": "nodetool.nodes.fal.text_to_image.ImageSizePreset"
          },
          "default": "square_hd",
          "title": "Image Size",
          "description": "Either a preset size or a custom {width, height} dictionary. Max dimension 14142"
        },
        {
          "name": "guidance_scale",
          "type": {
            "type": "float"
          },
          "default": 3.5,
          "title": "Guidance Scale",
          "description": "The CFG (Classifier Free Guidance) scale is a measure of how close you want the model to stick to your prompt when looking for a related image to show you.",
          "min": 1.0,
          "max": 20.0
        },
        {
          "name": "num_inference_steps",
=======
          "name": "aspect_ratio",
          "type": {
            "type": "enum",
            "values": [
              "16:9",
              "9:16",
              "4:3",
              "3:4",
              "21:9",
              "9:21",
              "1:1"
            ],
            "type_name": "nodetool.nodes.fal.image_to_video.AspectRatio"
          },
          "default": "16:9",
          "title": "Aspect Ratio",
          "description": "The aspect ratio of the generated video"
        },
        {
          "name": "loop",
          "type": {
            "type": "bool"
          },
          "default": false,
          "title": "Loop",
          "description": "Whether the video should loop (end blends with beginning)"
        },
        {
          "name": "end_image",
>>>>>>> 402681ee
          "type": {
            "type": "union",
            "type_args": [
              {
                "type": "image"
              },
              {
                "type": "none"
              }
            ]
          },
<<<<<<< HEAD
          "default": 28,
          "title": "Num Inference Steps",
          "description": "The number of inference steps to perform.",
          "min": 1.0,
          "max": 50.0
        },
        {
          "name": "seed",
          "type": {
            "type": "int",
            "optional": true
          },
          "title": "Seed",
          "description": "The same seed and the same prompt given to the same version of the model will output the same image every time."
        }
      ],
      "outputs": [
        {
          "type": {
            "type": "image"
          },
          "name": "output"
        }
      ],
      "the_model_info": {},
      "recommended_models": [],
      "basic_fields": [
        "prompt",
        "image_size",
        "guidance_scale"
      ],
      "is_dynamic": false
    },
    {
      "title": "Flux V 1 Pro New",
      "description": "FLUX.1 [pro] new is an accelerated version of FLUX.1 [pro], maintaining professional-grade\n    image quality while delivering significantly faster generation speeds.",
      "namespace": "fal.text_to_image",
      "node_type": "fal.text_to_image.FluxV1ProNew",
      "layout": "default",
      "properties": [
        {
          "name": "prompt",
          "type": {
            "type": "str"
          },
          "default": "",
          "title": "Prompt",
          "description": "The prompt to generate an image from"
=======
          "title": "End Image",
          "description": "Optional image to blend the end of the video with"
        }
      ],
      "outputs": [
        {
          "type": {
            "type": "video"
          },
          "name": "output"
        }
      ],
      "basic_fields": [
        "image",
        "prompt",
        "aspect_ratio"
      ]
    },
    {
      "title": "Mini Max Hailuo 02",
      "description": "Create videos from your images with MiniMax Hailuo-02 Standard. Choose the\n    clip length and optionally enhance prompts for sharper results.\n    video, generation, minimax, prompt-optimizer, img2vid, image-to-video\n\n    Use cases:\n    - Produce social media clips\n    - Generate cinematic sequences\n    - Visualize storyboards\n    - Create promotional videos\n    - Animate still graphics",
      "namespace": "fal.image_to_video",
      "node_type": "fal.image_to_video.MiniMaxHailuo02",
      "properties": [
        {
          "name": "image",
          "type": {
            "type": "image"
          },
          "default": {},
          "title": "Image",
          "description": "The image to transform into a video"
>>>>>>> 402681ee
        },
        {
          "name": "prompt",
          "type": {
            "type": "str"
          },
<<<<<<< HEAD
          "default": "landscape_4_3",
          "title": "Image Size",
          "description": "Either a preset size or a custom {width, height} dictionary"
        },
        {
          "name": "num_inference_steps",
          "type": {
            "type": "int"
          },
          "default": 28,
          "title": "Num Inference Steps",
          "description": "The number of inference steps to perform",
          "min": 1.0
        },
        {
          "name": "guidance_scale",
          "type": {
            "type": "float"
          },
          "default": 3.5,
          "title": "Guidance Scale",
          "description": "The CFG scale to determine how closely the model follows the prompt",
          "min": 1.0,
          "max": 20.0
        },
        {
          "name": "num_images",
          "type": {
            "type": "int"
          },
          "default": 1,
          "title": "Num Images",
          "description": "The number of images to generate",
          "min": 1.0
=======
          "default": "",
          "title": "Prompt",
          "description": "The prompt describing the video"
>>>>>>> 402681ee
        },
        {
          "name": "duration",
          "type": {
            "type": "enum",
            "values": [
              "6",
              "10"
            ],
            "type_name": "nodetool.nodes.fal.image_to_video.HailuoDuration"
          },
          "default": "6",
          "title": "Duration",
          "description": "The duration of the video in seconds. 10 seconds videos are not supported for 1080p resolution."
        },
        {
<<<<<<< HEAD
          "name": "safety_tolerance",
=======
          "name": "prompt_optimizer",
>>>>>>> 402681ee
          "type": {
            "type": "int"
          },
<<<<<<< HEAD
          "default": 2,
          "title": "Safety Tolerance",
          "description": "Safety tolerance level (1=strict, 6=permissive)",
          "min": 1.0,
          "max": 6.0
=======
          "default": true,
          "title": "Prompt Optimizer",
          "description": "Whether to use the model's prompt optimizer"
>>>>>>> 402681ee
        }
      ],
      "outputs": [
        {
          "type": {
            "type": "video"
          },
          "name": "output"
        }
      ],
      "basic_fields": [
        "image",
        "prompt",
<<<<<<< HEAD
        "image_size",
        "guidance_scale"
      ],
      "is_dynamic": false
    },
    {
      "title": "Flux V 1 Pro Ultra",
      "description": "FLUX1.1 [ultra] is the latest and most advanced version of FLUX.1 [pro],\n    featuring cutting-edge improvements in image generation, delivering unparalleled\n    composition, detail, and artistic fidelity.",
      "namespace": "fal.text_to_image",
      "node_type": "fal.text_to_image.FluxV1ProUltra",
      "layout": "default",
=======
        "duration"
      ]
    },
    {
      "title": "Mini Max Video",
      "description": "Generate video clips from your images using MiniMax Video model. Transform static art into dynamic masterpieces with enhanced smoothness and vivid motion.\n    video, generation, art, motion, smoothness, img2vid, image-to-video\n\n    Use cases:\n    - Transform artwork into videos\n    - Create smooth animations\n    - Generate artistic motion content\n    - Produce dynamic visualizations\n    - Create video art pieces",
      "namespace": "fal.image_to_video",
      "node_type": "fal.image_to_video.MiniMaxVideo",
>>>>>>> 402681ee
      "properties": [
        {
          "name": "image",
          "type": {
            "type": "image"
          },
          "default": {},
          "title": "Image",
          "description": "The image to transform into a video"
        },
        {
<<<<<<< HEAD
          "name": "image_size",
=======
          "name": "prompt",
          "type": {
            "type": "str"
          },
          "default": "",
          "title": "Prompt",
          "description": "A description of the desired video motion and style"
        },
        {
          "name": "prompt_optimizer",
          "type": {
            "type": "bool"
          },
          "default": true,
          "title": "Prompt Optimizer",
          "description": "Whether to use the model's prompt optimizer"
        }
      ],
      "outputs": [
        {
>>>>>>> 402681ee
          "type": {
            "type": "video"
          },
<<<<<<< HEAD
          "default": "square_hd",
          "title": "Image Size",
          "description": "Either a preset size or a custom {width, height} dictionary. Max dimension 14142"
        },
        {
          "name": "guidance_scale",
          "type": {
            "type": "float"
          },
          "default": 3.5,
          "title": "Guidance Scale",
          "description": "The CFG (Classifier Free Guidance) scale is a measure of how close you want the model to stick to your prompt when looking for a related image to show you.",
          "min": 1.0,
          "max": 20.0
        },
        {
          "name": "num_inference_steps",
=======
          "name": "output"
        }
      ],
      "basic_fields": [
        "image",
        "prompt"
      ]
    },
    {
      "title": "Muse Talk",
      "description": "Real-time high quality audio-driven lip-syncing model. Animate a face video with custom audio for natural-looking speech animation.\n    video, lip-sync, animation, speech, real-time, wav2vid, audio-to-video\n\n    Use cases:\n    - Create lip-synced videos\n    - Generate speech animations\n    - Produce dubbed content\n    - Create animated presentations\n    - Generate voice-over videos",
      "namespace": "fal.image_to_video",
      "node_type": "fal.image_to_video.MuseTalk",
      "properties": [
        {
          "name": "video",
>>>>>>> 402681ee
          "type": {
            "type": "video"
          },
<<<<<<< HEAD
          "default": 28,
          "title": "Num Inference Steps",
          "description": "The number of inference steps to perform.",
          "min": 1.0,
          "max": 50.0
        },
        {
          "name": "seed",
          "type": {
            "type": "int"
          },
          "default": -1,
          "title": "Seed",
          "description": "The same seed and the same prompt given to the same version of the model will output the same image every time."
=======
          "default": {},
          "title": "Video",
          "description": "URL of the source video to animate"
        },
        {
          "name": "audio",
          "type": {
            "type": "audio"
          },
          "default": {},
          "title": "Audio",
          "description": "URL of the audio file to drive the lip sync"
>>>>>>> 402681ee
        }
      ],
      "outputs": [
        {
          "type": {
            "type": "video"
          },
          "name": "output"
        }
      ],
      "basic_fields": [
<<<<<<< HEAD
        "prompt",
        "image_size",
        "guidance_scale"
      ],
      "is_dynamic": false
    },
    {
      "title": "Fooocus",
      "description": "Fooocus is a text-to-image model with default parameters and automated optimizations\n    for quality improvements.",
      "namespace": "fal.text_to_image",
      "node_type": "fal.text_to_image.Fooocus",
      "layout": "default",
=======
        "video",
        "audio"
      ]
    },
    {
      "title": "Pix Verse",
      "description": "Generate dynamic videos from images with PixVerse v4.5. Create high-quality motion\n    with detailed prompt control and advanced diffusion parameters.\n    video, generation, pixverse, motion, diffusion, img2vid, image-to-video\n\n    Use cases:\n    - Animate illustrations and photos\n    - Produce engaging social media clips\n    - Generate short cinematic shots\n    - Create motion for product showcases\n    - Experiment with creative video effects",
      "namespace": "fal.image_to_video",
      "node_type": "fal.image_to_video.PixVerse",
>>>>>>> 402681ee
      "properties": [
        {
          "name": "image",
          "type": {
            "type": "image"
          },
          "default": {},
          "title": "Image",
          "description": "The image to transform into a video"
        },
        {
          "name": "prompt",
          "type": {
            "type": "str"
          },
          "default": "",
          "title": "Prompt",
          "description": "A description of the desired video motion and style"
        },
        {
          "name": "negative_prompt",
          "type": {
            "type": "str"
          },
          "default": "low quality, worst quality, distorted, blurred",
          "title": "Negative Prompt",
<<<<<<< HEAD
          "description": "Use it to address details that you don't want in the image"
        },
        {
          "name": "styles",
          "type": {
            "type": "list",
            "type_args": [
              {
                "type": "str"
              }
            ]
          },
          "default": [
            "Fooocus Enhance",
            "Fooocus V2",
            "Fooocus Sharp"
          ],
          "title": "Styles",
          "description": "The styles to apply to the generated image"
        },
        {
          "name": "performance",
          "type": {
            "type": "enum",
            "values": [
              "Speed",
              "Quality",
              "Extreme Speed",
              "Lightning"
            ],
            "type_name": "nodetool.nodes.fal.text_to_image.PerformanceEnum"
          },
          "default": "Extreme Speed",
          "title": "Performance",
          "description": "You can choose Speed or Quality"
=======
          "description": "What to avoid in the generated video"
>>>>>>> 402681ee
        },
        {
          "name": "guidance_scale",
          "type": {
            "type": "float"
          },
<<<<<<< HEAD
          "default": 4.0,
          "title": "Guidance Scale",
          "description": "How closely the model should stick to your prompt"
=======
          "default": 50,
          "title": "Num Inference Steps",
          "description": "Number of inference steps (higher = better quality but slower)"
>>>>>>> 402681ee
        },
        {
          "name": "sharpness",
          "type": {
            "type": "float"
          },
<<<<<<< HEAD
          "default": 2.0,
          "title": "Sharpness",
          "description": "Higher value means image and texture are sharper"
        },
        {
          "name": "aspect_ratio",
          "type": {
            "type": "str"
          },
          "default": "1024x1024",
          "title": "Aspect Ratio",
          "description": "The size of the generated image (must be multiples of 8)"
        },
        {
          "name": "loras",
          "type": {
            "type": "list",
            "type_args": [
              {
                "type": "lora_weight"
              }
            ]
          },
          "default": [],
          "title": "Loras",
          "description": "Up to 5 LoRAs that will be merged for generation"
        },
        {
          "name": "refiner_model",
          "type": {
            "type": "enum",
            "values": [
              "None",
              "realisticVisionV60B1_v51VAE.safetensors"
            ],
            "type_name": "nodetool.nodes.fal.text_to_image.RefinerModelEnum"
          },
          "default": "None",
          "title": "Refiner Model",
          "description": "Refiner model to use (SDXL or SD 1.5)"
        },
        {
          "name": "refiner_switch",
          "type": {
            "type": "float"
          },
          "default": 0.8,
          "title": "Refiner Switch",
          "description": "Switch point for refiner (0.4 for SD1.5 realistic, 0.667 for SD1.5 anime, 0.8 for XL)"
=======
          "default": 7.5,
          "title": "Guidance Scale",
          "description": "How closely to follow the prompt (higher = more faithful)"
>>>>>>> 402681ee
        },
        {
          "name": "seed",
          "type": {
            "type": "int"
          },
          "default": -1,
          "title": "Seed",
<<<<<<< HEAD
          "description": "The same seed and prompt will output the same image every time"
        },
        {
          "name": "control_image",
          "type": {
            "type": "image"
          },
          "default": {},
          "title": "Control Image",
          "description": "Reference image for generation"
        },
        {
          "name": "control_type",
          "type": {
            "type": "enum",
            "values": [
              "ImagePrompt",
              "PyraCanny",
              "CPDS",
              "FaceSwap"
            ],
            "type_name": "nodetool.nodes.fal.text_to_image.ControlTypeEnum"
          },
          "default": "PyraCanny",
          "title": "Control Type",
          "description": "The type of image control"
        },
        {
          "name": "control_image_weight",
          "type": {
            "type": "float"
          },
          "default": 1.0,
          "title": "Control Image Weight",
          "description": "Strength of the control image influence"
        },
        {
          "name": "control_image_stop_at",
          "type": {
            "type": "float"
          },
          "default": 1.0,
          "title": "Control Image Stop At",
          "description": "When to stop applying control image influence"
        },
        {
          "name": "enable_safety_checker",
          "type": {
            "type": "bool"
          },
          "default": true,
          "title": "Enable Safety Checker",
          "description": "If false, the safety checker will be disabled"
=======
          "description": "The same seed will output the same video every time"
>>>>>>> 402681ee
        }
      ],
      "outputs": [
        {
          "type": {
            "type": "video"
          },
          "name": "output"
        }
      ],
      "basic_fields": [
        "image",
        "prompt",
<<<<<<< HEAD
        "negative_prompt",
        "styles"
      ],
      "is_dynamic": false
    },
    {
      "title": "Hyper SDXL",
      "description": "Hyper SDXL is a hyper-charged version of SDXL that delivers exceptional performance and creativity\n    while maintaining high-quality output and ultra-fast generation speeds.",
      "namespace": "fal.text_to_image",
      "node_type": "fal.text_to_image.HyperSDXL",
      "layout": "default",
=======
        "num_inference_steps"
      ]
    },
    {
      "title": "Sad Talker",
      "description": "Generate talking face animations from a single image and audio file. Features configurable face model resolution and expression controls.\n    video, animation, face, talking, expression, img2vid, image-to-video, audio-to-video, wav2vid\n\n    Use cases:\n    - Create talking head videos\n    - Generate lip-sync animations\n    - Produce character animations\n    - Create video presentations\n    - Generate facial expressions",
      "namespace": "fal.image_to_video",
      "node_type": "fal.image_to_video.SadTalker",
>>>>>>> 402681ee
      "properties": [
        {
          "name": "image",
          "type": {
            "type": "image"
          },
          "default": {},
          "title": "Image",
          "description": "The source image to animate"
        },
        {
<<<<<<< HEAD
          "name": "image_size",
=======
          "name": "audio",
>>>>>>> 402681ee
          "type": {
            "type": "enum",
            "values": [
              "square_hd",
              "square",
              "portrait_4_3",
              "portrait_16_9",
              "landscape_4_3",
              "landscape_16_9"
            ],
            "type_name": "nodetool.nodes.fal.text_to_image.ImageSizePreset"
          },
<<<<<<< HEAD
          "default": "square_hd",
          "title": "Image Size",
          "description": "The size of the generated image"
        },
        {
          "name": "num_inference_steps",
=======
          "default": "",
          "title": "Audio",
          "description": "URL of the audio file to drive the animation"
        },
        {
          "name": "face_model_resolution",
>>>>>>> 402681ee
          "type": {
            "type": "enum",
            "values": [
              "256",
              "512"
            ],
            "type_name": "nodetool.nodes.fal.image_to_video.FaceModelResolution"
          },
<<<<<<< HEAD
          "default": 1,
          "title": "Num Inference Steps",
          "description": "The number of inference steps to perform (1, 2, or 4)",
          "min": 1.0,
          "max": 4.0
        },
        {
          "name": "sync_mode",
          "type": {
            "type": "bool"
          },
          "default": true,
          "title": "Sync Mode",
          "description": "If true, wait for image generation and upload before returning"
        },
        {
          "name": "num_images",
=======
          "default": "256",
          "title": "Face Model Resolution",
          "description": "Resolution of the face model"
        },
        {
          "name": "expression_scale",
          "type": {
            "type": "float"
          },
          "default": 1.0,
          "title": "Expression Scale",
          "description": "Scale of the expression (1.0 = normal)"
        },
        {
          "name": "still_mode",
          "type": {
            "type": "bool"
          },
          "default": false,
          "title": "Still Mode",
          "description": "Reduce head motion (works with preprocess 'full')"
        },
        {
          "name": "preprocess",
          "type": {
            "type": "enum",
            "values": [
              "crop",
              "extcrop",
              "resize",
              "full",
              "extfull"
            ],
            "type_name": "nodetool.nodes.fal.image_to_video.PreprocessType"
          },
          "default": "crop",
          "title": "Preprocess",
          "description": "Type of image preprocessing to apply"
        }
      ],
      "outputs": [
        {
          "type": {
            "type": "video"
          },
          "name": "output"
        }
      ],
      "basic_fields": [
        "image",
        "audio",
        "face_model_resolution"
      ]
    },
    {
      "title": "Stable Video",
      "description": "Generate short video clips from your images using Stable Video Diffusion v1.1. Features high-quality motion synthesis with configurable parameters.\n    video, generation, diffusion, motion, synthesis, img2vid, image-to-video\n\n    Use cases:\n    - Create stable video animations\n    - Generate motion content\n    - Transform images into videos\n    - Produce smooth transitions\n    - Create visual effects",
      "namespace": "fal.image_to_video",
      "node_type": "fal.image_to_video.StableVideo",
      "properties": [
        {
          "name": "image",
          "type": {
            "type": "image"
          },
          "default": {},
          "title": "Image",
          "description": "The image to transform into a video"
        },
        {
          "name": "motion_bucket_id",
          "type": {
            "type": "int"
          },
          "default": 127,
          "title": "Motion Bucket Id",
          "description": "Controls motion intensity (higher = more motion)"
        },
        {
          "name": "cond_aug",
>>>>>>> 402681ee
          "type": {
            "type": "float"
          },
<<<<<<< HEAD
          "default": 1,
          "title": "Num Images",
          "description": "The number of images to generate",
          "min": 1.0
=======
          "default": 0.02,
          "title": "Cond Aug",
          "description": "Amount of noise added to conditioning (higher = more motion)"
        },
        {
          "name": "fps",
          "type": {
            "type": "int"
          },
          "default": 25,
          "title": "Fps",
          "description": "Frames per second of the output video"
>>>>>>> 402681ee
        },
        {
          "name": "seed",
          "type": {
            "type": "int"
          },
<<<<<<< HEAD
          "default": true,
          "title": "Enable Safety Checker",
          "description": "If true, the safety checker will be enabled"
        },
        {
          "name": "expand_prompt",
          "type": {
            "type": "bool"
          },
          "default": false,
          "title": "Expand Prompt",
          "description": "If true, the prompt will be expanded with additional prompts"
        },
        {
          "name": "seed",
          "type": {
            "type": "int"
          },
          "default": -1,
          "title": "Seed",
          "description": "The same seed and prompt will output the same image every time"
=======
          "default": -1,
          "title": "Seed",
          "description": "The same seed will output the same video every time"
>>>>>>> 402681ee
        }
      ],
      "outputs": [
        {
          "type": {
            "type": "video"
          },
          "name": "output"
        }
      ],
      "basic_fields": [
<<<<<<< HEAD
        "prompt",
        "image_size",
        "num_inference_steps"
      ],
      "is_dynamic": false
    },
    {
      "title": "Ideogram V 2",
      "description": "Ideogram V2 is a state-of-the-art image generation model optimized for commercial and creative use, featuring exceptional typography handling and realistic outputs.\n    image, generation, ai, typography, realistic, text-to-image, txt2img\n\n    Use cases:\n    - Create commercial artwork and designs\n    - Generate realistic product visualizations\n    - Design marketing materials with text\n    - Produce high-quality illustrations\n    - Create brand assets and logos",
      "namespace": "fal.text_to_image",
      "node_type": "fal.text_to_image.IdeogramV2",
      "layout": "default",
=======
        "image",
        "motion_bucket_id",
        "fps"
      ]
    },
    {
      "title": "Bria Background Remove",
      "description": "Bria RMBG 2.0 enables seamless removal of backgrounds from images, ideal for professional editing tasks.\n    Trained exclusively on licensed data for safe and risk-free commercial use.",
      "namespace": "fal.image_to_image",
      "node_type": "fal.image_to_image.BriaBackgroundRemove",
      "properties": [
        {
          "name": "image",
          "type": {
            "type": "image"
          },
          "default": {},
          "title": "Image",
          "description": "Input image to remove background from"
        }
      ],
      "outputs": [
        {
          "type": {
            "type": "image"
          },
          "name": "output"
        }
      ],
      "basic_fields": [
        "image"
      ]
    },
    {
      "title": "Bria Background Replace",
      "description": "Bria Background Replace allows for efficient swapping of backgrounds in images via text prompts or reference image, delivering realistic and polished results. Trained exclusively on licensed data for safe and risk-free commercial use.\n    image, background, replacement, swap\n\n    Use cases:\n    - Replace image backgrounds seamlessly\n    - Create professional photo compositions\n    - Generate custom scene settings\n    - Produce commercial-ready images\n    - Create consistent visual environments",
      "namespace": "fal.image_to_image",
      "node_type": "fal.image_to_image.BriaBackgroundReplace",
>>>>>>> 402681ee
      "properties": [
        {
          "name": "image",
          "type": {
            "type": "image"
          },
          "default": {},
          "title": "Image",
          "description": "Input image to replace background"
        },
        {
          "name": "ref_image",
          "type": {
            "type": "image"
          },
          "default": {},
          "title": "Ref Image",
          "description": "Reference image for the new background"
        },
        {
          "name": "prompt",
          "type": {
            "type": "str"
          },
          "default": "",
          "title": "Prompt",
<<<<<<< HEAD
          "description": "The prompt to generate an image from"
        },
        {
          "name": "aspect_ratio",
          "type": {
            "type": "enum",
            "values": [
              "10:16",
              "16:10",
              "9:16",
              "16:9",
              "4:3",
              "3:4",
              "1:1",
              "1:3",
              "3:1",
              "3:2",
              "2:3",
              "4:5",
              "5:4"
            ],
            "type_name": "nodetool.nodes.fal.text_to_image.AspectRatio"
          },
          "default": "1:1",
          "title": "Aspect Ratio",
          "description": "The aspect ratio of the generated image."
        },
        {
          "name": "expand_prompt",
          "type": {
            "type": "bool"
          },
          "default": true,
          "title": "Expand Prompt",
          "description": "Whether to expand the prompt with MagicPrompt functionality."
        },
        {
          "name": "style",
          "type": {
            "type": "enum",
            "values": [
              "auto",
              "general",
              "realistic",
              "design",
              "render_3D",
              "anime"
            ],
            "type_name": "nodetool.nodes.fal.text_to_image.IdeogramStyle"
          },
          "default": "auto",
          "title": "Style",
          "description": "The style of the generated image."
        },
        {
          "name": "negative_prompt",
          "type": {
            "type": "str"
          },
          "default": "",
          "title": "Negative Prompt",
          "description": "A negative prompt to avoid in the generated image."
        },
        {
          "name": "seed",
          "type": {
            "type": "int"
          },
          "default": -1,
          "title": "Seed",
          "description": "Seed for the random number generator."
        }
      ],
      "outputs": [
        {
          "type": {
            "type": "image"
          },
          "name": "output"
        }
      ],
      "the_model_info": {},
      "recommended_models": [],
      "basic_fields": [
        "prompt",
        "aspect_ratio",
        "style"
      ],
      "is_dynamic": false
    },
    {
      "title": "Ideogram V 2 Turbo",
      "description": "Accelerated image generation with Ideogram V2 Turbo. Create high-quality visuals, posters,\n    and logos with enhanced speed while maintaining Ideogram's signature quality.",
      "namespace": "fal.text_to_image",
      "node_type": "fal.text_to_image.IdeogramV2Turbo",
      "layout": "default",
      "properties": [
        {
          "name": "prompt",
          "type": {
            "type": "str"
          },
          "default": "",
          "title": "Prompt",
          "description": "The prompt to generate an image from"
        },
        {
          "name": "aspect_ratio",
          "type": {
            "type": "enum",
            "values": [
              "10:16",
              "16:10",
              "9:16",
              "16:9",
              "4:3",
              "3:4",
              "1:1",
              "1:3",
              "3:1",
              "3:2",
              "2:3",
              "4:5",
              "5:4"
            ],
            "type_name": "nodetool.nodes.fal.text_to_image.AspectRatio"
          },
          "default": "1:1",
          "title": "Aspect Ratio",
          "description": "The aspect ratio of the generated image."
        },
        {
          "name": "expand_prompt",
=======
          "description": "Prompt to generate new background"
        },
        {
          "name": "negative_prompt",
          "type": {
            "type": "str"
          },
          "default": "",
          "title": "Negative Prompt",
          "description": "Negative prompt for background generation"
        },
        {
          "name": "refine_prompt",
          "type": {
            "type": "bool"
          },
          "default": true,
          "title": "Refine Prompt",
          "description": "Whether to refine the prompt"
        },
        {
          "name": "seed",
          "type": {
            "type": "int"
          },
          "default": -1,
          "title": "Seed",
          "description": "The same seed will output the same image every time"
        }
      ],
      "outputs": [
        {
          "type": {
            "type": "image"
          },
          "name": "output"
        }
      ],
      "basic_fields": [
        "image",
        "prompt"
      ]
    },
    {
      "title": "Bria Eraser",
      "description": "Bria Eraser enables precise removal of unwanted objects from images while maintaining high-quality outputs. Trained exclusively on licensed data for safe and risk-free commercial use.\n    image, removal, cleanup\n\n    Use cases:\n    - Remove unwanted objects from images\n    - Clean up image imperfections\n    - Prepare images for commercial use\n    - Remove distracting elements\n    - Create clean, professional images",
      "namespace": "fal.image_to_image",
      "node_type": "fal.image_to_image.BriaEraser",
      "properties": [
        {
          "name": "image",
          "type": {
            "type": "image"
          },
          "default": {},
          "title": "Image",
          "description": "Input image to erase from"
        },
        {
          "name": "mask",
          "type": {
            "type": "image"
          },
          "default": {},
          "title": "Mask",
          "description": "The mask for areas to be cleaned"
        },
        {
          "name": "mask_type",
          "type": {
            "type": "str"
          },
          "default": "manual",
          "title": "Mask Type",
          "description": "Type of mask - 'manual' for user-created or 'automatic' for algorithm-generated"
        }
      ],
      "outputs": [
        {
          "type": {
            "type": "image"
          },
          "name": "output"
        }
      ],
      "basic_fields": [
        "image",
        "mask"
      ]
    },
    {
      "title": "Bria Expand",
      "description": "Bria Expand expands images beyond their borders in high quality. Trained exclusively on licensed data for safe and risk-free commercial use.\n    image, expansion, outpainting\n\n    Use cases:\n    - Extend image boundaries seamlessly\n    - Create wider or taller compositions\n    - Expand images for different aspect ratios\n    - Generate additional scene content",
      "namespace": "fal.image_to_image",
      "node_type": "fal.image_to_image.BriaExpand",
      "properties": [
        {
          "name": "image",
          "type": {
            "type": "image"
          },
          "default": {},
          "title": "Image",
          "description": "The input image to expand"
        },
        {
          "name": "canvas_width",
          "type": {
            "type": "int"
          },
          "default": 1200,
          "title": "Canvas Width",
          "description": "The desired width of the final image, after the expansion"
        },
        {
          "name": "canvas_height",
          "type": {
            "type": "int"
          },
          "default": 674,
          "title": "Canvas Height",
          "description": "The desired height of the final image, after the expansion"
        },
        {
          "name": "original_image_width",
>>>>>>> 402681ee
          "type": {
            "type": "bool"
          },
<<<<<<< HEAD
          "default": true,
          "title": "Expand Prompt",
          "description": "Whether to expand the prompt with MagicPrompt functionality."
        },
        {
          "name": "style",
=======
          "default": 610,
          "title": "Original Image Width",
          "description": "The desired width of the original image, inside the full canvas"
        },
        {
          "name": "original_image_height",
>>>>>>> 402681ee
          "type": {
            "type": "enum",
            "values": [
              "auto",
              "general",
              "realistic",
              "design",
              "render_3D",
              "anime"
            ],
            "type_name": "nodetool.nodes.fal.text_to_image.IdeogramStyle"
          },
<<<<<<< HEAD
          "default": "auto",
          "title": "Style",
          "description": "The style of the generated image."
=======
          "default": 855,
          "title": "Original Image Height",
          "description": "The desired height of the original image, inside the full canvas"
        },
        {
          "name": "original_image_x",
          "type": {
            "type": "int"
          },
          "default": 301,
          "title": "Original Image X",
          "description": "The desired x-coordinate of the original image, inside the full canvas"
        },
        {
          "name": "original_image_y",
          "type": {
            "type": "int"
          },
          "default": -66,
          "title": "Original Image Y",
          "description": "The desired y-coordinate of the original image, inside the full canvas"
>>>>>>> 402681ee
        },
        {
          "name": "negative_prompt",
          "type": {
            "type": "str"
          },
          "default": "",
<<<<<<< HEAD
          "title": "Negative Prompt",
          "description": "A negative prompt to avoid in the generated image."
        },
        {
          "name": "seed",
          "type": {
            "type": "int"
          },
          "default": -1,
          "title": "Seed",
          "description": "Seed for the random number generator."
        }
      ],
      "outputs": [
=======
          "title": "Prompt",
          "description": "Text on which you wish to base the image expansion"
        },
>>>>>>> 402681ee
        {
          "name": "negative_prompt",
          "type": {
            "type": "image"
          },
          "name": "output"
        }
      ],
      "the_model_info": {},
      "recommended_models": [],
      "basic_fields": [
        "prompt",
        "aspect_ratio",
        "style"
      ],
      "is_dynamic": false
    },
    {
      "title": "Illusion Diffusion",
      "description": "Illusion Diffusion is a model that creates illusions conditioned on an input image.",
      "namespace": "fal.text_to_image",
      "node_type": "fal.text_to_image.IllusionDiffusion",
      "layout": "default",
      "properties": [
        {
          "name": "prompt",
          "type": {
            "type": "str"
          },
          "default": "",
<<<<<<< HEAD
          "title": "Prompt",
          "description": "The prompt to generate an image from"
        },
        {
          "name": "negative_prompt",
          "type": {
            "type": "str"
          },
          "default": "",
          "title": "Negative Prompt",
          "description": "Use it to address details that you don't want in the image"
        },
        {
          "name": "image",
          "type": {
            "type": "image"
          },
          "default": {},
          "title": "Image",
          "description": "Input image URL for conditioning the generation"
        },
=======
          "title": "Negative Prompt",
          "description": "The negative prompt to use when generating images"
        },
        {
          "name": "num_images",
          "type": {
            "type": "int"
          },
          "default": 1,
          "title": "Num Images",
          "description": "Number of images to generate"
        },
        {
          "name": "seed",
          "type": {
            "type": "int"
          },
          "default": -1,
          "title": "Seed",
          "description": "The same seed will output the same image every time"
        }
      ],
      "outputs": [
>>>>>>> 402681ee
        {
          "name": "guidance_scale",
          "type": {
<<<<<<< HEAD
            "type": "float"
          },
          "default": 7.5,
          "title": "Guidance Scale",
          "description": "How closely the model should stick to your prompt"
        },
        {
          "name": "num_inference_steps",
          "type": {
            "type": "int"
          },
          "default": 40,
          "title": "Num Inference Steps",
          "description": "The number of inference steps to perform",
          "min": 1.0
        },
        {
          "name": "image_size",
          "type": {
            "type": "enum",
            "values": [
              "square_hd",
              "square",
              "portrait_4_3",
              "portrait_16_9",
              "landscape_4_3",
              "landscape_16_9"
            ],
            "type_name": "nodetool.nodes.fal.text_to_image.ImageSizePreset"
          },
          "default": "square_hd",
          "title": "Image Size",
          "description": "The size of the generated image"
        },
        {
          "name": "seed",
          "type": {
            "type": "int"
          },
          "default": -1,
          "title": "Seed",
          "description": "The same seed and prompt will output the same image every time"
        }
      ],
      "outputs": [
        {
          "type": {
            "type": "image"
          },
=======
            "type": "image"
          },
>>>>>>> 402681ee
          "name": "output"
        }
      ],
      "basic_fields": [
<<<<<<< HEAD
        "prompt",
        "image",
        "guidance_scale"
      ],
      "is_dynamic": false
    },
    {
      "title": "Imagen 4 Preview",
      "description": "Imagen 4 is an advanced text-to-image model providing high quality and\n    detailed visuals with strong prompt understanding.\n    image, generation, diffusion, text-to-image, txt2img\n\n    Use cases:\n    - Create marketing and product visuals\n    - Generate concept art and illustrations\n    - Produce photorealistic images from descriptions\n    - Experiment with advanced diffusion capabilities\n    - Rapidly prototype visual ideas",
      "namespace": "fal.text_to_image",
      "node_type": "fal.text_to_image.Imagen4Preview",
      "layout": "default",
      "properties": [
        {
          "name": "prompt",
=======
        "image",
        "canvas_width",
        "canvas_height",
        "prompt"
      ]
    },
    {
      "title": "Bria Gen Fill",
      "description": "Bria GenFill enables high-quality object addition or visual transformation. Trained exclusively on licensed data for safe and risk-free commercial use.\n    image, generation, filling, transformation\n\n    Use cases:\n    - Add new objects to existing images\n    - Transform specific image areas\n    - Generate contextual content\n    - Create seamless visual additions\n    - Produce professional image modifications",
      "namespace": "fal.image_to_image",
      "node_type": "fal.image_to_image.BriaGenFill",
      "properties": [
        {
          "name": "image",
>>>>>>> 402681ee
          "type": {
            "type": "image"
          },
<<<<<<< HEAD
          "default": "",
          "title": "Prompt",
          "description": "The prompt to generate an image from"
        },
        {
          "name": "negative_prompt",
=======
          "default": {},
          "title": "Image",
          "description": "Input image to erase from"
        },
        {
          "name": "mask",
>>>>>>> 402681ee
          "type": {
            "type": "image"
          },
<<<<<<< HEAD
          "default": "",
          "title": "Negative Prompt",
          "description": "Use it to address details that you don't want in the image"
        },
        {
          "name": "image_size",
=======
          "default": {},
          "title": "Mask",
          "description": "The mask for areas to be cleaned"
        },
        {
          "name": "prompt",
>>>>>>> 402681ee
          "type": {
            "type": "enum",
            "values": [
              "square_hd",
              "square",
              "portrait_4_3",
              "portrait_16_9",
              "landscape_4_3",
              "landscape_16_9"
            ],
            "type_name": "nodetool.nodes.fal.text_to_image.ImageSizePreset"
          },
<<<<<<< HEAD
          "default": "landscape_4_3",
          "title": "Image Size",
          "description": "The size of the generated image"
        },
        {
          "name": "num_inference_steps",
=======
          "default": "",
          "title": "Prompt",
          "description": "The prompt to generate images"
        },
        {
          "name": "negative_prompt",
>>>>>>> 402681ee
          "type": {
            "type": "int"
          },
<<<<<<< HEAD
          "default": 50,
          "title": "Num Inference Steps",
          "description": "The number of inference steps to perform",
          "min": 1.0
        },
        {
          "name": "guidance_scale",
          "type": {
            "type": "float"
          },
          "default": 5.0,
          "title": "Guidance Scale",
          "description": "How closely the model should stick to your prompt"
        },
        {
          "name": "num_images",
          "type": {
            "type": "int"
          },
          "default": 1,
          "title": "Num Images",
          "description": "The number of images to generate",
          "min": 1.0
        },
        {
          "name": "seed",
          "type": {
            "type": "int"
          },
          "default": -1,
          "title": "Seed",
          "description": "The same seed and prompt will output the same image every time"
        },
        {
          "name": "enable_safety_checker",
=======
          "default": "",
          "title": "Negative Prompt",
          "description": "The negative prompt to use when generating images"
        },
        {
          "name": "seed",
>>>>>>> 402681ee
          "type": {
            "type": "int"
          },
<<<<<<< HEAD
          "default": true,
          "title": "Enable Safety Checker",
          "description": "If true, the safety checker will be enabled"
=======
          "default": -1,
          "title": "Seed",
          "description": "The same seed will output the same image every time"
>>>>>>> 402681ee
        }
      ],
      "outputs": [
        {
          "type": {
            "type": "image"
          },
          "name": "output"
        }
      ],
      "basic_fields": [
<<<<<<< HEAD
        "prompt",
        "image_size",
        "guidance_scale"
      ],
      "is_dynamic": false
    },
    {
      "title": "LCMDiffusion",
      "description": "Latent Consistency Models (SDXL & SDv1.5) Text to Image produces high-quality images\n    with minimal inference steps.",
      "namespace": "fal.text_to_image",
      "node_type": "fal.text_to_image.LCMDiffusion",
      "layout": "default",
=======
        "image",
        "mask",
        "prompt"
      ]
    },
    {
      "title": "Bria Product Shot",
      "description": "Place any product in any scenery with just a prompt or reference image while maintaining high integrity of the product. Trained exclusively on licensed data for safe and risk-free commercial use and optimized for eCommerce.\n    image, product, placement, ecommerce\n\n    Use cases:\n    - Create professional product photography\n    - Generate contextual product shots\n    - Place products in custom environments\n    - Create eCommerce product listings\n    - Generate marketing visuals",
      "namespace": "fal.image_to_image",
      "node_type": "fal.image_to_image.BriaProductShot",
>>>>>>> 402681ee
      "properties": [
        {
          "name": "image",
          "type": {
            "type": "image"
          },
<<<<<<< HEAD
          "default": "",
          "title": "Prompt",
          "description": "The prompt to generate an image from"
        },
        {
          "name": "model",
          "type": {
            "type": "enum",
            "values": [
              "sdxl",
              "sdv1-5"
            ],
            "type_name": "nodetool.nodes.fal.text_to_image.ModelNameLCM"
          },
          "default": "sdv1-5",
          "title": "Model",
          "description": "The model to use for generating the image"
=======
          "default": {},
          "title": "Image",
          "description": "The product image to be placed"
>>>>>>> 402681ee
        },
        {
          "name": "scene_description",
          "type": {
            "type": "str"
          },
          "default": "",
<<<<<<< HEAD
          "title": "Negative Prompt",
          "description": "Use it to address details that you don't want in the image"
        },
        {
          "name": "image_size",
          "type": {
            "type": "enum",
            "values": [
              "square_hd",
              "square",
              "portrait_4_3",
              "portrait_16_9",
              "landscape_4_3",
              "landscape_16_9"
            ],
            "type_name": "nodetool.nodes.fal.text_to_image.ImageSizePreset"
          },
          "default": "square",
          "title": "Image Size",
          "description": "The size of the generated image"
        },
        {
          "name": "num_inference_steps",
          "type": {
            "type": "int"
          },
          "default": 4,
          "title": "Num Inference Steps",
          "description": "The number of inference steps to perform",
          "min": 1.0
        },
        {
          "name": "guidance_scale",
=======
          "title": "Scene Description",
          "description": "Text description of the new scene/background"
        },
        {
          "name": "ref_image",
          "type": {
            "type": "image"
          },
          "default": {},
          "title": "Ref Image",
          "description": "Reference image for the new scene/background"
        },
        {
          "name": "optimize_description",
>>>>>>> 402681ee
          "type": {
            "type": "bool"
          },
<<<<<<< HEAD
          "default": 1.0,
          "title": "Guidance Scale",
          "description": "How closely the model should stick to your prompt"
        },
        {
          "name": "enable_safety_checker",
=======
          "default": true,
          "title": "Optimize Description",
          "description": "Whether to optimize the scene description"
        },
        {
          "name": "placement_type",
>>>>>>> 402681ee
          "type": {
            "type": "str"
          },
<<<<<<< HEAD
          "default": true,
          "title": "Enable Safety Checker",
          "description": "If true, the safety checker will be enabled"
=======
          "default": "manual_placement",
          "title": "Placement Type",
          "description": "How to position the product (original, automatic, manual_placement, manual_padding)"
>>>>>>> 402681ee
        },
        {
          "name": "manual_placement_selection",
          "type": {
            "type": "str"
          },
<<<<<<< HEAD
          "default": -1,
          "title": "Seed",
          "description": "The same seed and prompt will output the same image every time"
=======
          "default": "bottom_center",
          "title": "Manual Placement Selection",
          "description": "Specific placement position when using manual_placement"
>>>>>>> 402681ee
        }
      ],
      "outputs": [
        {
          "type": {
            "type": "image"
          },
          "name": "output"
        }
      ],
      "basic_fields": [
<<<<<<< HEAD
        "prompt",
        "model",
        "guidance_scale"
      ],
      "is_dynamic": false
    },
    {
      "title": "Luma Photon",
      "description": "Luma Photon is a creative and personalizable text-to-image model that brings a step-function\n    change in the cost of high-quality image generation, optimized for creatives.",
      "namespace": "fal.text_to_image",
      "node_type": "fal.text_to_image.LumaPhoton",
      "layout": "default",
      "properties": [
        {
          "name": "prompt",
          "type": {
            "type": "str"
          },
          "default": "",
          "title": "Prompt",
          "description": "The prompt to generate an image from"
        },
        {
          "name": "aspect_ratio",
=======
        "image",
        "scene_description"
      ]
    },
    {
      "title": "Clarity Upscaler",
      "description": "Upscale images to improve resolution and sharpness.\n\n    clarity, upscale, enhancement\n\n    Use cases:\n    - Increase image resolution for printing\n    - Improve clarity of low-quality images\n    - Enhance textures and graphics",
      "namespace": "fal.image_to_image",
      "node_type": "fal.image_to_image.ClarityUpscaler",
      "properties": [
        {
          "name": "image",
          "type": {
            "type": "image"
          },
          "default": {},
          "title": "Image",
          "description": "Input image to upscale"
        },
        {
          "name": "scale",
>>>>>>> 402681ee
          "type": {
            "type": "enum",
            "values": [
              "16:9",
              "9:16",
              "1:1",
              "4:3",
              "3:4",
              "21:9",
              "9:21"
            ],
            "type_name": "nodetool.nodes.fal.text_to_image.AspectRatioLuma"
          },
<<<<<<< HEAD
          "default": "1:1",
          "title": "Aspect Ratio",
          "description": "The aspect ratio of the generated image"
=======
          "default": 2,
          "title": "Scale",
          "description": "Upscaling factor",
          "min": 1.0,
          "max": 4.0
>>>>>>> 402681ee
        }
      ],
      "outputs": [
        {
          "type": {
            "type": "image"
          },
          "name": "output"
        }
      ],
      "basic_fields": [
<<<<<<< HEAD
        "prompt",
        "aspect_ratio"
      ],
      "is_dynamic": false
    },
    {
      "title": "Luma Photon Flash",
      "description": "Luma Photon Flash is the most creative, personalizable, and intelligent visual model for creatives,\n    bringing a step-function change in the cost of high-quality image generation with faster inference times.",
      "namespace": "fal.text_to_image",
      "node_type": "fal.text_to_image.LumaPhotonFlash",
      "layout": "default",
      "properties": [
        {
          "name": "prompt",
=======
        "image",
        "scale"
      ]
    },
    {
      "title": "Flux Dev Redux",
      "description": "FLUX.1 [dev] Redux is a high-performance endpoint that enables rapid transformation of existing images, delivering high-quality style transfers and image modifications.\n    image, transformation, style-transfer, development, flux\n\n    Use cases:\n    - Transform images with advanced controls\n    - Create customized image variations\n    - Apply precise style modifications",
      "namespace": "fal.image_to_image",
      "node_type": "fal.image_to_image.FluxDevRedux",
      "properties": [
        {
          "name": "image",
          "type": {
            "type": "image"
          },
          "default": {},
          "title": "Image",
          "description": "The input image to transform"
        },
        {
          "name": "image_size",
          "type": {
            "type": "enum",
            "values": [
              "square_hd",
              "square",
              "portrait_4_3",
              "portrait_16_9",
              "landscape_4_3",
              "landscape_16_9"
            ],
            "type_name": "nodetool.nodes.fal.text_to_image.ImageSizePreset"
          },
          "default": "landscape_4_3",
          "title": "Image Size",
          "description": "The size of the generated image"
        },
        {
          "name": "num_inference_steps",
>>>>>>> 402681ee
          "type": {
            "type": "str"
          },
<<<<<<< HEAD
          "default": "",
          "title": "Prompt",
          "description": "The prompt to generate an image from"
        },
        {
          "name": "aspect_ratio",
=======
          "default": 28,
          "title": "Num Inference Steps",
          "description": "The number of inference steps to perform",
          "min": 1.0
        },
        {
          "name": "guidance_scale",
          "type": {
            "type": "float"
          },
          "default": 3.5,
          "title": "Guidance Scale",
          "description": "How closely the model should stick to your prompt"
        },
        {
          "name": "seed",
>>>>>>> 402681ee
          "type": {
            "type": "enum",
            "values": [
              "16:9",
              "9:16",
              "1:1",
              "4:3",
              "3:4",
              "21:9",
              "9:21"
            ],
            "type_name": "nodetool.nodes.fal.text_to_image.AspectRatioLuma"
          },
<<<<<<< HEAD
          "default": "1:1",
          "title": "Aspect Ratio",
          "description": "The aspect ratio of the generated image"
=======
          "default": -1,
          "title": "Seed",
          "description": "The same seed will output the same image every time"
        },
        {
          "name": "enable_safety_checker",
          "type": {
            "type": "bool"
          },
          "default": true,
          "title": "Enable Safety Checker",
          "description": "If true, the safety checker will be enabled"
>>>>>>> 402681ee
        }
      ],
      "outputs": [
        {
          "type": {
            "type": "image"
          },
          "name": "output"
        }
      ],
      "basic_fields": [
<<<<<<< HEAD
        "prompt",
        "aspect_ratio"
      ],
      "is_dynamic": false
    },
    {
      "title": "Omni Gen V 1",
      "description": "OmniGen is a unified image generation model that can generate a wide range of images from multi-modal prompts. It can be used for various tasks such as Image Editing, Personalized Image Generation, Virtual Try-On, Multi Person Generation and more!\n    image, generation, multi-modal, editing, personalization, text-to-image, txt2img\n\n    Use cases:\n    - Edit and modify existing images\n    - Create personalized visual content\n    - Generate virtual try-on images\n    - Create multi-person compositions\n    - Combine multiple images creatively",
      "namespace": "fal.text_to_image",
      "node_type": "fal.text_to_image.OmniGenV1",
      "layout": "default",
      "properties": [
        {
          "name": "prompt",
          "type": {
            "type": "str"
          },
          "default": "",
          "title": "Prompt",
          "description": "The prompt to generate an image from"
        },
        {
          "name": "input_image_1",
=======
        "image",
        "image_size",
        "guidance_scale"
      ]
    },
    {
      "title": "Flux Lora Canny",
      "description": "FLUX LoRA Canny enables precise control over composition and style through edge detection and LoRA-based guidance mechanisms.\n    image, edge, lora, style-transfer, control\n\n    Use cases:\n    - Generate stylized images with structural control\n    - Create edge-guided artistic transformations\n    - Apply custom styles while maintaining composition\n    - Produce consistent style variations",
      "namespace": "fal.image_to_image",
      "node_type": "fal.image_to_image.FluxLoraCanny",
      "properties": [
        {
          "name": "control_image",
>>>>>>> 402681ee
          "type": {
            "type": "image"
          },
          "default": {},
<<<<<<< HEAD
          "title": "Input Image 1",
          "description": "The first input image to use for generation"
=======
          "title": "Control Image",
          "description": "The control image to generate the Canny edge map from"
>>>>>>> 402681ee
        },
        {
          "name": "input_image_2",
          "type": {
            "type": "image"
          },
<<<<<<< HEAD
          "default": {},
          "title": "Input Image 2",
          "description": "The second input image to use for generation"
=======
          "default": "",
          "title": "Prompt",
          "description": "The prompt to generate an image from"
>>>>>>> 402681ee
        },
        {
          "name": "image_size",
          "type": {
            "type": "enum",
            "values": [
              "square_hd",
              "square",
              "portrait_4_3",
              "portrait_16_9",
              "landscape_4_3",
              "landscape_16_9"
            ],
            "type_name": "nodetool.nodes.fal.text_to_image.ImageSizePreset"
          },
<<<<<<< HEAD
          "default": "square_hd",
=======
          "default": "landscape_4_3",
>>>>>>> 402681ee
          "title": "Image Size",
          "description": "The size of the generated image"
        },
        {
          "name": "num_inference_steps",
          "type": {
            "type": "int"
          },
          "default": 28,
          "title": "Num Inference Steps",
          "description": "The number of inference steps to perform",
          "min": 1.0
        },
        {
          "name": "guidance_scale",
          "type": {
            "type": "float"
          },
<<<<<<< HEAD
          "default": 3.0,
          "title": "Guidance Scale",
          "description": "How closely the model should stick to your prompt"
        },
        {
          "name": "img_guidance_scale",
          "type": {
            "type": "float"
          },
          "default": 1.6,
          "title": "Img Guidance Scale",
          "description": "How closely the model should stick to your input image"
        },
        {
          "name": "num_images",
          "type": {
            "type": "int"
          },
          "default": 1,
          "title": "Num Images",
          "description": "The number of images to generate",
          "min": 1.0
=======
          "default": 3.5,
          "title": "Guidance Scale",
          "description": "How closely the model should stick to your prompt"
        },
        {
          "name": "seed",
          "type": {
            "type": "int"
          },
          "default": -1,
          "title": "Seed",
          "description": "The same seed will output the same image every time"
>>>>>>> 402681ee
        },
        {
          "name": "lora_scale",
          "type": {
            "type": "float"
          },
<<<<<<< HEAD
          "default": -1,
          "title": "Seed",
          "description": "The same seed and prompt will output the same image every time"
        },
        {
          "name": "enable_safety_checker",
          "type": {
            "type": "bool"
          },
          "default": true,
          "title": "Enable Safety Checker",
          "description": "If true, the safety checker will be enabled"
=======
          "default": 0.6,
          "title": "Lora Scale",
          "description": "The strength of the LoRA adaptation"
>>>>>>> 402681ee
        }
      ],
      "outputs": [
        {
          "type": {
            "type": "image"
          },
          "name": "output"
        }
      ],
      "basic_fields": [
<<<<<<< HEAD
        "prompt",
        "input_image_1",
        "image_size"
      ],
      "is_dynamic": false
    },
    {
      "title": "Playground V 25",
      "description": "Playground v2.5 is a state-of-the-art open-source model that excels in aesthetic quality\n    for text-to-image generation.",
      "namespace": "fal.text_to_image",
      "node_type": "fal.text_to_image.PlaygroundV25",
      "layout": "default",
      "properties": [
        {
=======
        "control_image",
        "prompt",
        "image_size"
      ]
    },
    {
      "title": "Flux Lora Depth",
      "description": "FLUX LoRA Depth enables precise control over composition and structure through depth map detection and LoRA-based guidance mechanisms.\n    image, depth, lora, structure, control\n\n    Use cases:\n    - Generate depth-aware stylized images\n    - Create 3D-conscious artistic transformations\n    - Maintain spatial relationships with custom styles\n    - Produce depth-consistent variations\n    - Generate images with controlled perspective",
      "namespace": "fal.image_to_image",
      "node_type": "fal.image_to_image.FluxLoraDepth",
      "properties": [
        {
          "name": "control_image",
          "type": {
            "type": "image"
          },
          "default": {},
          "title": "Control Image",
          "description": "The control image to generate the depth map from"
        },
        {
>>>>>>> 402681ee
          "name": "prompt",
          "type": {
            "type": "str"
          },
          "default": "",
          "title": "Prompt",
          "description": "The prompt to generate an image from"
        },
        {
          "name": "image_size",
          "type": {
            "type": "enum",
            "values": [
              "square_hd",
              "square",
              "portrait_4_3",
              "portrait_16_9",
              "landscape_4_3",
              "landscape_16_9"
            ],
            "type_name": "nodetool.nodes.fal.text_to_image.ImageSizePreset"
          },
<<<<<<< HEAD
          "default": "square_hd",
=======
          "default": "landscape_4_3",
>>>>>>> 402681ee
          "title": "Image Size",
          "description": "The size of the generated image"
        },
        {
          "name": "num_inference_steps",
          "type": {
            "type": "int"
          },
<<<<<<< HEAD
          "default": 30,
=======
          "default": 28,
>>>>>>> 402681ee
          "title": "Num Inference Steps",
          "description": "The number of inference steps to perform",
          "min": 1.0
        },
        {
          "name": "guidance_scale",
          "type": {
            "type": "float"
          },
<<<<<<< HEAD
          "default": 7.5,
=======
          "default": 3.5,
>>>>>>> 402681ee
          "title": "Guidance Scale",
          "description": "How closely the model should stick to your prompt"
        },
        {
          "name": "seed",
          "type": {
            "type": "int"
          },
          "default": -1,
          "title": "Seed",
<<<<<<< HEAD
          "description": "The same seed and prompt will output the same image every time"
=======
          "description": "The same seed will output the same image every time"
        },
        {
          "name": "lora_scale",
          "type": {
            "type": "float"
          },
          "default": 0.6,
          "title": "Lora Scale",
          "description": "The strength of the LoRA adaptation"
        }
      ],
      "outputs": [
        {
          "type": {
            "type": "image"
          },
          "name": "output"
        }
      ],
      "basic_fields": [
        "control_image",
        "prompt",
        "image_size"
      ]
    },
    {
      "title": "Flux Pro Canny",
      "description": "FLUX.1 [pro] Canny enables precise control over composition, style, and structure through advanced edge detection and guidance mechanisms.\n    image, edge, composition, style, control\n\n    Use cases:\n    - Generate images with precise structural control\n    - Create artwork based on edge maps\n    - Transform sketches into detailed images\n    - Maintain specific compositional elements\n    - Generate variations with consistent structure",
      "namespace": "fal.image_to_image",
      "node_type": "fal.image_to_image.FluxProCanny",
      "properties": [
        {
          "name": "control_image",
          "type": {
            "type": "image"
          },
          "default": {},
          "title": "Control Image",
          "description": "The control image to generate the Canny edge map from"
        },
        {
          "name": "prompt",
          "type": {
            "type": "str"
          },
          "default": "",
          "title": "Prompt",
          "description": "The prompt to generate an image from"
        },
        {
          "name": "image_size",
          "type": {
            "type": "enum",
            "values": [
              "square_hd",
              "square",
              "portrait_4_3",
              "portrait_16_9",
              "landscape_4_3",
              "landscape_16_9"
            ],
            "type_name": "nodetool.nodes.fal.text_to_image.ImageSizePreset"
          },
          "default": "landscape_4_3",
          "title": "Image Size",
          "description": "The size of the generated image"
        },
        {
          "name": "num_inference_steps",
          "type": {
            "type": "int"
          },
          "default": 28,
          "title": "Num Inference Steps",
          "description": "The number of inference steps to perform",
          "min": 1.0
        },
        {
          "name": "guidance_scale",
          "type": {
            "type": "float"
          },
          "default": 3.5,
          "title": "Guidance Scale",
          "description": "How closely the model should stick to your prompt"
>>>>>>> 402681ee
        },
        {
          "name": "enable_safety_checker",
          "type": {
            "type": "bool"
          },
<<<<<<< HEAD
          "default": true,
          "title": "Enable Safety Checker",
          "description": "If true, the safety checker will be enabled"
=======
          "default": -1,
          "title": "Seed",
          "description": "The same seed will output the same image every time"
        },
        {
          "name": "safety_tolerance",
          "type": {
            "type": "str"
          },
          "default": "2",
          "title": "Safety Tolerance",
          "description": "Safety tolerance level (1-6, 1 being most strict)"
>>>>>>> 402681ee
        }
      ],
      "outputs": [
        {
          "type": {
            "type": "image"
          },
          "name": "output"
        }
      ],
      "basic_fields": [
<<<<<<< HEAD
        "prompt",
        "image_size",
        "guidance_scale"
      ],
      "is_dynamic": false
    },
    {
      "title": "Recraft 20 B",
      "description": "Recraft 20B is a new and affordable text-to-image model that delivers state-of-the-art results.\n     image, generation, efficient, text-to-image, txt2img\n\n    Use cases:\n    - Generate cost-effective visuals\n    - Create high-quality images\n    - Produce professional artwork\n    - Design marketing materials\n    - Generate commercial content",
      "namespace": "fal.text_to_image",
      "node_type": "fal.text_to_image.Recraft20B",
      "layout": "default",
      "properties": [
        {
=======
        "control_image",
        "prompt",
        "image_size"
      ]
    },
    {
      "title": "Flux Pro Depth",
      "description": "FLUX.1 [pro] Depth enables precise control over composition and structure through depth map detection and guidance mechanisms.\n    image, depth-map, composition, structure, control\n\n    Use cases:\n    - Generate images with controlled depth perception\n    - Create 3D-aware image transformations\n    - Maintain spatial relationships in generated images\n    - Produce images with accurate perspective\n    - Generate variations with consistent depth structure",
      "namespace": "fal.image_to_image",
      "node_type": "fal.image_to_image.FluxProDepth",
      "properties": [
        {
          "name": "control_image",
          "type": {
            "type": "image"
          },
          "default": {},
          "title": "Control Image",
          "description": "The control image to generate the depth map from"
        },
        {
>>>>>>> 402681ee
          "name": "prompt",
          "type": {
            "type": "str"
          },
          "default": "",
          "title": "Prompt",
          "description": "The prompt to generate an image from"
        },
        {
          "name": "image_size",
          "type": {
            "type": "enum",
            "values": [
              "square_hd",
              "square",
              "portrait_4_3",
              "portrait_16_9",
              "landscape_4_3",
              "landscape_16_9"
            ],
            "type_name": "nodetool.nodes.fal.text_to_image.ImageSizePreset"
          },
<<<<<<< HEAD
          "default": "square_hd",
          "title": "Image Size",
          "description": "Either a preset size or a custom {width, height} dictionary"
        },
        {
          "name": "style",
          "type": {
            "type": "enum",
            "values": [
              "any",
              "realistic_image",
              "digital_illustration",
              "vector_illustration",
              "pixel_art",
              "flat_illustration",
              "isometric_illustration",
              "watercolor",
              "line_art",
              "pencil_drawing",
              "oil_painting",
              "anime",
              "comic_book",
              "retro",
              "sticker",
              "3d_render",
              "cinematic",
              "photographic",
              "clay",
              "cutout",
              "origami",
              "pattern",
              "pop_art",
              "renaissance",
              "studio_ghibli",
              "storybook"
            ],
            "type_name": "nodetool.nodes.fal.text_to_image.StylePreset"
          },
          "default": "realistic_image",
          "title": "Style",
          "description": "The style of the generated images. Vector images cost 2X as much."
        },
        {
          "name": "colors",
          "type": {
            "type": "list",
            "type_args": [
              {
                "type": "color"
              }
            ]
          },
          "default": [],
          "title": "Colors",
          "description": "An array of preferable colors"
        },
        {
          "name": "style_id",
          "type": {
            "type": "str"
          },
          "default": "",
          "title": "Style Id",
          "description": "The ID of the custom style reference (optional)"
=======
          "default": "landscape_4_3",
          "title": "Image Size",
          "description": "The size of the generated image"
        },
        {
          "name": "num_inference_steps",
          "type": {
            "type": "int"
          },
          "default": 28,
          "title": "Num Inference Steps",
          "description": "The number of inference steps to perform",
          "min": 1.0
        },
        {
          "name": "guidance_scale",
          "type": {
            "type": "float"
          },
          "default": 3.5,
          "title": "Guidance Scale",
          "description": "How closely the model should stick to your prompt"
        },
        {
          "name": "seed",
          "type": {
            "type": "int"
          },
          "default": -1,
          "title": "Seed",
          "description": "The same seed will output the same image every time"
        },
        {
          "name": "safety_tolerance",
          "type": {
            "type": "str"
          },
          "default": "2",
          "title": "Safety Tolerance",
          "description": "Safety tolerance level (1-6, 1 being most strict)"
>>>>>>> 402681ee
        }
      ],
      "outputs": [
        {
          "type": {
            "type": "image"
          },
          "name": "output"
        }
      ],
      "basic_fields": [
<<<<<<< HEAD
        "prompt",
        "image_size",
        "style"
      ],
      "is_dynamic": false
    },
    {
      "title": "Recraft V 3",
      "description": "Recraft V3 is a text-to-image model with the ability to generate long texts, vector art, images in brand style, and much more.\n    image, text",
      "namespace": "fal.text_to_image",
      "node_type": "fal.text_to_image.RecraftV3",
      "layout": "default",
      "properties": [
        {
=======
        "control_image",
        "prompt",
        "image_size"
      ]
    },
    {
      "title": "Flux Pro Fill",
      "description": "FLUX.1 [pro] Fill is a high-performance endpoint that enables rapid transformation of existing images with inpainting/outpainting capabilities.\n    image, inpainting, outpainting, transformation, professional\n\n    Use cases:\n    - Fill in missing or masked parts of images\n    - Extend images beyond their original boundaries\n    - Remove and replace unwanted elements\n    - Create seamless image completions\n    - Generate context-aware image content",
      "namespace": "fal.image_to_image",
      "node_type": "fal.image_to_image.FluxProFill",
      "properties": [
        {
          "name": "image",
          "type": {
            "type": "image"
          },
          "default": {},
          "title": "Image",
          "description": "The input image to transform"
        },
        {
          "name": "mask",
          "type": {
            "type": "image"
          },
          "default": {},
          "title": "Mask",
          "description": "The mask for inpainting"
        },
        {
>>>>>>> 402681ee
          "name": "prompt",
          "type": {
            "type": "str"
          },
          "default": "",
          "title": "Prompt",
          "description": "The prompt to fill the masked part of the image"
        },
        {
          "name": "num_inference_steps",
          "type": {
            "type": "int"
          },
<<<<<<< HEAD
          "default": "",
          "title": "Prompt",
          "description": "The prompt to generate an image from"
        },
        {
          "name": "image_size",
          "type": {
            "type": "enum",
            "values": [
              "square_hd",
              "square",
              "portrait_4_3",
              "portrait_16_9",
              "landscape_4_3",
              "landscape_16_9"
            ],
            "type_name": "nodetool.nodes.fal.text_to_image.ImageSizePreset"
          },
          "default": "square_hd",
          "title": "Image Size",
          "description": "Either a preset size or a custom {width, height} dictionary. Max dimension 14142"
        },
        {
          "name": "style",
          "type": {
            "type": "enum",
            "values": [
              "any",
              "realistic_image",
              "digital_illustration",
              "vector_illustration",
              "pixel_art",
              "flat_illustration",
              "isometric_illustration",
              "watercolor",
              "line_art",
              "pencil_drawing",
              "oil_painting",
              "anime",
              "comic_book",
              "retro",
              "sticker",
              "3d_render",
              "cinematic",
              "photographic",
              "clay",
              "cutout",
              "origami",
              "pattern",
              "pop_art",
              "renaissance",
              "studio_ghibli",
              "storybook"
            ],
            "type_name": "nodetool.nodes.fal.text_to_image.StylePreset"
          },
          "default": "realistic_image",
          "title": "Style",
          "description": "The style of the generated images. Vector images cost 2X as much."
        },
        {
          "name": "colors",
          "type": {
            "type": "list",
            "type_args": [
              {
                "type": "color"
              }
            ]
          },
          "default": [],
          "title": "Colors",
          "description": "An array of preferable colors"
        },
        {
          "name": "style_id",
          "type": {
            "type": "str"
          },
          "default": "",
          "title": "Style Id",
          "description": "The ID of the custom style reference (optional)"
=======
          "default": 28,
          "title": "Num Inference Steps",
          "description": "The number of inference steps to perform",
          "min": 1.0
        },
        {
          "name": "seed",
          "type": {
            "type": "int"
          },
          "default": -1,
          "title": "Seed",
          "description": "The same seed will output the same image every time"
        },
        {
          "name": "safety_tolerance",
          "type": {
            "type": "str"
          },
          "default": "2",
          "title": "Safety Tolerance",
          "description": "Safety tolerance level (1-6, 1 being most strict)"
>>>>>>> 402681ee
        }
      ],
      "outputs": [
        {
          "type": {
            "type": "image"
          },
          "name": "output"
        }
      ],
      "basic_fields": [
<<<<<<< HEAD
        "prompt",
        "image_size",
        "style"
      ],
      "is_dynamic": false
    },
    {
      "title": "Sana V 1",
      "description": "Sana can synthesize high-resolution, high-quality images with strong text-image alignment at a remarkably fast speed, with the ability to generate 4K images in less than a second.\n    image, generation, high-resolution, fast, text-alignment, text-to-image, txt2img\n\n    Use cases:\n    - Generate 4K quality images\n    - Create high-resolution artwork\n    - Produce rapid visual prototypes\n    - Design detailed illustrations\n    - Generate precise text-aligned visuals",
      "namespace": "fal.text_to_image",
      "node_type": "fal.text_to_image.SanaV1",
      "layout": "default",
=======
        "image",
        "mask",
        "prompt"
      ]
    },
    {
      "title": "Flux Pro Redux",
      "description": "FLUX.1 [pro] Redux is a high-performance endpoint that enables rapid transformation of existing images, delivering high-quality style transfers and image modifications.\n    image, transformation, style-transfer, flux\n\n    Use cases:\n    - Create professional image transformations\n    - Generate style transfers",
      "namespace": "fal.image_to_image",
      "node_type": "fal.image_to_image.FluxProRedux",
>>>>>>> 402681ee
      "properties": [
        {
          "name": "prompt",
          "type": {
            "type": "str"
          },
<<<<<<< HEAD
          "default": "",
          "title": "Prompt",
          "description": "The prompt to generate an image from"
        },
        {
          "name": "negative_prompt",
          "type": {
            "type": "str"
          },
          "default": "",
          "title": "Negative Prompt",
          "description": "Use it to address details that you don't want in the image"
=======
          "default": {},
          "title": "Image",
          "description": "The input image to transform"
>>>>>>> 402681ee
        },
        {
          "name": "image_size",
          "type": {
            "type": "enum",
            "values": [
              "square_hd",
              "square",
              "portrait_4_3",
              "portrait_16_9",
              "landscape_4_3",
              "landscape_16_9"
            ],
            "type_name": "nodetool.nodes.fal.text_to_image.ImageSizePreset"
          },
<<<<<<< HEAD
          "default": "square_hd",
=======
          "default": "landscape_4_3",
>>>>>>> 402681ee
          "title": "Image Size",
          "description": "The size of the generated image"
        },
        {
          "name": "num_inference_steps",
          "type": {
            "type": "int"
          },
<<<<<<< HEAD
          "default": 18,
=======
          "default": 28,
>>>>>>> 402681ee
          "title": "Num Inference Steps",
          "description": "The number of inference steps to perform",
          "min": 1.0
        },
        {
          "name": "guidance_scale",
          "type": {
            "type": "float"
          },
<<<<<<< HEAD
          "default": 5.0,
          "title": "Guidance Scale",
          "description": "How closely the model should stick to your prompt"
        },
        {
          "name": "num_images",
          "type": {
            "type": "int"
          },
          "default": 1,
          "title": "Num Images",
          "description": "The number of images to generate",
          "min": 1.0
=======
          "default": 3.5,
          "title": "Guidance Scale",
          "description": "How closely the model should stick to your prompt"
>>>>>>> 402681ee
        },
        {
          "name": "seed",
          "type": {
            "type": "int"
          },
          "default": -1,
          "title": "Seed",
<<<<<<< HEAD
          "description": "The same seed and prompt will output the same image every time"
        },
        {
          "name": "enable_safety_checker",
          "type": {
            "type": "bool"
          },
          "default": true,
          "title": "Enable Safety Checker",
          "description": "If true, the safety checker will be enabled"
=======
          "description": "The same seed will output the same image every time"
        },
        {
          "name": "safety_tolerance",
          "type": {
            "type": "str"
          },
          "default": "2",
          "title": "Safety Tolerance",
          "description": "Safety tolerance level (1-6, 1 being most strict)"
>>>>>>> 402681ee
        }
      ],
      "outputs": [
        {
          "type": {
            "type": "image"
          },
          "name": "output"
        }
      ],
      "basic_fields": [
<<<<<<< HEAD
        "prompt",
        "image_size",
        "guidance_scale"
      ],
      "is_dynamic": false
    },
    {
      "title": "Stable Cascade",
      "description": "Stable Cascade is a state-of-the-art text-to-image model that generates images on a smaller & cheaper\n    latent space while maintaining high quality output.",
      "namespace": "fal.text_to_image",
      "node_type": "fal.text_to_image.StableCascade",
      "layout": "default",
=======
        "image",
        "image_size",
        "guidance_scale"
      ]
    },
    {
      "title": "Flux Pro Ultra Redux",
      "description": "FLUX1.1 [pro] ultra Redux is a high-performance endpoint that enables rapid transformation of existing images, delivering high-quality style transfers and image modifications with the core FLUX capabilities.\n    image, transformation, style-transfer, ultra, professional\n\n    Use cases:\n    - Apply precise image modifications\n    - Process images with maximum control",
      "namespace": "fal.image_to_image",
      "node_type": "fal.image_to_image.FluxProUltraRedux",
>>>>>>> 402681ee
      "properties": [
        {
          "name": "prompt",
          "type": {
            "type": "str"
          },
<<<<<<< HEAD
          "default": "",
          "title": "Prompt",
          "description": "The prompt to generate an image from"
        },
        {
          "name": "negative_prompt",
=======
          "default": {},
          "title": "Image",
          "description": "The input image to transform"
        },
        {
          "name": "image_size",
>>>>>>> 402681ee
          "type": {
            "type": "enum",
            "values": [
              "square_hd",
              "square",
              "portrait_4_3",
              "portrait_16_9",
              "landscape_4_3",
              "landscape_16_9"
            ],
            "type_name": "nodetool.nodes.fal.text_to_image.ImageSizePreset"
          },
<<<<<<< HEAD
          "default": "",
          "title": "Negative Prompt",
          "description": "Use it to address details that you don't want in the image"
        },
        {
          "name": "first_stage_steps",
          "type": {
            "type": "int"
          },
          "default": 20,
          "title": "First Stage Steps",
          "description": "Number of steps to run the first stage for"
        },
        {
          "name": "second_stage_steps",
          "type": {
            "type": "int"
          },
          "default": 10,
          "title": "Second Stage Steps",
          "description": "Number of steps to run the second stage for"
        },
        {
          "name": "guidance_scale",
          "type": {
            "type": "float"
          },
          "default": 4.0,
          "title": "Guidance Scale",
          "description": "How closely the model should stick to your prompt"
        },
        {
          "name": "second_stage_guidance_scale",
          "type": {
            "type": "float"
          },
          "default": 4.0,
          "title": "Second Stage Guidance Scale",
          "description": "Guidance scale for the second stage of generation"
        },
        {
          "name": "image_size",
          "type": {
            "type": "enum",
            "values": [
              "square_hd",
              "square",
              "portrait_4_3",
              "portrait_16_9",
              "landscape_4_3",
              "landscape_16_9"
            ],
            "type_name": "nodetool.nodes.fal.text_to_image.ImageSizePreset"
          },
          "default": "square_hd",
          "title": "Image Size",
          "description": "The size of the generated image"
        },
        {
          "name": "seed",
          "type": {
            "type": "int"
          },
          "default": -1,
          "title": "Seed",
          "description": "The same seed and prompt will output the same image every time"
        },
        {
          "name": "enable_safety_checker",
          "type": {
            "type": "bool"
          },
          "default": true,
          "title": "Enable Safety Checker",
          "description": "If true, the safety checker will be enabled"
=======
          "default": "landscape_4_3",
          "title": "Image Size",
          "description": "The size of the generated image"
        },
        {
          "name": "num_inference_steps",
          "type": {
            "type": "int"
          },
          "default": 28,
          "title": "Num Inference Steps",
          "description": "The number of inference steps to perform",
          "min": 1.0
        },
        {
          "name": "guidance_scale",
          "type": {
            "type": "float"
          },
          "default": 3.5,
          "title": "Guidance Scale",
          "description": "How closely the model should stick to your prompt"
        },
        {
          "name": "seed",
          "type": {
            "type": "int"
          },
          "default": -1,
          "title": "Seed",
          "description": "The same seed will output the same image every time"
        },
        {
          "name": "safety_tolerance",
          "type": {
            "type": "str"
          },
          "default": "2",
          "title": "Safety Tolerance",
          "description": "Safety tolerance level (1-6, 1 being most strict)"
        },
        {
          "name": "image_prompt_strength",
          "type": {
            "type": "float"
          },
          "default": 0.1,
          "title": "Image Prompt Strength",
          "description": "The strength of the image prompt, between 0 and 1"
>>>>>>> 402681ee
        }
      ],
      "outputs": [
        {
          "type": {
            "type": "image"
          },
          "name": "output"
        }
      ],
      "basic_fields": [
<<<<<<< HEAD
        "prompt",
        "negative_prompt",
        "guidance_scale"
      ],
      "is_dynamic": false
    },
    {
      "title": "Stable Diffusion V 35 Large",
      "description": "Stable Diffusion 3.5 Large is a Multimodal Diffusion Transformer (MMDiT) text-to-image model that features\n    improved performance in image quality, typography, complex prompt understanding, and resource-efficiency.",
      "namespace": "fal.text_to_image",
      "node_type": "fal.text_to_image.StableDiffusionV35Large",
      "layout": "default",
=======
        "image",
        "image_size",
        "guidance_scale"
      ]
    },
    {
      "title": "Flux Schnell Redux",
      "description": "FLUX.1 [schnell] Redux is a high-performance endpoint that enables rapid transformation of existing images, delivering high-quality style transfers and image modifications with the core FLUX capabilities.\n    image, transformation, style-transfer, fast, flux\n\n    Use cases:\n    - Transform images with style transfers\n    - Apply artistic modifications to photos\n    - Create image variations",
      "namespace": "fal.image_to_image",
      "node_type": "fal.image_to_image.FluxSchnellRedux",
>>>>>>> 402681ee
      "properties": [
        {
          "name": "prompt",
          "type": {
            "type": "str"
          },
<<<<<<< HEAD
          "default": "",
          "title": "Prompt",
          "description": "The prompt to generate an image from"
        },
        {
          "name": "negative_prompt",
=======
          "default": {},
          "title": "Image",
          "description": "The input image to transform"
        },
        {
          "name": "image_size",
          "type": {
            "type": "enum",
            "values": [
              "square_hd",
              "square",
              "portrait_4_3",
              "portrait_16_9",
              "landscape_4_3",
              "landscape_16_9"
            ],
            "type_name": "nodetool.nodes.fal.text_to_image.ImageSizePreset"
          },
          "default": "landscape_4_3",
          "title": "Image Size",
          "description": "The size of the generated image"
        },
        {
          "name": "num_inference_steps",
          "type": {
            "type": "int"
          },
          "default": 4,
          "title": "Num Inference Steps",
          "description": "The number of inference steps to perform",
          "min": 1.0
        },
        {
          "name": "seed",
>>>>>>> 402681ee
          "type": {
            "type": "int"
          },
<<<<<<< HEAD
          "default": "",
          "title": "Negative Prompt",
          "description": "Use it to address details that you don't want in the image"
        },
        {
          "name": "num_inference_steps",
=======
          "default": -1,
          "title": "Seed",
          "description": "The same seed will output the same image every time"
        },
        {
          "name": "enable_safety_checker",
>>>>>>> 402681ee
          "type": {
            "type": "int"
          },
<<<<<<< HEAD
          "default": 28,
          "title": "Num Inference Steps",
          "description": "The number of inference steps to perform",
          "min": 1.0
        },
=======
          "default": true,
          "title": "Enable Safety Checker",
          "description": "If true, the safety checker will be enabled"
        }
      ],
      "outputs": [
>>>>>>> 402681ee
        {
          "name": "guidance_scale",
          "type": {
<<<<<<< HEAD
            "type": "float"
          },
          "default": 3.5,
          "title": "Guidance Scale",
          "description": "How closely the model should stick to your prompt"
        },
        {
          "name": "image_size",
          "type": {
            "type": "enum",
            "values": [
              "square_hd",
              "square",
              "portrait_4_3",
              "portrait_16_9",
              "landscape_4_3",
              "landscape_16_9"
            ],
            "type_name": "nodetool.nodes.fal.text_to_image.ImageSizePreset"
          },
          "default": "landscape_4_3",
          "title": "Image Size",
          "description": "The size of the generated image"
        },
        {
          "name": "seed",
          "type": {
            "type": "int"
          },
          "default": -1,
          "title": "Seed",
          "description": "The same seed and prompt will output the same image every time"
        },
        {
          "name": "enable_safety_checker",
          "type": {
            "type": "bool"
          },
          "default": true,
          "title": "Enable Safety Checker",
          "description": "If true, the safety checker will be enabled"
=======
            "type": "image"
          },
          "name": "output"
        }
      ],
      "basic_fields": [
        "image",
        "image_size",
        "num_inference_steps"
      ]
    },
    {
      "title": "Ideogram V 2 Edit",
      "description": "Transform existing images with Ideogram V2's editing capabilities. Modify, adjust, and refine images while maintaining high fidelity and realistic outputs with precise prompt control.\n    image, editing, transformation, fidelity, control\n\n    Use cases:\n    - Edit specific parts of images with precision\n    - Create targeted image modifications\n    - Refine and enhance image details\n    - Generate contextual image edits",
      "namespace": "fal.image_to_image",
      "node_type": "fal.image_to_image.IdeogramV2Edit",
      "properties": [
        {
          "name": "prompt",
          "type": {
            "type": "str"
          },
          "default": "",
          "title": "Prompt",
          "description": "The prompt to fill the masked part of the image"
        },
        {
          "name": "image",
          "type": {
            "type": "image"
          },
          "default": {},
          "title": "Image",
          "description": "The image to edit"
        },
        {
          "name": "mask",
          "type": {
            "type": "image"
          },
          "default": {},
          "title": "Mask",
          "description": "The mask for editing"
        },
        {
          "name": "style",
          "type": {
            "type": "str"
          },
          "default": "auto",
          "title": "Style",
          "description": "Style of generated image (auto, general, realistic, design, render_3D, anime)"
        },
        {
          "name": "expand_prompt",
          "type": {
            "type": "bool"
          },
          "default": true,
          "title": "Expand Prompt",
          "description": "Whether to expand the prompt with MagicPrompt functionality"
        },
        {
          "name": "seed",
          "type": {
            "type": "int"
          },
          "default": -1,
          "title": "Seed",
          "description": "The same seed will output the same image every time"
>>>>>>> 402681ee
        }
      ],
      "outputs": [
        {
          "type": {
            "type": "image"
          },
          "name": "output"
        }
      ],
      "basic_fields": [
        "prompt",
<<<<<<< HEAD
        "negative_prompt",
        "guidance_scale"
      ],
      "is_dynamic": false
    },
    {
      "title": "Stable Diffusion V 3 Medium",
      "description": "Stable Diffusion 3 Medium (Text to Image) is a Multimodal Diffusion Transformer (MMDiT) model\n    that improves image quality, typography, prompt understanding, and efficiency.",
      "namespace": "fal.text_to_image",
      "node_type": "fal.text_to_image.StableDiffusionV3Medium",
      "layout": "default",
      "properties": [
        {
          "name": "prompt",
=======
        "image",
        "mask"
      ]
    },
    {
      "title": "Ideogram V 2 Remix",
      "description": "Reimagine existing images with Ideogram V2's remix feature. Create variations and adaptations while preserving core elements and adding new creative directions through prompt guidance.\n    image, remix, variation, creativity, adaptation\n\n    Use cases:\n    - Create artistic variations of images\n    - Generate style-transferred versions\n    - Produce creative image adaptations\n    - Transform images while preserving key elements\n    - Generate alternative interpretations",
      "namespace": "fal.image_to_image",
      "node_type": "fal.image_to_image.IdeogramV2Remix",
      "properties": [
        {
          "name": "prompt",
          "type": {
            "type": "str"
          },
          "default": "",
          "title": "Prompt",
          "description": "The prompt to remix the image with"
        },
        {
          "name": "image",
>>>>>>> 402681ee
          "type": {
            "type": "str"
          },
<<<<<<< HEAD
          "default": "",
          "title": "Prompt",
          "description": "The prompt to generate an image from"
        },
        {
          "name": "negative_prompt",
          "type": {
            "type": "str"
          },
          "default": "",
          "title": "Negative Prompt",
          "description": "The negative prompt to generate an image from"
        },
        {
          "name": "prompt_expansion",
          "type": {
            "type": "bool"
          },
          "default": false,
          "title": "Prompt Expansion",
          "description": "If set to true, prompt will be upsampled with more details"
        },
        {
          "name": "image_size",
          "type": {
            "type": "enum",
            "values": [
              "square_hd",
              "square",
              "portrait_4_3",
              "portrait_16_9",
              "landscape_4_3",
              "landscape_16_9"
            ],
            "type_name": "nodetool.nodes.fal.text_to_image.ImageSizePreset"
          },
          "default": "square_hd",
          "title": "Image Size",
          "description": "The size of the generated image"
        },
        {
          "name": "num_inference_steps",
          "type": {
            "type": "int"
          },
          "default": 28,
          "title": "Num Inference Steps",
          "description": "The number of inference steps to perform",
          "min": 1.0
        },
        {
          "name": "guidance_scale",
=======
          "default": {},
          "title": "Image",
          "description": "The image to remix"
        },
        {
          "name": "aspect_ratio",
          "type": {
            "type": "str"
          },
          "default": "1:1",
          "title": "Aspect Ratio",
          "description": "The aspect ratio of the generated image"
        },
        {
          "name": "strength",
          "type": {
            "type": "float"
          },
          "default": 0.8,
          "title": "Strength",
          "description": "Strength of the input image in the remix"
        },
        {
          "name": "expand_prompt",
>>>>>>> 402681ee
          "type": {
            "type": "bool"
          },
<<<<<<< HEAD
          "default": 5.0,
          "title": "Guidance Scale",
          "description": "How closely the model should stick to your prompt (CFG scale)"
        },
        {
          "name": "num_images",
          "type": {
            "type": "int"
          },
          "default": 1,
          "title": "Num Images",
          "description": "The number of images to generate",
          "min": 1.0
=======
          "default": true,
          "title": "Expand Prompt",
          "description": "Whether to expand the prompt with MagicPrompt functionality"
        },
        {
          "name": "style",
          "type": {
            "type": "str"
          },
          "default": "auto",
          "title": "Style",
          "description": "Style of generated image (auto, general, realistic, design, render_3D, anime)"
>>>>>>> 402681ee
        },
        {
          "name": "seed",
          "type": {
            "type": "int"
          },
          "default": -1,
          "title": "Seed",
<<<<<<< HEAD
          "description": "The same seed and prompt will output the same image every time"
        },
        {
          "name": "enable_safety_checker",
          "type": {
            "type": "bool"
          },
          "default": true,
          "title": "Enable Safety Checker",
          "description": "If true, the safety checker will be enabled"
=======
          "description": "The same seed will output the same image every time"
>>>>>>> 402681ee
        }
      ],
      "outputs": [
        {
          "type": {
            "type": "image"
          },
          "name": "output"
        }
      ],
      "basic_fields": [
        "prompt",
<<<<<<< HEAD
        "negative_prompt",
        "guidance_scale"
      ],
      "is_dynamic": false
    },
    {
      "title": "Switti",
      "description": "Switti is a scale-wise transformer for fast text-to-image generation that outperforms existing T2I AR models and competes with state-of-the-art T2I diffusion models while being faster than distilled diffusion models.\n    image, generation, fast, transformer, efficient, text-to-image, txt2img\n\n    Use cases:\n    - Rapid image prototyping\n    - Real-time image generation\n    - Quick visual concept testing\n    - Fast artistic visualization\n    - Efficient batch image creation",
      "namespace": "fal.text_to_image",
      "node_type": "fal.text_to_image.Switti",
      "layout": "default",
      "properties": [
        {
          "name": "prompt",
          "type": {
            "type": "str"
          },
          "default": "",
          "title": "Prompt",
          "description": "The prompt to generate an image from"
        },
        {
          "name": "negative_prompt",
          "type": {
            "type": "str"
          },
          "default": "",
          "title": "Negative Prompt",
          "description": "Use it to address details that you don't want in the image"
        },
        {
          "name": "sampling_top_k",
          "type": {
            "type": "int"
          },
          "default": 400,
          "title": "Sampling Top K",
          "description": "The number of top-k tokens to sample from"
        },
        {
          "name": "sampling_top_p",
=======
        "image",
        "strength"
      ]
    },
    {
      "title": "Any LLM",
      "description": "Use any large language model from a selected catalogue (powered by OpenRouter).\n    Supports various models including Claude 3, Gemini, Llama, and GPT-4.\n    llm, text, generation, ai, language\n\n    Use cases:\n    - Generate natural language responses\n    - Create conversational AI interactions\n    - Process and analyze text content\n    - Generate creative writing\n    - Assist with problem-solving tasks",
      "namespace": "fal.llm",
      "node_type": "fal.llm.AnyLLM",
      "properties": [
        {
          "name": "prompt",
>>>>>>> 402681ee
          "type": {
            "type": "str"
          },
<<<<<<< HEAD
          "default": 0.95,
          "title": "Sampling Top P",
          "description": "The top-p probability to sample from"
        },
        {
          "name": "more_smooth",
          "type": {
            "type": "bool"
          },
          "default": true,
          "title": "More Smooth",
          "description": "Smoothing with Gumbel softmax sampling"
        },
        {
          "name": "more_diverse",
          "type": {
            "type": "bool"
          },
          "default": false,
          "title": "More Diverse",
          "description": "More diverse sampling"
        },
        {
          "name": "smooth_start_si",
=======
          "default": "",
          "title": "Prompt",
          "description": "The prompt to send to the language model"
        },
        {
          "name": "system_prompt",
>>>>>>> 402681ee
          "type": {
            "type": "str"
          },
<<<<<<< HEAD
          "default": 2,
          "title": "Smooth Start Si",
          "description": "Smoothing starting scale"
        },
        {
          "name": "turn_off_cfg_start_si",
          "type": {
            "type": "int"
          },
          "default": 8,
          "title": "Turn Off Cfg Start Si",
          "description": "Disable CFG starting scale"
        },
        {
          "name": "last_scale_temp",
          "type": {
            "type": "float"
          },
          "default": 0.1,
          "title": "Last Scale Temp",
          "description": "Temperature after disabling CFG"
=======
          "default": "",
          "title": "System Prompt",
          "description": "Optional system prompt to provide context or instructions"
>>>>>>> 402681ee
        },
        {
          "name": "model",
          "type": {
            "type": "enum",
            "values": [
              "anthropic/claude-3.5-sonnet",
              "anthropic/claude-3-5-haiku",
              "anthropic/claude-3-haiku",
              "google/gemini-pro-1.5",
              "google/gemini-flash-1.5",
              "google/gemini-flash-1.5-8b",
              "meta-llama/llama-3.2-1b-instruct",
              "meta-llama/llama-3.2-3b-instruct",
              "meta-llama/llama-3.1-8b-instruct",
              "meta-llama/llama-3.1-70b-instruct",
              "openai/gpt-4o-mini",
              "openai/gpt-4o"
            ],
            "type_name": "nodetool.nodes.fal.llm.ModelEnum"
          },
<<<<<<< HEAD
          "default": -1,
          "title": "Seed",
          "description": "The same seed and prompt will output the same image every time"
        },
        {
          "name": "guidance_scale",
          "type": {
            "type": "float"
          },
          "default": 6.0,
          "title": "Guidance Scale",
          "description": "How closely the model should stick to your prompt"
        },
        {
          "name": "enable_safety_checker",
          "type": {
            "type": "bool"
          },
          "default": true,
          "title": "Enable Safety Checker",
          "description": "If true, the safety checker will be enabled"
=======
          "default": "google/gemini-flash-1.5",
          "title": "Model",
          "description": "The language model to use for the completion"
>>>>>>> 402681ee
        }
      ],
      "outputs": [
        {
          "type": {
<<<<<<< HEAD
            "type": "image"
=======
            "type": "str"
>>>>>>> 402681ee
          },
          "name": "output"
        }
      ],
      "basic_fields": [
        "prompt",
<<<<<<< HEAD
        "guidance_scale",
        "negative_prompt"
      ],
      "is_dynamic": false
=======
        "model",
        "system_prompt"
      ]
>>>>>>> 402681ee
    }
  ]
}<|MERGE_RESOLUTION|>--- conflicted
+++ resolved
@@ -8,334 +8,6 @@
   "repo_id": "nodetool-ai/nodetool-fal",
   "nodes": [
     {
-<<<<<<< HEAD
-      "title": "Pixverse Effects",
-      "description": "Apply text-driven effects to a video with Pixverse 4.5.\n    video, effects, pixverse, text-guided\n\n    Use cases:\n    - Stylize existing footage\n    - Add visual effects via text\n    - Enhance marketing videos\n    - Create experimental clips\n    - Transform user content",
-      "namespace": "fal.text_to_video",
-      "node_type": "fal.text_to_video.PixverseEffects",
-      "layout": "default",
-      "properties": [
-        {
-          "name": "video",
-          "type": {
-            "type": "video"
-          },
-          "default": {},
-          "title": "Video",
-          "description": "The source video"
-        },
-        {
-          "name": "prompt",
-=======
-      "title": "F5 TTS",
-      "description": "F5 TTS (Text-to-Speech) model for generating natural-sounding speech from text with voice cloning capabilities.\n    audio, tts, voice-cloning, speech, synthesis, text-to-speech, tts, text-to-audio\n\n    Use cases:\n    - Generate natural speech from text\n    - Clone and replicate voices\n    - Create custom voiceovers\n    - Produce multilingual speech content\n    - Generate personalized audio content",
-      "namespace": "fal.text_to_audio",
-      "node_type": "fal.text_to_audio.F5TTS",
-      "properties": [
-        {
-          "name": "gen_text",
-          "type": {
-            "type": "str"
-          },
-          "default": "",
-          "title": "Gen Text",
-          "description": "The text to be converted to speech"
-        },
-        {
-          "name": "ref_audio_url",
-          "type": {
-            "type": "str"
-          },
-          "default": "",
-          "title": "Ref Audio Url",
-          "description": "URL of the reference audio file to clone the voice from"
-        },
-        {
-          "name": "ref_text",
->>>>>>> 402681ee
-          "type": {
-            "type": "str"
-          },
-          "default": "",
-<<<<<<< HEAD
-          "title": "Prompt",
-          "description": "Text describing the effect"
-        },
-        {
-          "name": "seed",
-          "type": {
-            "type": "int"
-          },
-          "default": -1,
-          "title": "Seed",
-          "description": "Optional seed for deterministic output"
-=======
-          "title": "Ref Text",
-          "description": "Optional reference text. If not provided, ASR will be used"
-        },
-        {
-          "name": "model_type",
-          "type": {
-            "type": "str"
-          },
-          "default": "F5-TTS",
-          "title": "Model Type",
-          "description": "Model type to use (F5-TTS or E2-TTS)"
-        },
-        {
-          "name": "remove_silence",
-          "type": {
-            "type": "bool"
-          },
-          "default": true,
-          "title": "Remove Silence",
-          "description": "Whether to remove silence from the generated audio"
->>>>>>> 402681ee
-        }
-      ],
-      "outputs": [
-        {
-          "type": {
-<<<<<<< HEAD
-            "type": "video"
-=======
-            "type": "audio"
->>>>>>> 402681ee
-          },
-          "name": "output"
-        }
-      ],
-      "basic_fields": [
-<<<<<<< HEAD
-        "video",
-        "prompt"
-      ],
-      "is_dynamic": false
-    },
-    {
-      "title": "Pixverse Image To Video",
-      "description": "Animate an image into a video using Pixverse 4.5.\n    video, generation, pixverse, image-to-video\n\n    Use cases:\n    - Bring photos to life\n    - Create moving artwork\n    - Generate short clips from images\n    - Produce social media animations\n    - Experiment with visual storytelling",
-      "namespace": "fal.text_to_video",
-      "node_type": "fal.text_to_video.PixverseImageToVideo",
-      "layout": "default",
-      "properties": [
-        {
-          "name": "image",
-          "type": {
-            "type": "image"
-          },
-          "default": {},
-          "title": "Image",
-          "description": "The source image"
-        },
-        {
-=======
-        "gen_text",
-        "ref_audio_url",
-        "model_type"
-      ]
-    },
-    {
-      "title": "MMAudio V2",
-      "description": "MMAudio V2 generates synchronized audio given text inputs. It can generate sounds described by a prompt.\n    audio, generation, synthesis, text-to-audio, synchronization\n\n    Use cases:\n    - Generate synchronized audio from text descriptions\n    - Create custom sound effects\n    - Produce ambient soundscapes\n    - Generate audio for multimedia content\n    - Create sound design elements",
-      "namespace": "fal.text_to_audio",
-      "node_type": "fal.text_to_audio.MMAudioV2",
-      "properties": [
-        {
->>>>>>> 402681ee
-          "name": "prompt",
-          "type": {
-            "type": "str"
-          },
-          "default": "",
-          "title": "Prompt",
-<<<<<<< HEAD
-          "description": "Optional style or motion prompt"
-=======
-          "description": "The prompt to generate the audio for"
-        },
-        {
-          "name": "negative_prompt",
-          "type": {
-            "type": "str"
-          },
-          "default": "",
-          "title": "Negative Prompt",
-          "description": "The negative prompt to avoid certain elements in the generated audio"
-        },
-        {
-          "name": "num_steps",
-          "type": {
-            "type": "int"
-          },
-          "default": 25,
-          "title": "Num Steps",
-          "description": "The number of steps to generate the audio for",
-          "min": 1.0
-        },
-        {
-          "name": "duration",
-          "type": {
-            "type": "float"
-          },
-          "default": 8.0,
-          "title": "Duration",
-          "description": "The duration of the audio to generate in seconds",
-          "min": 1.0
-        },
-        {
-          "name": "cfg_strength",
-          "type": {
-            "type": "float"
-          },
-          "default": 4.5,
-          "title": "Cfg Strength",
-          "description": "The strength of Classifier Free Guidance"
-        },
-        {
-          "name": "mask_away_clip",
-          "type": {
-            "type": "bool"
-          },
-          "default": false,
-          "title": "Mask Away Clip",
-          "description": "Whether to mask away the clip"
->>>>>>> 402681ee
-        },
-        {
-          "name": "seed",
-          "type": {
-            "type": "int"
-          },
-          "default": -1,
-          "title": "Seed",
-<<<<<<< HEAD
-          "description": "Optional seed for deterministic output"
-=======
-          "description": "The same seed will output the same audio every time"
->>>>>>> 402681ee
-        }
-      ],
-      "outputs": [
-        {
-          "type": {
-<<<<<<< HEAD
-            "type": "video"
-=======
-            "type": "audio"
->>>>>>> 402681ee
-          },
-          "name": "output"
-        }
-      ],
-      "basic_fields": [
-        "prompt",
-        "duration",
-        "num_steps"
-      ]
-    },
-    {
-<<<<<<< HEAD
-      "title": "Pixverse Text To Video",
-      "description": "Generate videos from text prompts with Pixverse 4.5 API.\n    video, generation, pixverse, text-to-video\n\n    Use cases:\n    - Create animated scenes from text\n    - Generate marketing clips\n    - Produce dynamic social posts\n    - Prototype video ideas\n    - Explore creative storytelling",
-      "namespace": "fal.text_to_video",
-      "node_type": "fal.text_to_video.PixverseTextToVideo",
-      "layout": "default",
-      "properties": [
-        {
-          "name": "prompt",
-          "type": {
-            "type": "str"
-          },
-          "default": "",
-          "title": "Prompt",
-          "description": "The prompt describing the video"
-        },
-        {
-          "name": "seed",
-          "type": {
-            "type": "int"
-          },
-          "default": -1,
-          "title": "Seed",
-          "description": "Optional seed for deterministic output"
-=======
-      "title": "Stable Audio",
-      "description": "Stable Audio generates audio from text prompts. Open source text-to-audio model from fal.ai.\n    audio, generation, synthesis, text-to-audio, open-source\n\n    Use cases:\n    - Generate custom audio content from text\n    - Create background music and sounds\n    - Produce audio assets for projects\n    - Generate sound effects\n    - Create experimental audio content",
-      "namespace": "fal.text_to_audio",
-      "node_type": "fal.text_to_audio.StableAudio",
-      "properties": [
-        {
-          "name": "prompt",
-          "type": {
-            "type": "str"
-          },
-          "default": "",
-          "title": "Prompt",
-          "description": "The prompt to generate the audio from"
-        },
-        {
-          "name": "seconds_start",
-          "type": {
-            "type": "int"
-          },
-          "default": 0,
-          "title": "Seconds Start",
-          "description": "The start point of the audio clip to generate"
-        },
-        {
-          "name": "seconds_total",
-          "type": {
-            "type": "int"
-          },
-          "default": 30,
-          "title": "Seconds Total",
-          "description": "The duration of the audio clip to generate in seconds"
-        },
-        {
-          "name": "steps",
-          "type": {
-            "type": "int"
-          },
-          "default": 100,
-          "title": "Steps",
-          "description": "The number of steps to denoise the audio for"
->>>>>>> 402681ee
-        }
-      ],
-      "outputs": [
-        {
-          "type": {
-<<<<<<< HEAD
-            "type": "video"
-=======
-            "type": "audio"
->>>>>>> 402681ee
-          },
-          "name": "output"
-        }
-      ],
-      "basic_fields": [
-<<<<<<< HEAD
-        "prompt"
-      ],
-      "is_dynamic": false
-    },
-    {
-      "title": "Pixverse Text To Video Fast",
-      "description": "Generate videos quickly from text prompts with Pixverse 4.5 Fast.\n    video, generation, pixverse, text-to-video, fast\n\n    Use cases:\n    - Rapid video prototyping\n    - Generate quick social posts\n    - Produce short marketing clips\n    - Test creative ideas fast\n    - Create video drafts",
-      "namespace": "fal.text_to_video",
-      "node_type": "fal.text_to_video.PixverseTextToVideoFast",
-      "layout": "default",
-      "properties": [
-        {
-=======
-        "prompt",
-        "seconds_total",
-        "steps"
-      ]
-    },
-    {
       "title": "FAL",
       "description": "FAL Node for interacting with FAL AI services.\n    Provides methods to submit and handle API requests to FAL endpoints.",
       "namespace": "fal.fal_node",
@@ -433,51 +105,12 @@
       "node_type": "fal.text_to_image.BriaV1",
       "properties": [
         {
->>>>>>> 402681ee
           "name": "prompt",
           "type": {
             "type": "str"
           },
           "default": "",
           "title": "Prompt",
-<<<<<<< HEAD
-          "description": "The prompt describing the video"
-        },
-        {
-          "name": "seed",
-          "type": {
-            "type": "int"
-          },
-          "default": -1,
-          "title": "Seed",
-          "description": "Optional seed for deterministic output"
-        }
-      ],
-      "outputs": [
-        {
-          "type": {
-            "type": "video"
-          },
-          "name": "output"
-        }
-      ],
-      "the_model_info": {},
-      "recommended_models": [],
-      "basic_fields": [
-        "prompt"
-      ],
-      "is_dynamic": false
-    },
-    {
-      "title": "Pixverse Transition",
-      "description": "Apply Pixverse transitions between images.\n    video, generation, transition, pixverse\n\n    Use cases:\n    - Blend between two images\n    - Create animated transitions\n    - Generate morphing effects\n    - Produce smooth scene changes\n    - Experiment with visual flows",
-      "namespace": "fal.text_to_video",
-      "node_type": "fal.text_to_video.PixverseTransition",
-      "layout": "default",
-      "properties": [
-        {
-          "name": "start_image",
-=======
           "description": "The prompt to generate an image from"
         },
         {
@@ -526,18 +159,9 @@
         },
         {
           "name": "num_inference_steps",
->>>>>>> 402681ee
-          "type": {
-            "type": "int"
-          },
-<<<<<<< HEAD
-          "default": {},
-          "title": "Start Image",
-          "description": "The starting image"
-        },
-        {
-          "name": "end_image",
-=======
+          "type": {
+            "type": "int"
+          },
           "default": 30,
           "title": "Num Inference Steps",
           "description": "The number of iterations for refining the generated image",
@@ -545,15 +169,9 @@
         },
         {
           "name": "guidance_scale",
->>>>>>> 402681ee
           "type": {
             "type": "float"
           },
-<<<<<<< HEAD
-          "default": {},
-          "title": "End Image",
-          "description": "The ending image"
-=======
           "default": 5.0,
           "title": "Guidance Scale",
           "description": "How closely the model should stick to your prompt (CFG scale)"
@@ -575,7 +193,6 @@
           "default": "",
           "title": "Medium",
           "description": "Optional medium specification ('photography' or 'art')"
->>>>>>> 402681ee
         },
         {
           "name": "seed",
@@ -584,40 +201,18 @@
           },
           "default": -1,
           "title": "Seed",
-<<<<<<< HEAD
-          "description": "Optional seed for deterministic output"
-=======
           "description": "The same seed and prompt will output the same image every time"
->>>>>>> 402681ee
-        }
-      ],
-      "outputs": [
-        {
-          "type": {
-            "type": "video"
-          },
-          "name": "output"
-        }
-      ],
-      "basic_fields": [
-<<<<<<< HEAD
-        "start_image",
-        "end_image"
-      ],
-      "is_dynamic": false
-    },
-    {
-      "title": "FAL",
-      "description": "FAL Node for interacting with FAL AI services.\n    Provides methods to submit and handle API requests to FAL endpoints.",
-      "namespace": "fal.fal_node",
-      "node_type": "fal.fal_node.FAL",
-      "layout": "default",
-      "properties": [],
-      "outputs": [
-        {
-          "type": {
-            "type": "any"
-=======
+        }
+      ],
+      "outputs": [
+        {
+          "type": {
+            "type": "image"
+          },
+          "name": "output"
+        }
+      ],
+      "basic_fields": [
         "prompt",
         "negative_prompt",
         "aspect_ratio"
@@ -733,47 +328,10 @@
         {
           "type": {
             "type": "image"
->>>>>>> 402681ee
-          },
-          "name": "output"
-        }
-      ],
-<<<<<<< HEAD
-      "the_model_info": {},
-      "recommended_models": [],
-      "basic_fields": [],
-      "is_dynamic": false
-    },
-    {
-      "title": "Whisper",
-      "description": "Whisper is a model for speech transcription and translation that can transcribe audio in multiple languages and optionally translate to English.\n    speech, audio, transcription, translation, transcribe, translate, multilingual, speech-to-text, audio-to-text\n\n    Use cases:\n    - Transcribe spoken content to text\n    - Translate speech to English\n    - Generate subtitles and captions\n    - Create text records of audio content\n    - Analyze multilingual audio content",
-      "namespace": "fal.speech_to_text",
-      "node_type": "fal.speech_to_text.Whisper",
-      "layout": "default",
-      "properties": [
-        {
-          "name": "audio",
-          "type": {
-            "type": "audio"
-          },
-          "default": {},
-          "title": "Audio",
-          "description": "The audio file to transcribe"
-        },
-        {
-          "name": "task",
-          "type": {
-            "type": "enum",
-            "values": [
-              "transcribe",
-              "translate"
-            ],
-            "type_name": "nodetool.nodes.fal.speech_to_text.TaskEnum"
-          },
-          "default": "transcribe",
-          "title": "Task",
-          "description": "Task to perform on the audio file"
-=======
+          },
+          "name": "output"
+        }
+      ],
       "basic_fields": [
         "prompt",
         "negative_prompt",
@@ -838,7 +396,3737 @@
           "default": "1:1",
           "title": "Aspect Ratio",
           "description": "The aspect ratio of the image. Ignored when guidance is used"
->>>>>>> 402681ee
+        },
+        {
+          "name": "num_inference_steps",
+          "type": {
+            "type": "int"
+          },
+          "default": 30,
+          "title": "Num Inference Steps",
+          "description": "The number of iterations for refining the generated image",
+          "min": 1.0
+        },
+        {
+          "name": "guidance_scale",
+          "type": {
+            "type": "float"
+          },
+          "default": 5.0,
+          "title": "Guidance Scale",
+          "description": "How closely the model should stick to your prompt (CFG scale)"
+        },
+        {
+          "name": "prompt_enhancement",
+          "type": {
+            "type": "bool"
+          },
+          "default": false,
+          "title": "Prompt Enhancement",
+          "description": "When true, enhances the prompt with more descriptive variations"
+        },
+        {
+          "name": "medium",
+          "type": {
+            "type": "str"
+          },
+          "default": "",
+          "title": "Medium",
+          "description": "Optional medium specification ('photography' or 'art')"
+        },
+        {
+          "name": "seed",
+          "type": {
+            "type": "int"
+          },
+          "default": -1,
+          "title": "Seed",
+          "description": "The seed to use for generating images"
+        }
+      ],
+      "outputs": [
+        {
+          "type": {
+            "type": "image"
+          },
+          "name": "output"
+        }
+      ],
+      "basic_fields": [
+        "prompt",
+        "negative_prompt",
+        "aspect_ratio"
+      ]
+    },
+    {
+      "title": "Diffusion Edge",
+      "description": "Diffusion Edge is a diffusion-based high-quality edge detection model that generates\n    edge maps from input images.",
+      "namespace": "fal.text_to_image",
+      "node_type": "fal.text_to_image.DiffusionEdge",
+      "properties": [
+        {
+          "name": "image",
+          "type": {
+            "type": "image"
+          },
+          "default": {},
+          "title": "Image",
+          "description": "The input image to detect edges from"
+        }
+      ],
+      "outputs": [
+        {
+          "type": {
+            "type": "image"
+          },
+          "name": "output"
+        }
+      ],
+      "basic_fields": [
+        "image"
+      ]
+    },
+    {
+      "title": "Fast LCMDiffusion",
+      "description": "Fast Latent Consistency Models (v1.5/XL) Text to Image runs SDXL at the speed of light,\n    enabling rapid and high-quality image generation.",
+      "namespace": "fal.text_to_image",
+      "node_type": "fal.text_to_image.FastLCMDiffusion",
+      "properties": [
+        {
+          "name": "prompt",
+          "type": {
+            "type": "str"
+          },
+          "default": "",
+          "title": "Prompt",
+          "description": "The prompt to generate an image from"
+        },
+        {
+          "name": "model_name",
+          "type": {
+            "type": "enum",
+            "values": [
+              "stabilityai/stable-diffusion-xl-base-1.0",
+              "runwayml/stable-diffusion-v1-5"
+            ],
+            "type_name": "nodetool.nodes.fal.text_to_image.ModelNameFastLCM"
+          },
+          "default": "stabilityai/stable-diffusion-xl-base-1.0",
+          "title": "Model Name",
+          "description": "The name of the model to use"
+        },
+        {
+          "name": "negative_prompt",
+          "type": {
+            "type": "str"
+          },
+          "default": "",
+          "title": "Negative Prompt",
+          "description": "Use it to address details that you don't want in the image"
+        },
+        {
+          "name": "image_size",
+          "type": {
+            "type": "enum",
+            "values": [
+              "square_hd",
+              "square",
+              "portrait_4_3",
+              "portrait_16_9",
+              "landscape_4_3",
+              "landscape_16_9"
+            ],
+            "type_name": "nodetool.nodes.fal.text_to_image.ImageSizePreset"
+          },
+          "default": "square_hd",
+          "title": "Image Size",
+          "description": "The size of the generated image"
+        },
+        {
+          "name": "num_inference_steps",
+          "type": {
+            "type": "int"
+          },
+          "default": 6,
+          "title": "Num Inference Steps",
+          "description": "The number of inference steps to perform",
+          "min": 1.0
+        },
+        {
+          "name": "guidance_scale",
+          "type": {
+            "type": "float"
+          },
+          "default": 1.5,
+          "title": "Guidance Scale",
+          "description": "How closely the model should stick to your prompt"
+        },
+        {
+          "name": "sync_mode",
+          "type": {
+            "type": "bool"
+          },
+          "default": true,
+          "title": "Sync Mode",
+          "description": "If true, wait for image generation and upload before returning"
+        },
+        {
+          "name": "num_images",
+          "type": {
+            "type": "int"
+          },
+          "default": 1,
+          "title": "Num Images",
+          "description": "The number of images to generate",
+          "min": 1.0
+        },
+        {
+          "name": "enable_safety_checker",
+          "type": {
+            "type": "bool"
+          },
+          "default": true,
+          "title": "Enable Safety Checker",
+          "description": "If true, the safety checker will be enabled"
+        },
+        {
+          "name": "safety_checker_version",
+          "type": {
+            "type": "enum",
+            "values": [
+              "v1",
+              "v2"
+            ],
+            "type_name": "nodetool.nodes.fal.text_to_image.SafetyCheckerVersion"
+          },
+          "default": "v1",
+          "title": "Safety Checker Version",
+          "description": "The version of the safety checker to use"
+        },
+        {
+          "name": "expand_prompt",
+          "type": {
+            "type": "bool"
+          },
+          "default": false,
+          "title": "Expand Prompt",
+          "description": "If true, the prompt will be expanded with additional prompts"
+        },
+        {
+          "name": "guidance_rescale",
+          "type": {
+            "type": "float"
+          },
+          "default": 0.0,
+          "title": "Guidance Rescale",
+          "description": "The rescale factor for the CFG"
+        },
+        {
+          "name": "seed",
+          "type": {
+            "type": "int"
+          },
+          "default": -1,
+          "title": "Seed",
+          "description": "The same seed and prompt will output the same image every time"
+        }
+      ],
+      "outputs": [
+        {
+          "type": {
+            "type": "image"
+          },
+          "name": "output"
+        }
+      ],
+      "basic_fields": [
+        "prompt",
+        "model_name",
+        "guidance_scale"
+      ]
+    },
+    {
+      "title": "Fast Lightning SDXL",
+      "description": "Stable Diffusion XL Lightning Text to Image runs SDXL at the speed of light, enabling\n    ultra-fast high-quality image generation.",
+      "namespace": "fal.text_to_image",
+      "node_type": "fal.text_to_image.FastLightningSDXL",
+      "properties": [
+        {
+          "name": "prompt",
+          "type": {
+            "type": "str"
+          },
+          "default": "",
+          "title": "Prompt",
+          "description": "The prompt to generate an image from"
+        },
+        {
+          "name": "image_size",
+          "type": {
+            "type": "enum",
+            "values": [
+              "square_hd",
+              "square",
+              "portrait_4_3",
+              "portrait_16_9",
+              "landscape_4_3",
+              "landscape_16_9"
+            ],
+            "type_name": "nodetool.nodes.fal.text_to_image.ImageSizePreset"
+          },
+          "default": "square_hd",
+          "title": "Image Size",
+          "description": "The size of the generated image"
+        },
+        {
+          "name": "num_inference_steps",
+          "type": {
+            "type": "int"
+          },
+          "default": 4,
+          "title": "Num Inference Steps",
+          "description": "The number of inference steps to perform (1, 2, 4, or 8)",
+          "min": 1.0,
+          "max": 8.0
+        },
+        {
+          "name": "seed",
+          "type": {
+            "type": "int"
+          },
+          "default": -1,
+          "title": "Seed",
+          "description": "The same seed and prompt will output the same image every time"
+        },
+        {
+          "name": "enable_safety_checker",
+          "type": {
+            "type": "bool"
+          },
+          "default": true,
+          "title": "Enable Safety Checker",
+          "description": "If true, the safety checker will be enabled"
+        },
+        {
+          "name": "expand_prompt",
+          "type": {
+            "type": "bool"
+          },
+          "default": false,
+          "title": "Expand Prompt",
+          "description": "If true, the prompt will be expanded with additional prompts"
+        }
+      ],
+      "outputs": [
+        {
+          "type": {
+            "type": "image"
+          },
+          "name": "output"
+        }
+      ],
+      "basic_fields": [
+        "prompt",
+        "image_size",
+        "num_inference_steps"
+      ]
+    },
+    {
+      "title": "Fast SDXL",
+      "description": "Fast SDXL is a high-performance text-to-image model that runs SDXL at exceptional speeds\n    while maintaining high-quality output.",
+      "namespace": "fal.text_to_image",
+      "node_type": "fal.text_to_image.FastSDXL",
+      "properties": [
+        {
+          "name": "prompt",
+          "type": {
+            "type": "str"
+          },
+          "default": "",
+          "title": "Prompt",
+          "description": "The prompt to generate an image from"
+        },
+        {
+          "name": "negative_prompt",
+          "type": {
+            "type": "str"
+          },
+          "default": "",
+          "title": "Negative Prompt",
+          "description": "Use it to address details that you don't want in the image"
+        },
+        {
+          "name": "image_size",
+          "type": {
+            "type": "enum",
+            "values": [
+              "square_hd",
+              "square",
+              "portrait_4_3",
+              "portrait_16_9",
+              "landscape_4_3",
+              "landscape_16_9"
+            ],
+            "type_name": "nodetool.nodes.fal.text_to_image.ImageSizePreset"
+          },
+          "default": "square_hd",
+          "title": "Image Size",
+          "description": "The size of the generated image"
+        },
+        {
+          "name": "num_inference_steps",
+          "type": {
+            "type": "int"
+          },
+          "default": 25,
+          "title": "Num Inference Steps",
+          "description": "The number of inference steps to perform",
+          "min": 1.0
+        },
+        {
+          "name": "guidance_scale",
+          "type": {
+            "type": "float"
+          },
+          "default": 7.5,
+          "title": "Guidance Scale",
+          "description": "How closely the model should stick to your prompt (CFG scale)"
+        },
+        {
+          "name": "num_images",
+          "type": {
+            "type": "int"
+          },
+          "default": 1,
+          "title": "Num Images",
+          "description": "The number of images to generate",
+          "min": 1.0
+        },
+        {
+          "name": "seed",
+          "type": {
+            "type": "int"
+          },
+          "default": -1,
+          "title": "Seed",
+          "description": "The same seed and prompt will output the same image every time"
+        },
+        {
+          "name": "enable_safety_checker",
+          "type": {
+            "type": "bool"
+          },
+          "default": true,
+          "title": "Enable Safety Checker",
+          "description": "If true, the safety checker will be enabled"
+        },
+        {
+          "name": "expand_prompt",
+          "type": {
+            "type": "bool"
+          },
+          "default": false,
+          "title": "Expand Prompt",
+          "description": "If true, the prompt will be expanded with additional prompts"
+        },
+        {
+          "name": "loras",
+          "type": {
+            "type": "list",
+            "type_args": [
+              {
+                "type": "lora_weight"
+              }
+            ]
+          },
+          "default": [],
+          "title": "Loras",
+          "description": "The list of LoRA weights to use"
+        }
+      ],
+      "outputs": [
+        {
+          "type": {
+            "type": "image"
+          },
+          "name": "output"
+        }
+      ],
+      "basic_fields": [
+        "prompt",
+        "negative_prompt",
+        "guidance_scale"
+      ]
+    },
+    {
+      "title": "Fast SDXLControl Net Canny",
+      "description": "Fast SDXL ControlNet Canny is a model that generates images using ControlNet with SDXL.",
+      "namespace": "fal.text_to_image",
+      "node_type": "fal.text_to_image.FastSDXLControlNetCanny",
+      "properties": [
+        {
+          "name": "prompt",
+          "type": {
+            "type": "str"
+          },
+          "default": "",
+          "title": "Prompt",
+          "description": "The prompt to generate an image from"
+        },
+        {
+          "name": "control_image",
+          "type": {
+            "type": "image"
+          },
+          "default": {},
+          "title": "Control Image",
+          "description": "The control image to use for generation"
+        },
+        {
+          "name": "negative_prompt",
+          "type": {
+            "type": "str"
+          },
+          "default": "",
+          "title": "Negative Prompt",
+          "description": "Use it to address details that you don't want in the image"
+        },
+        {
+          "name": "guidance_scale",
+          "type": {
+            "type": "float"
+          },
+          "default": 7.5,
+          "title": "Guidance Scale",
+          "description": "How closely the model should stick to your prompt"
+        },
+        {
+          "name": "num_inference_steps",
+          "type": {
+            "type": "int"
+          },
+          "default": 25,
+          "title": "Num Inference Steps",
+          "description": "The number of inference steps to perform",
+          "min": 1.0
+        },
+        {
+          "name": "image_size",
+          "type": {
+            "type": "enum",
+            "values": [
+              "square_hd",
+              "square",
+              "portrait_4_3",
+              "portrait_16_9",
+              "landscape_4_3",
+              "landscape_16_9"
+            ],
+            "type_name": "nodetool.nodes.fal.text_to_image.ImageSizePreset"
+          },
+          "default": "square_hd",
+          "title": "Image Size",
+          "description": "The size of the generated image"
+        },
+        {
+          "name": "seed",
+          "type": {
+            "type": "int"
+          },
+          "default": -1,
+          "title": "Seed",
+          "description": "The same seed and prompt will output the same image every time"
+        },
+        {
+          "name": "enable_safety_checker",
+          "type": {
+            "type": "bool"
+          },
+          "default": true,
+          "title": "Enable Safety Checker",
+          "description": "If true, the safety checker will be enabled"
+        }
+      ],
+      "outputs": [
+        {
+          "type": {
+            "type": "image"
+          },
+          "name": "output"
+        }
+      ],
+      "basic_fields": [
+        "prompt",
+        "control_image",
+        "guidance_scale"
+      ]
+    },
+    {
+      "title": "Fast Turbo Diffusion",
+      "description": "Fast Turbo Diffusion runs SDXL at exceptional speeds while maintaining high-quality output.\n    Supports both SDXL Turbo and SD Turbo models for ultra-fast image generation.",
+      "namespace": "fal.text_to_image",
+      "node_type": "fal.text_to_image.FastTurboDiffusion",
+      "properties": [
+        {
+          "name": "prompt",
+          "type": {
+            "type": "str"
+          },
+          "default": "",
+          "title": "Prompt",
+          "description": "The prompt to generate an image from"
+        },
+        {
+          "name": "model_name",
+          "type": {
+            "type": "enum",
+            "values": [
+              "stabilityai/sdxl-turbo",
+              "stabilityai/sd-turbo"
+            ],
+            "type_name": "nodetool.nodes.fal.text_to_image.ModelNameEnum"
+          },
+          "default": "stabilityai/sdxl-turbo",
+          "title": "Model Name",
+          "description": "The name of the model to use"
+        },
+        {
+          "name": "negative_prompt",
+          "type": {
+            "type": "str"
+          },
+          "default": "",
+          "title": "Negative Prompt",
+          "description": "Use it to address details that you don't want in the image"
+        },
+        {
+          "name": "image_size",
+          "type": {
+            "type": "enum",
+            "values": [
+              "square_hd",
+              "square",
+              "portrait_4_3",
+              "portrait_16_9",
+              "landscape_4_3",
+              "landscape_16_9"
+            ],
+            "type_name": "nodetool.nodes.fal.text_to_image.ImageSizePreset"
+          },
+          "default": "square",
+          "title": "Image Size",
+          "description": "The size of the generated image"
+        },
+        {
+          "name": "num_inference_steps",
+          "type": {
+            "type": "int"
+          },
+          "default": 2,
+          "title": "Num Inference Steps",
+          "description": "The number of inference steps to perform",
+          "min": 1.0
+        },
+        {
+          "name": "guidance_scale",
+          "type": {
+            "type": "float"
+          },
+          "default": 1.0,
+          "title": "Guidance Scale",
+          "description": "How closely the model should stick to your prompt"
+        },
+        {
+          "name": "seed",
+          "type": {
+            "type": "int"
+          },
+          "default": -1,
+          "title": "Seed",
+          "description": "The same seed and prompt will output the same image every time"
+        },
+        {
+          "name": "enable_safety_checker",
+          "type": {
+            "type": "bool"
+          },
+          "default": true,
+          "title": "Enable Safety Checker",
+          "description": "If true, the safety checker will be enabled"
+        },
+        {
+          "name": "expand_prompt",
+          "type": {
+            "type": "bool"
+          },
+          "default": false,
+          "title": "Expand Prompt",
+          "description": "If true, the prompt will be expanded with additional prompts"
+        }
+      ],
+      "outputs": [
+        {
+          "type": {
+            "type": "image"
+          },
+          "name": "output"
+        }
+      ],
+      "basic_fields": [
+        "prompt",
+        "model_name",
+        "guidance_scale"
+      ]
+    },
+    {
+      "title": "Flux Dev",
+      "description": "FLUX.1 [dev] is a 12 billion parameter flow transformer that generates high-quality images from text.\n    It is suitable for personal and commercial use.",
+      "namespace": "fal.text_to_image",
+      "node_type": "fal.text_to_image.FluxDev",
+      "properties": [
+        {
+          "name": "prompt",
+          "type": {
+            "type": "str"
+          },
+          "default": "",
+          "title": "Prompt",
+          "description": "The prompt to generate an image from"
+        },
+        {
+          "name": "image_size",
+          "type": {
+            "type": "enum",
+            "values": [
+              "square_hd",
+              "square",
+              "portrait_4_3",
+              "portrait_16_9",
+              "landscape_4_3",
+              "landscape_16_9"
+            ],
+            "type_name": "nodetool.nodes.fal.text_to_image.ImageSizePreset"
+          },
+          "default": "landscape_4_3",
+          "title": "Image Size",
+          "description": "Either a preset size or a custom {width, height} dictionary"
+        },
+        {
+          "name": "num_inference_steps",
+          "type": {
+            "type": "int"
+          },
+          "default": 28,
+          "title": "Num Inference Steps",
+          "description": "The number of inference steps to perform",
+          "min": 1.0
+        },
+        {
+          "name": "guidance_scale",
+          "type": {
+            "type": "float"
+          },
+          "default": 3.5,
+          "title": "Guidance Scale",
+          "description": "The CFG (Classifier Free Guidance) scale is a measure of how close you want the model to stick to your prompt"
+        },
+        {
+          "name": "num_images",
+          "type": {
+            "type": "int"
+          },
+          "default": 1,
+          "title": "Num Images",
+          "description": "The number of images to generate",
+          "min": 1.0
+        },
+        {
+          "name": "seed",
+          "type": {
+            "type": "int"
+          },
+          "default": -1,
+          "title": "Seed",
+          "description": "The same seed and prompt will output the same image every time"
+        },
+        {
+          "name": "enable_safety_checker",
+          "type": {
+            "type": "bool"
+          },
+          "default": true,
+          "title": "Enable Safety Checker",
+          "description": "If true, the safety checker will be enabled"
+        }
+      ],
+      "outputs": [
+        {
+          "type": {
+            "type": "image"
+          },
+          "name": "output"
+        }
+      ],
+      "basic_fields": [
+        "prompt",
+        "image_size",
+        "guidance_scale"
+      ]
+    },
+    {
+      "title": "Flux Dev Image To Image",
+      "description": "FLUX.1 [dev] Image-to-Image is a high-performance endpoint that enables rapid transformation\n    of existing images, delivering high-quality style transfers and image modifications with\n    the core FLUX capabilities.",
+      "namespace": "fal.text_to_image",
+      "node_type": "fal.text_to_image.FluxDevImageToImage",
+      "properties": [
+        {
+          "name": "prompt",
+          "type": {
+            "type": "str"
+          },
+          "default": "",
+          "title": "Prompt",
+          "description": "The prompt to generate an image from"
+        },
+        {
+          "name": "image",
+          "type": {
+            "type": "image"
+          },
+          "default": {},
+          "title": "Image",
+          "description": "The input image to transform"
+        },
+        {
+          "name": "strength",
+          "type": {
+            "type": "float"
+          },
+          "default": 0.95,
+          "title": "Strength",
+          "description": "The strength of the initial image. Higher strength values are better for this model"
+        },
+        {
+          "name": "num_inference_steps",
+          "type": {
+            "type": "int"
+          },
+          "default": 40,
+          "title": "Num Inference Steps",
+          "description": "The number of inference steps to perform",
+          "min": 1.0
+        },
+        {
+          "name": "guidance_scale",
+          "type": {
+            "type": "float"
+          },
+          "default": 3.5,
+          "title": "Guidance Scale",
+          "description": "How closely the model should stick to your prompt"
+        },
+        {
+          "name": "seed",
+          "type": {
+            "type": "int"
+          },
+          "default": -1,
+          "title": "Seed",
+          "description": "The same seed and prompt will output the same image every time"
+        },
+        {
+          "name": "enable_safety_checker",
+          "type": {
+            "type": "bool"
+          },
+          "default": true,
+          "title": "Enable Safety Checker",
+          "description": "If true, the safety checker will be enabled"
+        }
+      ],
+      "outputs": [
+        {
+          "type": {
+            "type": "image"
+          },
+          "name": "output"
+        }
+      ],
+      "basic_fields": [
+        "prompt",
+        "image",
+        "strength"
+      ]
+    },
+    {
+      "title": "Flux General",
+      "description": "FLUX.1 [dev] with Controlnets and Loras is a versatile text-to-image model that supports multiple AI extensions including LoRA, ControlNet conditioning, and IP-Adapter integration, enabling comprehensive control over image generation through various guidance methods.\n    image, generation, controlnet, lora, ip-adapter, text-to-image, txt2img\n\n    Use cases:\n    - Create controlled image generations\n    - Apply multiple AI extensions\n    - Generate guided visual content\n    - Produce customized artwork\n    - Design with precise control",
+      "namespace": "fal.text_to_image",
+      "node_type": "fal.text_to_image.FluxGeneral",
+      "properties": [
+        {
+          "name": "prompt",
+          "type": {
+            "type": "str"
+          },
+          "default": "",
+          "title": "Prompt",
+          "description": "The prompt to generate an image from"
+        },
+        {
+          "name": "image_size",
+          "type": {
+            "type": "enum",
+            "values": [
+              "square_hd",
+              "square",
+              "portrait_4_3",
+              "portrait_16_9",
+              "landscape_4_3",
+              "landscape_16_9"
+            ],
+            "type_name": "nodetool.nodes.fal.text_to_image.ImageSizePreset"
+          },
+          "default": "square_hd",
+          "title": "Image Size",
+          "description": "The size of the generated image"
+        },
+        {
+          "name": "num_inference_steps",
+          "type": {
+            "type": "int"
+          },
+          "default": 28,
+          "title": "Num Inference Steps",
+          "description": "The number of inference steps to perform",
+          "min": 1.0,
+          "max": 50.0
+        },
+        {
+          "name": "guidance_scale",
+          "type": {
+            "type": "float"
+          },
+          "default": 3.5,
+          "title": "Guidance Scale",
+          "description": "How closely the model should stick to your prompt (CFG scale)",
+          "min": 1.0,
+          "max": 20.0
+        },
+        {
+          "name": "real_cfg_scale",
+          "type": {
+            "type": "float"
+          },
+          "default": 3.5,
+          "title": "Real Cfg Scale",
+          "description": "Classical CFG scale as in SD1.5, SDXL, etc."
+        },
+        {
+          "name": "use_real_cfg",
+          "type": {
+            "type": "bool"
+          },
+          "default": false,
+          "title": "Use Real Cfg",
+          "description": "Uses classical CFG. Increases generation times and price when true"
+        },
+        {
+          "name": "num_images",
+          "type": {
+            "type": "int"
+          },
+          "default": 1,
+          "title": "Num Images",
+          "description": "The number of images to generate",
+          "min": 1.0
+        },
+        {
+          "name": "seed",
+          "type": {
+            "type": "int"
+          },
+          "default": -1,
+          "title": "Seed",
+          "description": "The same seed and prompt will output the same image every time"
+        },
+        {
+          "name": "enable_safety_checker",
+          "type": {
+            "type": "bool"
+          },
+          "default": true,
+          "title": "Enable Safety Checker",
+          "description": "If true, the safety checker will be enabled"
+        },
+        {
+          "name": "reference_strength",
+          "type": {
+            "type": "float"
+          },
+          "default": 0.65,
+          "title": "Reference Strength",
+          "description": "Strength of reference_only generation. Only used if a reference image is provided"
+        },
+        {
+          "name": "reference_end",
+          "type": {
+            "type": "float"
+          },
+          "default": 1.0,
+          "title": "Reference End",
+          "description": "The percentage of total timesteps when reference guidance should end"
+        },
+        {
+          "name": "base_shift",
+          "type": {
+            "type": "float"
+          },
+          "default": 0.5,
+          "title": "Base Shift",
+          "description": "Base shift for the scheduled timesteps"
+        },
+        {
+          "name": "max_shift",
+          "type": {
+            "type": "float"
+          },
+          "default": 1.15,
+          "title": "Max Shift",
+          "description": "Max shift for the scheduled timesteps"
+        }
+      ],
+      "outputs": [
+        {
+          "type": {
+            "type": "image"
+          },
+          "name": "output"
+        }
+      ],
+      "basic_fields": [
+        "prompt",
+        "image_size",
+        "guidance_scale"
+      ]
+    },
+    {
+      "title": "Flux Lora",
+      "description": "FLUX.1 [dev] with LoRAs is a text-to-image model that supports LoRA adaptations, enabling rapid and high-quality image generation with pre-trained LoRA weights for personalization, specific styles, brand identities, and product-specific outputs.\n    image, generation, lora, personalization, style-transfer, text-to-image, txt2img\n\n    Use cases:\n    - Create brand-specific visuals\n    - Generate custom styled images\n    - Adapt existing styles to new content\n    - Produce personalized artwork\n    - Design consistent visual identities",
+      "namespace": "fal.text_to_image",
+      "node_type": "fal.text_to_image.FluxLora",
+      "properties": [
+        {
+          "name": "prompt",
+          "type": {
+            "type": "str"
+          },
+          "default": "",
+          "title": "Prompt",
+          "description": "The prompt to generate an image from"
+        },
+        {
+          "name": "image_size",
+          "type": {
+            "type": "enum",
+            "values": [
+              "square_hd",
+              "square",
+              "portrait_4_3",
+              "portrait_16_9",
+              "landscape_4_3",
+              "landscape_16_9"
+            ],
+            "type_name": "nodetool.nodes.fal.text_to_image.ImageSizePreset"
+          },
+          "default": "landscape_4_3",
+          "title": "Image Size",
+          "description": "Either a preset size or a custom {width, height} dictionary"
+        },
+        {
+          "name": "num_inference_steps",
+          "type": {
+            "type": "int"
+          },
+          "default": 28,
+          "title": "Num Inference Steps",
+          "description": "The number of inference steps to perform",
+          "min": 1.0
+        },
+        {
+          "name": "guidance_scale",
+          "type": {
+            "type": "float"
+          },
+          "default": 3.5,
+          "title": "Guidance Scale",
+          "description": "The CFG scale to determine how closely the model follows the prompt"
+        },
+        {
+          "name": "loras",
+          "type": {
+            "type": "list",
+            "type_args": [
+              {
+                "type": "lora_weight"
+              }
+            ]
+          },
+          "default": [],
+          "title": "Loras",
+          "description": "List of LoRA weights to use for image generation"
+        },
+        {
+          "name": "seed",
+          "type": {
+            "type": "int"
+          },
+          "default": -1,
+          "title": "Seed",
+          "description": "The same seed and prompt will output the same image every time"
+        },
+        {
+          "name": "enable_safety_checker",
+          "type": {
+            "type": "bool"
+          },
+          "default": true,
+          "title": "Enable Safety Checker",
+          "description": "If true, the safety checker will be enabled"
+        }
+      ],
+      "outputs": [
+        {
+          "type": {
+            "type": "image"
+          },
+          "name": "output"
+        }
+      ],
+      "basic_fields": [
+        "prompt",
+        "image_size",
+        "loras"
+      ]
+    },
+    {
+      "title": "Flux Lora Inpainting",
+      "description": "FLUX.1 [dev] Inpainting with LoRAs is a text-to-image model that supports inpainting and LoRA adaptations,\n    enabling rapid and high-quality image inpainting using pre-trained LoRA weights for personalization,\n    specific styles, brand identities, and product-specific outputs.",
+      "namespace": "fal.text_to_image",
+      "node_type": "fal.text_to_image.FluxLoraInpainting",
+      "properties": [
+        {
+          "name": "prompt",
+          "type": {
+            "type": "str"
+          },
+          "default": "",
+          "title": "Prompt",
+          "description": "The prompt to generate an image from"
+        },
+        {
+          "name": "image",
+          "type": {
+            "type": "image"
+          },
+          "default": {},
+          "title": "Image",
+          "description": "The input image to inpaint"
+        },
+        {
+          "name": "mask",
+          "type": {
+            "type": "image"
+          },
+          "default": {},
+          "title": "Mask",
+          "description": "The mask indicating areas to inpaint (white=inpaint, black=keep)"
+        },
+        {
+          "name": "num_inference_steps",
+          "type": {
+            "type": "int"
+          },
+          "default": 28,
+          "title": "Num Inference Steps",
+          "description": "The number of inference steps to perform",
+          "min": 1.0
+        },
+        {
+          "name": "guidance_scale",
+          "type": {
+            "type": "float"
+          },
+          "default": 3.5,
+          "title": "Guidance Scale",
+          "description": "The CFG scale to determine how closely the model follows the prompt"
+        },
+        {
+          "name": "strength",
+          "type": {
+            "type": "float"
+          },
+          "default": 0.85,
+          "title": "Strength",
+          "description": "The strength to use for inpainting. 1.0 completely remakes the image while 0.0 preserves the original",
+          "min": 0.0,
+          "max": 1.0
+        },
+        {
+          "name": "loras",
+          "type": {
+            "type": "list",
+            "type_args": [
+              {
+                "type": "lora_weight"
+              }
+            ]
+          },
+          "default": [],
+          "title": "Loras",
+          "description": "List of LoRA weights to use for image generation"
+        },
+        {
+          "name": "seed",
+          "type": {
+            "type": "int"
+          },
+          "default": -1,
+          "title": "Seed",
+          "description": "The same seed and prompt will output the same image every time"
+        },
+        {
+          "name": "enable_safety_checker",
+          "type": {
+            "type": "bool"
+          },
+          "default": true,
+          "title": "Enable Safety Checker",
+          "description": "If true, the safety checker will be enabled"
+        }
+      ],
+      "outputs": [
+        {
+          "type": {
+            "type": "image"
+          },
+          "name": "output"
+        }
+      ],
+      "basic_fields": [
+        "prompt",
+        "image",
+        "mask",
+        "loras"
+      ]
+    },
+    {
+      "title": "Flux Lora TTI",
+      "description": "FLUX.1 with LoRAs is a text-to-image model that supports LoRA adaptations,\n    enabling high-quality image generation with customizable LoRA weights for\n    personalization, specific styles, and brand identities.",
+      "namespace": "fal.text_to_image",
+      "node_type": "fal.text_to_image.FluxLoraTTI",
+      "properties": [
+        {
+          "name": "prompt",
+          "type": {
+            "type": "str"
+          },
+          "default": "",
+          "title": "Prompt",
+          "description": "The prompt to generate an image from"
+        },
+        {
+          "name": "negative_prompt",
+          "type": {
+            "type": "str"
+          },
+          "default": "",
+          "title": "Negative Prompt",
+          "description": "Use it to address details that you don't want in the image"
+        },
+        {
+          "name": "model_name",
+          "type": {
+            "type": "enum",
+            "values": [
+              "stabilityai/stable-diffusion-xl-base-1.0",
+              "runwayml/stable-diffusion-v1-5",
+              "stabilityai/stable-diffusion-2-1",
+              "gsdf/Anything-V5.0",
+              "lykon/dreamshaper-8",
+              "XpucT/Deliberate_v3",
+              "SG161222/Realistic_Vision_V5.1_noVAE"
+            ],
+            "type_name": "nodetool.nodes.fal.text_to_image.LoraModel"
+          },
+          "default": "stabilityai/stable-diffusion-xl-base-1.0",
+          "title": "Model Name",
+          "description": "The base model to use for generation"
+        },
+        {
+          "name": "image_size",
+          "type": {
+            "type": "enum",
+            "values": [
+              "square_hd",
+              "square",
+              "portrait_4_3",
+              "portrait_16_9",
+              "landscape_4_3",
+              "landscape_16_9"
+            ],
+            "type_name": "nodetool.nodes.fal.text_to_image.ImageSizePreset"
+          },
+          "default": "square_hd",
+          "title": "Image Size",
+          "description": "The size of the generated image"
+        },
+        {
+          "name": "num_inference_steps",
+          "type": {
+            "type": "int"
+          },
+          "default": 30,
+          "title": "Num Inference Steps",
+          "description": "The number of inference steps to perform",
+          "min": 1.0
+        },
+        {
+          "name": "guidance_scale",
+          "type": {
+            "type": "float"
+          },
+          "default": 7.5,
+          "title": "Guidance Scale",
+          "description": "How closely the model should stick to your prompt"
+        },
+        {
+          "name": "loras",
+          "type": {
+            "type": "list",
+            "type_args": [
+              {
+                "type": "lora_weight"
+              }
+            ]
+          },
+          "default": [],
+          "title": "Loras",
+          "description": "List of LoRA weights to use for image generation"
+        },
+        {
+          "name": "prompt_weighting",
+          "type": {
+            "type": "bool"
+          },
+          "default": true,
+          "title": "Prompt Weighting",
+          "description": "If true, prompt weighting syntax will be used and 77 token limit lifted"
+        },
+        {
+          "name": "seed",
+          "type": {
+            "type": "int"
+          },
+          "default": -1,
+          "title": "Seed",
+          "description": "The same seed and prompt will output the same image every time"
+        },
+        {
+          "name": "enable_safety_checker",
+          "type": {
+            "type": "bool"
+          },
+          "default": true,
+          "title": "Enable Safety Checker",
+          "description": "If true, the safety checker will be enabled"
+        }
+      ],
+      "outputs": [
+        {
+          "type": {
+            "type": "image"
+          },
+          "name": "output"
+        }
+      ],
+      "basic_fields": [
+        "prompt",
+        "model_name",
+        "loras"
+      ]
+    },
+    {
+      "title": "Flux Schnell",
+      "description": "FLUX.1 [schnell] is a 12 billion parameter flow transformer that generates high-quality images\n    from text in 1 to 4 steps, suitable for personal and commercial use.",
+      "namespace": "fal.text_to_image",
+      "node_type": "fal.text_to_image.FluxSchnell",
+      "properties": [
+        {
+          "name": "prompt",
+          "type": {
+            "type": "str"
+          },
+          "default": "",
+          "title": "Prompt",
+          "description": "The prompt to generate an image from"
+        },
+        {
+          "name": "image_size",
+          "type": {
+            "type": "enum",
+            "values": [
+              "square_hd",
+              "square",
+              "portrait_4_3",
+              "portrait_16_9",
+              "landscape_4_3",
+              "landscape_16_9"
+            ],
+            "type_name": "nodetool.nodes.fal.text_to_image.ImageSizePreset"
+          },
+          "default": "landscape_4_3",
+          "title": "Image Size",
+          "description": "Either a preset size or a custom {width, height} dictionary"
+        },
+        {
+          "name": "num_inference_steps",
+          "type": {
+            "type": "int"
+          },
+          "default": 4,
+          "title": "Num Inference Steps",
+          "description": "The number of inference steps to perform",
+          "min": 1.0
+        },
+        {
+          "name": "num_images",
+          "type": {
+            "type": "int"
+          },
+          "default": 1,
+          "title": "Num Images",
+          "description": "The number of images to generate",
+          "min": 1.0
+        },
+        {
+          "name": "seed",
+          "type": {
+            "type": "int"
+          },
+          "default": -1,
+          "title": "Seed",
+          "description": "The same seed and prompt will output the same image every time"
+        },
+        {
+          "name": "enable_safety_checker",
+          "type": {
+            "type": "bool"
+          },
+          "default": true,
+          "title": "Enable Safety Checker",
+          "description": "If true, the safety checker will be enabled"
+        }
+      ],
+      "outputs": [
+        {
+          "type": {
+            "type": "image"
+          },
+          "name": "output"
+        }
+      ],
+      "basic_fields": [
+        "prompt",
+        "image_size",
+        "num_inference_steps"
+      ]
+    },
+    {
+      "title": "Flux Subject",
+      "description": "FLUX.1 Subject is a super fast endpoint for the FLUX.1 [schnell] model with subject input capabilities, enabling rapid and high-quality image generation for personalization, specific styles, brand identities, and product-specific outputs.\n    image, generation, subject-driven, personalization, fast, text-to-image, txt2img\n\n    Use cases:\n    - Create variations of existing subjects\n    - Generate personalized product images\n    - Design brand-specific visuals\n    - Produce custom character artwork\n    - Create subject-based illustrations",
+      "namespace": "fal.text_to_image",
+      "node_type": "fal.text_to_image.FluxSubject",
+      "properties": [
+        {
+          "name": "prompt",
+          "type": {
+            "type": "str"
+          },
+          "default": "",
+          "title": "Prompt",
+          "description": "The prompt to generate an image from"
+        },
+        {
+          "name": "image",
+          "type": {
+            "type": "image"
+          },
+          "default": {},
+          "title": "Image",
+          "description": "The image of the subject"
+        },
+        {
+          "name": "image_size",
+          "type": {
+            "type": "enum",
+            "values": [
+              "square_hd",
+              "square",
+              "portrait_4_3",
+              "portrait_16_9",
+              "landscape_4_3",
+              "landscape_16_9"
+            ],
+            "type_name": "nodetool.nodes.fal.text_to_image.ImageSizePreset"
+          },
+          "default": "square_hd",
+          "title": "Image Size",
+          "description": "Either a preset size or a custom {width, height} dictionary"
+        },
+        {
+          "name": "num_inference_steps",
+          "type": {
+            "type": "int"
+          },
+          "default": 8,
+          "title": "Num Inference Steps",
+          "description": "The number of inference steps to perform",
+          "min": 1.0
+        },
+        {
+          "name": "guidance_scale",
+          "type": {
+            "type": "float"
+          },
+          "default": 3.5,
+          "title": "Guidance Scale",
+          "description": "The CFG scale to determine how closely the model follows the prompt"
+        },
+        {
+          "name": "seed",
+          "type": {
+            "type": "int"
+          },
+          "default": -1,
+          "title": "Seed",
+          "description": "The same seed and prompt will output the same image every time"
+        },
+        {
+          "name": "enable_safety_checker",
+          "type": {
+            "type": "bool"
+          },
+          "default": true,
+          "title": "Enable Safety Checker",
+          "description": "If true, the safety checker will be enabled"
+        }
+      ],
+      "outputs": [
+        {
+          "type": {
+            "type": "image"
+          },
+          "name": "output"
+        }
+      ],
+      "basic_fields": [
+        "prompt",
+        "image",
+        "image_size"
+      ]
+    },
+    {
+      "title": "Flux V 1 Pro",
+      "description": "FLUX1.1 [pro] is an enhanced version of FLUX.1 [pro], improved image generation capabilities, delivering superior composition, detail, and artistic fidelity compared to its predecessor.\n    image, generation, composition, detail, artistic, text-to-image, txt2img\n\n    Use cases:\n    - Generate high-fidelity artwork\n    - Create detailed illustrations\n    - Design complex compositions\n    - Produce artistic renderings\n    - Generate professional visuals",
+      "namespace": "fal.text_to_image",
+      "node_type": "fal.text_to_image.FluxV1Pro",
+      "properties": [
+        {
+          "name": "prompt",
+          "type": {
+            "type": "str"
+          },
+          "default": "",
+          "title": "Prompt",
+          "description": "The prompt to generate an image from"
+        },
+        {
+          "name": "image_size",
+          "type": {
+            "type": "enum",
+            "values": [
+              "square_hd",
+              "square",
+              "portrait_4_3",
+              "portrait_16_9",
+              "landscape_4_3",
+              "landscape_16_9"
+            ],
+            "type_name": "nodetool.nodes.fal.text_to_image.ImageSizePreset"
+          },
+          "default": "square_hd",
+          "title": "Image Size",
+          "description": "Either a preset size or a custom {width, height} dictionary. Max dimension 14142"
+        },
+        {
+          "name": "guidance_scale",
+          "type": {
+            "type": "float"
+          },
+          "default": 3.5,
+          "title": "Guidance Scale",
+          "description": "The CFG (Classifier Free Guidance) scale is a measure of how close you want the model to stick to your prompt when looking for a related image to show you.",
+          "min": 1.0,
+          "max": 20.0
+        },
+        {
+          "name": "num_inference_steps",
+          "type": {
+            "type": "int"
+          },
+          "default": 28,
+          "title": "Num Inference Steps",
+          "description": "The number of inference steps to perform.",
+          "min": 1.0,
+          "max": 50.0
+        },
+        {
+          "name": "seed",
+          "type": {
+            "type": "int",
+            "optional": true
+          },
+          "title": "Seed",
+          "description": "The same seed and the same prompt given to the same version of the model will output the same image every time."
+        }
+      ],
+      "outputs": [
+        {
+          "type": {
+            "type": "image"
+          },
+          "name": "output"
+        }
+      ],
+      "basic_fields": [
+        "prompt",
+        "image_size",
+        "guidance_scale"
+      ]
+    },
+    {
+      "title": "Flux V 1 Pro New",
+      "description": "FLUX.1 [pro] new is an accelerated version of FLUX.1 [pro], maintaining professional-grade\n    image quality while delivering significantly faster generation speeds.",
+      "namespace": "fal.text_to_image",
+      "node_type": "fal.text_to_image.FluxV1ProNew",
+      "properties": [
+        {
+          "name": "prompt",
+          "type": {
+            "type": "str"
+          },
+          "default": "",
+          "title": "Prompt",
+          "description": "The prompt to generate an image from"
+        },
+        {
+          "name": "image_size",
+          "type": {
+            "type": "enum",
+            "values": [
+              "square_hd",
+              "square",
+              "portrait_4_3",
+              "portrait_16_9",
+              "landscape_4_3",
+              "landscape_16_9"
+            ],
+            "type_name": "nodetool.nodes.fal.text_to_image.ImageSizePreset"
+          },
+          "default": "landscape_4_3",
+          "title": "Image Size",
+          "description": "Either a preset size or a custom {width, height} dictionary"
+        },
+        {
+          "name": "num_inference_steps",
+          "type": {
+            "type": "int"
+          },
+          "default": 28,
+          "title": "Num Inference Steps",
+          "description": "The number of inference steps to perform",
+          "min": 1.0
+        },
+        {
+          "name": "guidance_scale",
+          "type": {
+            "type": "float"
+          },
+          "default": 3.5,
+          "title": "Guidance Scale",
+          "description": "The CFG scale to determine how closely the model follows the prompt",
+          "min": 1.0,
+          "max": 20.0
+        },
+        {
+          "name": "num_images",
+          "type": {
+            "type": "int"
+          },
+          "default": 1,
+          "title": "Num Images",
+          "description": "The number of images to generate",
+          "min": 1.0
+        },
+        {
+          "name": "seed",
+          "type": {
+            "type": "int"
+          },
+          "default": -1,
+          "title": "Seed",
+          "description": "The same seed and prompt will output the same image every time"
+        },
+        {
+          "name": "safety_tolerance",
+          "type": {
+            "type": "int"
+          },
+          "default": 2,
+          "title": "Safety Tolerance",
+          "description": "Safety tolerance level (1=strict, 6=permissive)",
+          "min": 1.0,
+          "max": 6.0
+        }
+      ],
+      "outputs": [
+        {
+          "type": {
+            "type": "image"
+          },
+          "name": "output"
+        }
+      ],
+      "basic_fields": [
+        "prompt",
+        "image_size",
+        "guidance_scale"
+      ]
+    },
+    {
+      "title": "Flux V 1 Pro Ultra",
+      "description": "FLUX1.1 [ultra] is the latest and most advanced version of FLUX.1 [pro],\n    featuring cutting-edge improvements in image generation, delivering unparalleled\n    composition, detail, and artistic fidelity.",
+      "namespace": "fal.text_to_image",
+      "node_type": "fal.text_to_image.FluxV1ProUltra",
+      "properties": [
+        {
+          "name": "prompt",
+          "type": {
+            "type": "str"
+          },
+          "default": "",
+          "title": "Prompt",
+          "description": "The prompt to generate an image from"
+        },
+        {
+          "name": "image_size",
+          "type": {
+            "type": "enum",
+            "values": [
+              "square_hd",
+              "square",
+              "portrait_4_3",
+              "portrait_16_9",
+              "landscape_4_3",
+              "landscape_16_9"
+            ],
+            "type_name": "nodetool.nodes.fal.text_to_image.ImageSizePreset"
+          },
+          "default": "square_hd",
+          "title": "Image Size",
+          "description": "Either a preset size or a custom {width, height} dictionary. Max dimension 14142"
+        },
+        {
+          "name": "guidance_scale",
+          "type": {
+            "type": "float"
+          },
+          "default": 3.5,
+          "title": "Guidance Scale",
+          "description": "The CFG (Classifier Free Guidance) scale is a measure of how close you want the model to stick to your prompt when looking for a related image to show you.",
+          "min": 1.0,
+          "max": 20.0
+        },
+        {
+          "name": "num_inference_steps",
+          "type": {
+            "type": "int"
+          },
+          "default": 28,
+          "title": "Num Inference Steps",
+          "description": "The number of inference steps to perform.",
+          "min": 1.0,
+          "max": 50.0
+        },
+        {
+          "name": "seed",
+          "type": {
+            "type": "int"
+          },
+          "default": -1,
+          "title": "Seed",
+          "description": "The same seed and the same prompt given to the same version of the model will output the same image every time."
+        }
+      ],
+      "outputs": [
+        {
+          "type": {
+            "type": "image"
+          },
+          "name": "output"
+        }
+      ],
+      "basic_fields": [
+        "prompt",
+        "image_size",
+        "guidance_scale"
+      ]
+    },
+    {
+      "title": "Fooocus",
+      "description": "Fooocus is a text-to-image model with default parameters and automated optimizations\n    for quality improvements.",
+      "namespace": "fal.text_to_image",
+      "node_type": "fal.text_to_image.Fooocus",
+      "properties": [
+        {
+          "name": "prompt",
+          "type": {
+            "type": "str"
+          },
+          "default": "",
+          "title": "Prompt",
+          "description": "The prompt to generate an image from"
+        },
+        {
+          "name": "negative_prompt",
+          "type": {
+            "type": "str"
+          },
+          "default": "",
+          "title": "Negative Prompt",
+          "description": "Use it to address details that you don't want in the image"
+        },
+        {
+          "name": "styles",
+          "type": {
+            "type": "list",
+            "type_args": [
+              {
+                "type": "str"
+              }
+            ]
+          },
+          "default": [
+            "Fooocus Enhance",
+            "Fooocus V2",
+            "Fooocus Sharp"
+          ],
+          "title": "Styles",
+          "description": "The styles to apply to the generated image"
+        },
+        {
+          "name": "performance",
+          "type": {
+            "type": "enum",
+            "values": [
+              "Speed",
+              "Quality",
+              "Extreme Speed",
+              "Lightning"
+            ],
+            "type_name": "nodetool.nodes.fal.text_to_image.PerformanceEnum"
+          },
+          "default": "Extreme Speed",
+          "title": "Performance",
+          "description": "You can choose Speed or Quality"
+        },
+        {
+          "name": "guidance_scale",
+          "type": {
+            "type": "float"
+          },
+          "default": 4.0,
+          "title": "Guidance Scale",
+          "description": "How closely the model should stick to your prompt"
+        },
+        {
+          "name": "sharpness",
+          "type": {
+            "type": "float"
+          },
+          "default": 2.0,
+          "title": "Sharpness",
+          "description": "Higher value means image and texture are sharper"
+        },
+        {
+          "name": "aspect_ratio",
+          "type": {
+            "type": "str"
+          },
+          "default": "1024x1024",
+          "title": "Aspect Ratio",
+          "description": "The size of the generated image (must be multiples of 8)"
+        },
+        {
+          "name": "loras",
+          "type": {
+            "type": "list",
+            "type_args": [
+              {
+                "type": "lora_weight"
+              }
+            ]
+          },
+          "default": [],
+          "title": "Loras",
+          "description": "Up to 5 LoRAs that will be merged for generation"
+        },
+        {
+          "name": "refiner_model",
+          "type": {
+            "type": "enum",
+            "values": [
+              "None",
+              "realisticVisionV60B1_v51VAE.safetensors"
+            ],
+            "type_name": "nodetool.nodes.fal.text_to_image.RefinerModelEnum"
+          },
+          "default": "None",
+          "title": "Refiner Model",
+          "description": "Refiner model to use (SDXL or SD 1.5)"
+        },
+        {
+          "name": "refiner_switch",
+          "type": {
+            "type": "float"
+          },
+          "default": 0.8,
+          "title": "Refiner Switch",
+          "description": "Switch point for refiner (0.4 for SD1.5 realistic, 0.667 for SD1.5 anime, 0.8 for XL)"
+        },
+        {
+          "name": "seed",
+          "type": {
+            "type": "int"
+          },
+          "default": -1,
+          "title": "Seed",
+          "description": "The same seed and prompt will output the same image every time"
+        },
+        {
+          "name": "control_image",
+          "type": {
+            "type": "image"
+          },
+          "default": {},
+          "title": "Control Image",
+          "description": "Reference image for generation"
+        },
+        {
+          "name": "control_type",
+          "type": {
+            "type": "enum",
+            "values": [
+              "ImagePrompt",
+              "PyraCanny",
+              "CPDS",
+              "FaceSwap"
+            ],
+            "type_name": "nodetool.nodes.fal.text_to_image.ControlTypeEnum"
+          },
+          "default": "PyraCanny",
+          "title": "Control Type",
+          "description": "The type of image control"
+        },
+        {
+          "name": "control_image_weight",
+          "type": {
+            "type": "float"
+          },
+          "default": 1.0,
+          "title": "Control Image Weight",
+          "description": "Strength of the control image influence"
+        },
+        {
+          "name": "control_image_stop_at",
+          "type": {
+            "type": "float"
+          },
+          "default": 1.0,
+          "title": "Control Image Stop At",
+          "description": "When to stop applying control image influence"
+        },
+        {
+          "name": "enable_safety_checker",
+          "type": {
+            "type": "bool"
+          },
+          "default": true,
+          "title": "Enable Safety Checker",
+          "description": "If false, the safety checker will be disabled"
+        }
+      ],
+      "outputs": [
+        {
+          "type": {
+            "type": "image"
+          },
+          "name": "output"
+        }
+      ],
+      "basic_fields": [
+        "prompt",
+        "negative_prompt",
+        "styles"
+      ]
+    },
+    {
+      "title": "Hyper SDXL",
+      "description": "Hyper SDXL is a hyper-charged version of SDXL that delivers exceptional performance and creativity\n    while maintaining high-quality output and ultra-fast generation speeds.",
+      "namespace": "fal.text_to_image",
+      "node_type": "fal.text_to_image.HyperSDXL",
+      "properties": [
+        {
+          "name": "prompt",
+          "type": {
+            "type": "str"
+          },
+          "default": "",
+          "title": "Prompt",
+          "description": "The prompt to generate an image from"
+        },
+        {
+          "name": "image_size",
+          "type": {
+            "type": "enum",
+            "values": [
+              "square_hd",
+              "square",
+              "portrait_4_3",
+              "portrait_16_9",
+              "landscape_4_3",
+              "landscape_16_9"
+            ],
+            "type_name": "nodetool.nodes.fal.text_to_image.ImageSizePreset"
+          },
+          "default": "square_hd",
+          "title": "Image Size",
+          "description": "The size of the generated image"
+        },
+        {
+          "name": "num_inference_steps",
+          "type": {
+            "type": "int"
+          },
+          "default": 1,
+          "title": "Num Inference Steps",
+          "description": "The number of inference steps to perform (1, 2, or 4)",
+          "min": 1.0,
+          "max": 4.0
+        },
+        {
+          "name": "sync_mode",
+          "type": {
+            "type": "bool"
+          },
+          "default": true,
+          "title": "Sync Mode",
+          "description": "If true, wait for image generation and upload before returning"
+        },
+        {
+          "name": "num_images",
+          "type": {
+            "type": "int"
+          },
+          "default": 1,
+          "title": "Num Images",
+          "description": "The number of images to generate",
+          "min": 1.0
+        },
+        {
+          "name": "enable_safety_checker",
+          "type": {
+            "type": "bool"
+          },
+          "default": true,
+          "title": "Enable Safety Checker",
+          "description": "If true, the safety checker will be enabled"
+        },
+        {
+          "name": "expand_prompt",
+          "type": {
+            "type": "bool"
+          },
+          "default": false,
+          "title": "Expand Prompt",
+          "description": "If true, the prompt will be expanded with additional prompts"
+        },
+        {
+          "name": "seed",
+          "type": {
+            "type": "int"
+          },
+          "default": -1,
+          "title": "Seed",
+          "description": "The same seed and prompt will output the same image every time"
+        }
+      ],
+      "outputs": [
+        {
+          "type": {
+            "type": "image"
+          },
+          "name": "output"
+        }
+      ],
+      "basic_fields": [
+        "prompt",
+        "image_size",
+        "num_inference_steps"
+      ]
+    },
+    {
+      "title": "Ideogram V 2",
+      "description": "Ideogram V2 is a state-of-the-art image generation model optimized for commercial and creative use, featuring exceptional typography handling and realistic outputs.\n    image, generation, ai, typography, realistic, text-to-image, txt2img\n\n    Use cases:\n    - Create commercial artwork and designs\n    - Generate realistic product visualizations\n    - Design marketing materials with text\n    - Produce high-quality illustrations\n    - Create brand assets and logos",
+      "namespace": "fal.text_to_image",
+      "node_type": "fal.text_to_image.IdeogramV2",
+      "properties": [
+        {
+          "name": "prompt",
+          "type": {
+            "type": "str"
+          },
+          "default": "",
+          "title": "Prompt",
+          "description": "The prompt to generate an image from"
+        },
+        {
+          "name": "aspect_ratio",
+          "type": {
+            "type": "enum",
+            "values": [
+              "10:16",
+              "16:10",
+              "9:16",
+              "16:9",
+              "4:3",
+              "3:4",
+              "1:1",
+              "1:3",
+              "3:1",
+              "3:2",
+              "2:3",
+              "4:5",
+              "5:4"
+            ],
+            "type_name": "nodetool.nodes.fal.text_to_image.AspectRatio"
+          },
+          "default": "1:1",
+          "title": "Aspect Ratio",
+          "description": "The aspect ratio of the generated image."
+        },
+        {
+          "name": "expand_prompt",
+          "type": {
+            "type": "bool"
+          },
+          "default": true,
+          "title": "Expand Prompt",
+          "description": "Whether to expand the prompt with MagicPrompt functionality."
+        },
+        {
+          "name": "style",
+          "type": {
+            "type": "enum",
+            "values": [
+              "auto",
+              "general",
+              "realistic",
+              "design",
+              "render_3D",
+              "anime"
+            ],
+            "type_name": "nodetool.nodes.fal.text_to_image.IdeogramStyle"
+          },
+          "default": "auto",
+          "title": "Style",
+          "description": "The style of the generated image."
+        },
+        {
+          "name": "negative_prompt",
+          "type": {
+            "type": "str"
+          },
+          "default": "",
+          "title": "Negative Prompt",
+          "description": "A negative prompt to avoid in the generated image."
+        },
+        {
+          "name": "seed",
+          "type": {
+            "type": "int"
+          },
+          "default": -1,
+          "title": "Seed",
+          "description": "Seed for the random number generator."
+        }
+      ],
+      "outputs": [
+        {
+          "type": {
+            "type": "image"
+          },
+          "name": "output"
+        }
+      ],
+      "basic_fields": [
+        "prompt",
+        "aspect_ratio",
+        "style"
+      ]
+    },
+    {
+      "title": "Ideogram V 2 Turbo",
+      "description": "Accelerated image generation with Ideogram V2 Turbo. Create high-quality visuals, posters,\n    and logos with enhanced speed while maintaining Ideogram's signature quality.",
+      "namespace": "fal.text_to_image",
+      "node_type": "fal.text_to_image.IdeogramV2Turbo",
+      "properties": [
+        {
+          "name": "prompt",
+          "type": {
+            "type": "str"
+          },
+          "default": "",
+          "title": "Prompt",
+          "description": "The prompt to generate an image from"
+        },
+        {
+          "name": "aspect_ratio",
+          "type": {
+            "type": "enum",
+            "values": [
+              "10:16",
+              "16:10",
+              "9:16",
+              "16:9",
+              "4:3",
+              "3:4",
+              "1:1",
+              "1:3",
+              "3:1",
+              "3:2",
+              "2:3",
+              "4:5",
+              "5:4"
+            ],
+            "type_name": "nodetool.nodes.fal.text_to_image.AspectRatio"
+          },
+          "default": "1:1",
+          "title": "Aspect Ratio",
+          "description": "The aspect ratio of the generated image."
+        },
+        {
+          "name": "expand_prompt",
+          "type": {
+            "type": "bool"
+          },
+          "default": true,
+          "title": "Expand Prompt",
+          "description": "Whether to expand the prompt with MagicPrompt functionality."
+        },
+        {
+          "name": "style",
+          "type": {
+            "type": "enum",
+            "values": [
+              "auto",
+              "general",
+              "realistic",
+              "design",
+              "render_3D",
+              "anime"
+            ],
+            "type_name": "nodetool.nodes.fal.text_to_image.IdeogramStyle"
+          },
+          "default": "auto",
+          "title": "Style",
+          "description": "The style of the generated image."
+        },
+        {
+          "name": "negative_prompt",
+          "type": {
+            "type": "str"
+          },
+          "default": "",
+          "title": "Negative Prompt",
+          "description": "A negative prompt to avoid in the generated image."
+        },
+        {
+          "name": "seed",
+          "type": {
+            "type": "int"
+          },
+          "default": -1,
+          "title": "Seed",
+          "description": "Seed for the random number generator."
+        }
+      ],
+      "outputs": [
+        {
+          "type": {
+            "type": "image"
+          },
+          "name": "output"
+        }
+      ],
+      "basic_fields": [
+        "prompt",
+        "aspect_ratio",
+        "style"
+      ]
+    },
+    {
+      "title": "Illusion Diffusion",
+      "description": "Illusion Diffusion is a model that creates illusions conditioned on an input image.",
+      "namespace": "fal.text_to_image",
+      "node_type": "fal.text_to_image.IllusionDiffusion",
+      "properties": [
+        {
+          "name": "prompt",
+          "type": {
+            "type": "str"
+          },
+          "default": "",
+          "title": "Prompt",
+          "description": "The prompt to generate an image from"
+        },
+        {
+          "name": "negative_prompt",
+          "type": {
+            "type": "str"
+          },
+          "default": "",
+          "title": "Negative Prompt",
+          "description": "Use it to address details that you don't want in the image"
+        },
+        {
+          "name": "image",
+          "type": {
+            "type": "image"
+          },
+          "default": {},
+          "title": "Image",
+          "description": "Input image URL for conditioning the generation"
+        },
+        {
+          "name": "guidance_scale",
+          "type": {
+            "type": "float"
+          },
+          "default": 7.5,
+          "title": "Guidance Scale",
+          "description": "How closely the model should stick to your prompt"
+        },
+        {
+          "name": "num_inference_steps",
+          "type": {
+            "type": "int"
+          },
+          "default": 40,
+          "title": "Num Inference Steps",
+          "description": "The number of inference steps to perform",
+          "min": 1.0
+        },
+        {
+          "name": "image_size",
+          "type": {
+            "type": "enum",
+            "values": [
+              "square_hd",
+              "square",
+              "portrait_4_3",
+              "portrait_16_9",
+              "landscape_4_3",
+              "landscape_16_9"
+            ],
+            "type_name": "nodetool.nodes.fal.text_to_image.ImageSizePreset"
+          },
+          "default": "square_hd",
+          "title": "Image Size",
+          "description": "The size of the generated image"
+        },
+        {
+          "name": "seed",
+          "type": {
+            "type": "int"
+          },
+          "default": -1,
+          "title": "Seed",
+          "description": "The same seed and prompt will output the same image every time"
+        }
+      ],
+      "outputs": [
+        {
+          "type": {
+            "type": "image"
+          },
+          "name": "output"
+        }
+      ],
+      "basic_fields": [
+        "prompt",
+        "image",
+        "guidance_scale"
+      ]
+    },
+    {
+      "title": "Imagen 4 Preview",
+      "description": "Imagen 4 Preview is the next iteration of Google's Imagen series, offering\n    high quality text-to-image generation with strong prompt adherence and\n    improved realism.\n    image, generation, google, text-to-image, txt2img\n\n    Use cases:\n    - Generate photorealistic artwork and designs\n    - Create marketing and product visuals\n    - Produce concept art or storyboards\n    - Explore creative ideas with high fidelity\n    - Rapid prototyping of imagery",
+      "namespace": "fal.text_to_image",
+      "node_type": "fal.text_to_image.Imagen4Preview",
+      "properties": [
+        {
+          "name": "prompt",
+          "type": {
+            "type": "str"
+          },
+          "default": "",
+          "title": "Prompt",
+          "description": "The prompt to generate an image from"
+        },
+        {
+          "name": "negative_prompt",
+          "type": {
+            "type": "str"
+          },
+          "default": "",
+          "title": "Negative Prompt",
+          "description": "Elements to avoid in the generated image"
+        },
+        {
+          "name": "aspect_ratio",
+          "type": {
+            "type": "enum",
+            "values": [
+              "10:16",
+              "16:10",
+              "9:16",
+              "16:9",
+              "4:3",
+              "3:4",
+              "1:1",
+              "1:3",
+              "3:1",
+              "3:2",
+              "2:3",
+              "4:5",
+              "5:4"
+            ],
+            "type_name": "nodetool.nodes.fal.text_to_image.AspectRatio"
+          },
+          "default": "1:1",
+          "title": "Aspect Ratio",
+          "description": "The aspect ratio of the generated image"
+        },
+        {
+          "name": "image_size",
+          "type": {
+            "type": "enum",
+            "values": [
+              "square_hd",
+              "square",
+              "portrait_4_3",
+              "portrait_16_9",
+              "landscape_4_3",
+              "landscape_16_9"
+            ],
+            "type_name": "nodetool.nodes.fal.text_to_image.ImageSizePreset"
+          },
+          "default": "landscape_4_3",
+          "title": "Image Size",
+          "description": "The size of the generated image"
+        },
+        {
+          "name": "num_inference_steps",
+          "type": {
+            "type": "int"
+          },
+          "default": 50,
+          "title": "Num Inference Steps",
+          "description": "The number of inference steps to perform",
+          "min": 1.0
+        },
+        {
+          "name": "guidance_scale",
+          "type": {
+            "type": "float"
+          },
+          "default": 5.0,
+          "title": "Guidance Scale",
+          "description": "How closely the model should follow the prompt"
+        },
+        {
+          "name": "num_images",
+          "type": {
+            "type": "int"
+          },
+          "default": 1,
+          "title": "Num Images",
+          "description": "The number of images to generate",
+          "min": 1.0
+        },
+        {
+          "name": "seed",
+          "type": {
+            "type": "int"
+          },
+          "default": -1,
+          "title": "Seed",
+          "description": "The same seed and prompt will output the same image every time"
+        },
+        {
+          "name": "enable_safety_checker",
+          "type": {
+            "type": "bool"
+          },
+          "default": true,
+          "title": "Enable Safety Checker",
+          "description": "If true, the safety checker will be enabled"
+        }
+      ],
+      "outputs": [
+        {
+          "type": {
+            "type": "image"
+          },
+          "name": "output"
+        }
+      ],
+      "basic_fields": [
+        "prompt",
+        "aspect_ratio",
+        "guidance_scale"
+      ]
+    },
+    {
+      "title": "LCMDiffusion",
+      "description": "Latent Consistency Models (SDXL & SDv1.5) Text to Image produces high-quality images\n    with minimal inference steps.",
+      "namespace": "fal.text_to_image",
+      "node_type": "fal.text_to_image.LCMDiffusion",
+      "properties": [
+        {
+          "name": "prompt",
+          "type": {
+            "type": "str"
+          },
+          "default": "",
+          "title": "Prompt",
+          "description": "The prompt to generate an image from"
+        },
+        {
+          "name": "model",
+          "type": {
+            "type": "enum",
+            "values": [
+              "sdxl",
+              "sdv1-5"
+            ],
+            "type_name": "nodetool.nodes.fal.text_to_image.ModelNameLCM"
+          },
+          "default": "sdv1-5",
+          "title": "Model",
+          "description": "The model to use for generating the image"
+        },
+        {
+          "name": "negative_prompt",
+          "type": {
+            "type": "str"
+          },
+          "default": "",
+          "title": "Negative Prompt",
+          "description": "Use it to address details that you don't want in the image"
+        },
+        {
+          "name": "image_size",
+          "type": {
+            "type": "enum",
+            "values": [
+              "square_hd",
+              "square",
+              "portrait_4_3",
+              "portrait_16_9",
+              "landscape_4_3",
+              "landscape_16_9"
+            ],
+            "type_name": "nodetool.nodes.fal.text_to_image.ImageSizePreset"
+          },
+          "default": "square",
+          "title": "Image Size",
+          "description": "The size of the generated image"
+        },
+        {
+          "name": "num_inference_steps",
+          "type": {
+            "type": "int"
+          },
+          "default": 4,
+          "title": "Num Inference Steps",
+          "description": "The number of inference steps to perform",
+          "min": 1.0
+        },
+        {
+          "name": "guidance_scale",
+          "type": {
+            "type": "float"
+          },
+          "default": 1.0,
+          "title": "Guidance Scale",
+          "description": "How closely the model should stick to your prompt"
+        },
+        {
+          "name": "enable_safety_checker",
+          "type": {
+            "type": "bool"
+          },
+          "default": true,
+          "title": "Enable Safety Checker",
+          "description": "If true, the safety checker will be enabled"
+        },
+        {
+          "name": "seed",
+          "type": {
+            "type": "int"
+          },
+          "default": -1,
+          "title": "Seed",
+          "description": "The same seed and prompt will output the same image every time"
+        }
+      ],
+      "outputs": [
+        {
+          "type": {
+            "type": "image"
+          },
+          "name": "output"
+        }
+      ],
+      "basic_fields": [
+        "prompt",
+        "model",
+        "guidance_scale"
+      ]
+    },
+    {
+      "title": "Luma Photon",
+      "description": "Luma Photon is a creative and personalizable text-to-image model that brings a step-function\n    change in the cost of high-quality image generation, optimized for creatives.",
+      "namespace": "fal.text_to_image",
+      "node_type": "fal.text_to_image.LumaPhoton",
+      "properties": [
+        {
+          "name": "prompt",
+          "type": {
+            "type": "str"
+          },
+          "default": "",
+          "title": "Prompt",
+          "description": "The prompt to generate an image from"
+        },
+        {
+          "name": "aspect_ratio",
+          "type": {
+            "type": "enum",
+            "values": [
+              "16:9",
+              "9:16",
+              "1:1",
+              "4:3",
+              "3:4",
+              "21:9",
+              "9:21"
+            ],
+            "type_name": "nodetool.nodes.fal.text_to_image.AspectRatioLuma"
+          },
+          "default": "1:1",
+          "title": "Aspect Ratio",
+          "description": "The aspect ratio of the generated image"
+        }
+      ],
+      "outputs": [
+        {
+          "type": {
+            "type": "image"
+          },
+          "name": "output"
+        }
+      ],
+      "basic_fields": [
+        "prompt",
+        "aspect_ratio"
+      ]
+    },
+    {
+      "title": "Luma Photon Flash",
+      "description": "Luma Photon Flash is the most creative, personalizable, and intelligent visual model for creatives,\n    bringing a step-function change in the cost of high-quality image generation with faster inference times.",
+      "namespace": "fal.text_to_image",
+      "node_type": "fal.text_to_image.LumaPhotonFlash",
+      "properties": [
+        {
+          "name": "prompt",
+          "type": {
+            "type": "str"
+          },
+          "default": "",
+          "title": "Prompt",
+          "description": "The prompt to generate an image from"
+        },
+        {
+          "name": "aspect_ratio",
+          "type": {
+            "type": "enum",
+            "values": [
+              "16:9",
+              "9:16",
+              "1:1",
+              "4:3",
+              "3:4",
+              "21:9",
+              "9:21"
+            ],
+            "type_name": "nodetool.nodes.fal.text_to_image.AspectRatioLuma"
+          },
+          "default": "1:1",
+          "title": "Aspect Ratio",
+          "description": "The aspect ratio of the generated image"
+        }
+      ],
+      "outputs": [
+        {
+          "type": {
+            "type": "image"
+          },
+          "name": "output"
+        }
+      ],
+      "basic_fields": [
+        "prompt",
+        "aspect_ratio"
+      ]
+    },
+    {
+      "title": "Omni Gen V 1",
+      "description": "OmniGen is a unified image generation model that can generate a wide range of images from multi-modal prompts. It can be used for various tasks such as Image Editing, Personalized Image Generation, Virtual Try-On, Multi Person Generation and more!\n    image, generation, multi-modal, editing, personalization, text-to-image, txt2img\n\n    Use cases:\n    - Edit and modify existing images\n    - Create personalized visual content\n    - Generate virtual try-on images\n    - Create multi-person compositions\n    - Combine multiple images creatively",
+      "namespace": "fal.text_to_image",
+      "node_type": "fal.text_to_image.OmniGenV1",
+      "properties": [
+        {
+          "name": "prompt",
+          "type": {
+            "type": "str"
+          },
+          "default": "",
+          "title": "Prompt",
+          "description": "The prompt to generate an image from"
+        },
+        {
+          "name": "input_image_1",
+          "type": {
+            "type": "image"
+          },
+          "default": {},
+          "title": "Input Image 1",
+          "description": "The first input image to use for generation"
+        },
+        {
+          "name": "input_image_2",
+          "type": {
+            "type": "image"
+          },
+          "default": {},
+          "title": "Input Image 2",
+          "description": "The second input image to use for generation"
+        },
+        {
+          "name": "image_size",
+          "type": {
+            "type": "enum",
+            "values": [
+              "square_hd",
+              "square",
+              "portrait_4_3",
+              "portrait_16_9",
+              "landscape_4_3",
+              "landscape_16_9"
+            ],
+            "type_name": "nodetool.nodes.fal.text_to_image.ImageSizePreset"
+          },
+          "default": "square_hd",
+          "title": "Image Size",
+          "description": "The size of the generated image"
+        },
+        {
+          "name": "num_inference_steps",
+          "type": {
+            "type": "int"
+          },
+          "default": 50,
+          "title": "Num Inference Steps",
+          "description": "The number of inference steps to perform",
+          "min": 1.0
+        },
+        {
+          "name": "guidance_scale",
+          "type": {
+            "type": "float"
+          },
+          "default": 3.0,
+          "title": "Guidance Scale",
+          "description": "How closely the model should stick to your prompt"
+        },
+        {
+          "name": "img_guidance_scale",
+          "type": {
+            "type": "float"
+          },
+          "default": 1.6,
+          "title": "Img Guidance Scale",
+          "description": "How closely the model should stick to your input image"
+        },
+        {
+          "name": "num_images",
+          "type": {
+            "type": "int"
+          },
+          "default": 1,
+          "title": "Num Images",
+          "description": "The number of images to generate",
+          "min": 1.0
+        },
+        {
+          "name": "seed",
+          "type": {
+            "type": "int"
+          },
+          "default": -1,
+          "title": "Seed",
+          "description": "The same seed and prompt will output the same image every time"
+        },
+        {
+          "name": "enable_safety_checker",
+          "type": {
+            "type": "bool"
+          },
+          "default": true,
+          "title": "Enable Safety Checker",
+          "description": "If true, the safety checker will be enabled"
+        }
+      ],
+      "outputs": [
+        {
+          "type": {
+            "type": "image"
+          },
+          "name": "output"
+        }
+      ],
+      "basic_fields": [
+        "prompt",
+        "input_image_1",
+        "image_size"
+      ]
+    },
+    {
+      "title": "Playground V 25",
+      "description": "Playground v2.5 is a state-of-the-art open-source model that excels in aesthetic quality\n    for text-to-image generation.",
+      "namespace": "fal.text_to_image",
+      "node_type": "fal.text_to_image.PlaygroundV25",
+      "properties": [
+        {
+          "name": "prompt",
+          "type": {
+            "type": "str"
+          },
+          "default": "",
+          "title": "Prompt",
+          "description": "The prompt to generate an image from"
+        },
+        {
+          "name": "image_size",
+          "type": {
+            "type": "enum",
+            "values": [
+              "square_hd",
+              "square",
+              "portrait_4_3",
+              "portrait_16_9",
+              "landscape_4_3",
+              "landscape_16_9"
+            ],
+            "type_name": "nodetool.nodes.fal.text_to_image.ImageSizePreset"
+          },
+          "default": "square_hd",
+          "title": "Image Size",
+          "description": "The size of the generated image"
+        },
+        {
+          "name": "num_inference_steps",
+          "type": {
+            "type": "int"
+          },
+          "default": 30,
+          "title": "Num Inference Steps",
+          "description": "The number of inference steps to perform",
+          "min": 1.0
+        },
+        {
+          "name": "guidance_scale",
+          "type": {
+            "type": "float"
+          },
+          "default": 7.5,
+          "title": "Guidance Scale",
+          "description": "How closely the model should stick to your prompt"
+        },
+        {
+          "name": "seed",
+          "type": {
+            "type": "int"
+          },
+          "default": -1,
+          "title": "Seed",
+          "description": "The same seed and prompt will output the same image every time"
+        },
+        {
+          "name": "enable_safety_checker",
+          "type": {
+            "type": "bool"
+          },
+          "default": true,
+          "title": "Enable Safety Checker",
+          "description": "If true, the safety checker will be enabled"
+        }
+      ],
+      "outputs": [
+        {
+          "type": {
+            "type": "image"
+          },
+          "name": "output"
+        }
+      ],
+      "basic_fields": [
+        "prompt",
+        "image_size",
+        "guidance_scale"
+      ]
+    },
+    {
+      "title": "Recraft 20 B",
+      "description": "Recraft 20B is a new and affordable text-to-image model that delivers state-of-the-art results.\n     image, generation, efficient, text-to-image, txt2img\n\n    Use cases:\n    - Generate cost-effective visuals\n    - Create high-quality images\n    - Produce professional artwork\n    - Design marketing materials\n    - Generate commercial content",
+      "namespace": "fal.text_to_image",
+      "node_type": "fal.text_to_image.Recraft20B",
+      "properties": [
+        {
+          "name": "prompt",
+          "type": {
+            "type": "str"
+          },
+          "default": "",
+          "title": "Prompt",
+          "description": "The prompt to generate an image from"
+        },
+        {
+          "name": "image_size",
+          "type": {
+            "type": "enum",
+            "values": [
+              "square_hd",
+              "square",
+              "portrait_4_3",
+              "portrait_16_9",
+              "landscape_4_3",
+              "landscape_16_9"
+            ],
+            "type_name": "nodetool.nodes.fal.text_to_image.ImageSizePreset"
+          },
+          "default": "square_hd",
+          "title": "Image Size",
+          "description": "Either a preset size or a custom {width, height} dictionary"
+        },
+        {
+          "name": "style",
+          "type": {
+            "type": "enum",
+            "values": [
+              "any",
+              "realistic_image",
+              "digital_illustration",
+              "vector_illustration",
+              "pixel_art",
+              "flat_illustration",
+              "isometric_illustration",
+              "watercolor",
+              "line_art",
+              "pencil_drawing",
+              "oil_painting",
+              "anime",
+              "comic_book",
+              "retro",
+              "sticker",
+              "3d_render",
+              "cinematic",
+              "photographic",
+              "clay",
+              "cutout",
+              "origami",
+              "pattern",
+              "pop_art",
+              "renaissance",
+              "studio_ghibli",
+              "storybook"
+            ],
+            "type_name": "nodetool.nodes.fal.text_to_image.StylePreset"
+          },
+          "default": "realistic_image",
+          "title": "Style",
+          "description": "The style of the generated images. Vector images cost 2X as much."
+        },
+        {
+          "name": "colors",
+          "type": {
+            "type": "list",
+            "type_args": [
+              {
+                "type": "color"
+              }
+            ]
+          },
+          "default": [],
+          "title": "Colors",
+          "description": "An array of preferable colors"
+        },
+        {
+          "name": "style_id",
+          "type": {
+            "type": "str"
+          },
+          "default": "",
+          "title": "Style Id",
+          "description": "The ID of the custom style reference (optional)"
+        }
+      ],
+      "outputs": [
+        {
+          "type": {
+            "type": "image"
+          },
+          "name": "output"
+        }
+      ],
+      "basic_fields": [
+        "prompt",
+        "image_size",
+        "style"
+      ]
+    },
+    {
+      "title": "Recraft V 3",
+      "description": "Recraft V3 is a text-to-image model with the ability to generate long texts, vector art, images in brand style, and much more.\n    image, text",
+      "namespace": "fal.text_to_image",
+      "node_type": "fal.text_to_image.RecraftV3",
+      "properties": [
+        {
+          "name": "prompt",
+          "type": {
+            "type": "str"
+          },
+          "default": "",
+          "title": "Prompt",
+          "description": "The prompt to generate an image from"
+        },
+        {
+          "name": "image_size",
+          "type": {
+            "type": "enum",
+            "values": [
+              "square_hd",
+              "square",
+              "portrait_4_3",
+              "portrait_16_9",
+              "landscape_4_3",
+              "landscape_16_9"
+            ],
+            "type_name": "nodetool.nodes.fal.text_to_image.ImageSizePreset"
+          },
+          "default": "square_hd",
+          "title": "Image Size",
+          "description": "Either a preset size or a custom {width, height} dictionary. Max dimension 14142"
+        },
+        {
+          "name": "style",
+          "type": {
+            "type": "enum",
+            "values": [
+              "any",
+              "realistic_image",
+              "digital_illustration",
+              "vector_illustration",
+              "pixel_art",
+              "flat_illustration",
+              "isometric_illustration",
+              "watercolor",
+              "line_art",
+              "pencil_drawing",
+              "oil_painting",
+              "anime",
+              "comic_book",
+              "retro",
+              "sticker",
+              "3d_render",
+              "cinematic",
+              "photographic",
+              "clay",
+              "cutout",
+              "origami",
+              "pattern",
+              "pop_art",
+              "renaissance",
+              "studio_ghibli",
+              "storybook"
+            ],
+            "type_name": "nodetool.nodes.fal.text_to_image.StylePreset"
+          },
+          "default": "realistic_image",
+          "title": "Style",
+          "description": "The style of the generated images. Vector images cost 2X as much."
+        },
+        {
+          "name": "colors",
+          "type": {
+            "type": "list",
+            "type_args": [
+              {
+                "type": "color"
+              }
+            ]
+          },
+          "default": [],
+          "title": "Colors",
+          "description": "An array of preferable colors"
+        },
+        {
+          "name": "style_id",
+          "type": {
+            "type": "str"
+          },
+          "default": "",
+          "title": "Style Id",
+          "description": "The ID of the custom style reference (optional)"
+        }
+      ],
+      "outputs": [
+        {
+          "type": {
+            "type": "image"
+          },
+          "name": "output"
+        }
+      ],
+      "basic_fields": [
+        "prompt",
+        "image_size",
+        "style"
+      ]
+    },
+    {
+      "title": "Sana V 1",
+      "description": "Sana can synthesize high-resolution, high-quality images with strong text-image alignment at a remarkably fast speed, with the ability to generate 4K images in less than a second.\n    image, generation, high-resolution, fast, text-alignment, text-to-image, txt2img\n\n    Use cases:\n    - Generate 4K quality images\n    - Create high-resolution artwork\n    - Produce rapid visual prototypes\n    - Design detailed illustrations\n    - Generate precise text-aligned visuals",
+      "namespace": "fal.text_to_image",
+      "node_type": "fal.text_to_image.SanaV1",
+      "properties": [
+        {
+          "name": "prompt",
+          "type": {
+            "type": "str"
+          },
+          "default": "",
+          "title": "Prompt",
+          "description": "The prompt to generate an image from"
+        },
+        {
+          "name": "negative_prompt",
+          "type": {
+            "type": "str"
+          },
+          "default": "",
+          "title": "Negative Prompt",
+          "description": "Use it to address details that you don't want in the image"
+        },
+        {
+          "name": "image_size",
+          "type": {
+            "type": "enum",
+            "values": [
+              "square_hd",
+              "square",
+              "portrait_4_3",
+              "portrait_16_9",
+              "landscape_4_3",
+              "landscape_16_9"
+            ],
+            "type_name": "nodetool.nodes.fal.text_to_image.ImageSizePreset"
+          },
+          "default": "square_hd",
+          "title": "Image Size",
+          "description": "The size of the generated image"
+        },
+        {
+          "name": "num_inference_steps",
+          "type": {
+            "type": "int"
+          },
+          "default": 18,
+          "title": "Num Inference Steps",
+          "description": "The number of inference steps to perform",
+          "min": 1.0
+        },
+        {
+          "name": "guidance_scale",
+          "type": {
+            "type": "float"
+          },
+          "default": 5.0,
+          "title": "Guidance Scale",
+          "description": "How closely the model should stick to your prompt"
+        },
+        {
+          "name": "num_images",
+          "type": {
+            "type": "int"
+          },
+          "default": 1,
+          "title": "Num Images",
+          "description": "The number of images to generate",
+          "min": 1.0
+        },
+        {
+          "name": "seed",
+          "type": {
+            "type": "int"
+          },
+          "default": -1,
+          "title": "Seed",
+          "description": "The same seed and prompt will output the same image every time"
+        },
+        {
+          "name": "enable_safety_checker",
+          "type": {
+            "type": "bool"
+          },
+          "default": true,
+          "title": "Enable Safety Checker",
+          "description": "If true, the safety checker will be enabled"
+        }
+      ],
+      "outputs": [
+        {
+          "type": {
+            "type": "image"
+          },
+          "name": "output"
+        }
+      ],
+      "basic_fields": [
+        "prompt",
+        "image_size",
+        "guidance_scale"
+      ]
+    },
+    {
+      "title": "Stable Cascade",
+      "description": "Stable Cascade is a state-of-the-art text-to-image model that generates images on a smaller & cheaper\n    latent space while maintaining high quality output.",
+      "namespace": "fal.text_to_image",
+      "node_type": "fal.text_to_image.StableCascade",
+      "properties": [
+        {
+          "name": "prompt",
+          "type": {
+            "type": "str"
+          },
+          "default": "",
+          "title": "Prompt",
+          "description": "The prompt to generate an image from"
+        },
+        {
+          "name": "negative_prompt",
+          "type": {
+            "type": "str"
+          },
+          "default": "",
+          "title": "Negative Prompt",
+          "description": "Use it to address details that you don't want in the image"
+        },
+        {
+          "name": "first_stage_steps",
+          "type": {
+            "type": "int"
+          },
+          "default": 20,
+          "title": "First Stage Steps",
+          "description": "Number of steps to run the first stage for"
+        },
+        {
+          "name": "second_stage_steps",
+          "type": {
+            "type": "int"
+          },
+          "default": 10,
+          "title": "Second Stage Steps",
+          "description": "Number of steps to run the second stage for"
+        },
+        {
+          "name": "guidance_scale",
+          "type": {
+            "type": "float"
+          },
+          "default": 4.0,
+          "title": "Guidance Scale",
+          "description": "How closely the model should stick to your prompt"
+        },
+        {
+          "name": "second_stage_guidance_scale",
+          "type": {
+            "type": "float"
+          },
+          "default": 4.0,
+          "title": "Second Stage Guidance Scale",
+          "description": "Guidance scale for the second stage of generation"
+        },
+        {
+          "name": "image_size",
+          "type": {
+            "type": "enum",
+            "values": [
+              "square_hd",
+              "square",
+              "portrait_4_3",
+              "portrait_16_9",
+              "landscape_4_3",
+              "landscape_16_9"
+            ],
+            "type_name": "nodetool.nodes.fal.text_to_image.ImageSizePreset"
+          },
+          "default": "square_hd",
+          "title": "Image Size",
+          "description": "The size of the generated image"
+        },
+        {
+          "name": "seed",
+          "type": {
+            "type": "int"
+          },
+          "default": -1,
+          "title": "Seed",
+          "description": "The same seed and prompt will output the same image every time"
+        },
+        {
+          "name": "enable_safety_checker",
+          "type": {
+            "type": "bool"
+          },
+          "default": true,
+          "title": "Enable Safety Checker",
+          "description": "If true, the safety checker will be enabled"
+        }
+      ],
+      "outputs": [
+        {
+          "type": {
+            "type": "image"
+          },
+          "name": "output"
+        }
+      ],
+      "basic_fields": [
+        "prompt",
+        "negative_prompt",
+        "guidance_scale"
+      ]
+    },
+    {
+      "title": "Stable Diffusion V 35 Large",
+      "description": "Stable Diffusion 3.5 Large is a Multimodal Diffusion Transformer (MMDiT) text-to-image model that features\n    improved performance in image quality, typography, complex prompt understanding, and resource-efficiency.",
+      "namespace": "fal.text_to_image",
+      "node_type": "fal.text_to_image.StableDiffusionV35Large",
+      "properties": [
+        {
+          "name": "prompt",
+          "type": {
+            "type": "str"
+          },
+          "default": "",
+          "title": "Prompt",
+          "description": "The prompt to generate an image from"
+        },
+        {
+          "name": "negative_prompt",
+          "type": {
+            "type": "str"
+          },
+          "default": "",
+          "title": "Negative Prompt",
+          "description": "Use it to address details that you don't want in the image"
+        },
+        {
+          "name": "num_inference_steps",
+          "type": {
+            "type": "int"
+          },
+          "default": 28,
+          "title": "Num Inference Steps",
+          "description": "The number of inference steps to perform",
+          "min": 1.0
+        },
+        {
+          "name": "guidance_scale",
+          "type": {
+            "type": "float"
+          },
+          "default": 3.5,
+          "title": "Guidance Scale",
+          "description": "How closely the model should stick to your prompt"
+        },
+        {
+          "name": "image_size",
+          "type": {
+            "type": "enum",
+            "values": [
+              "square_hd",
+              "square",
+              "portrait_4_3",
+              "portrait_16_9",
+              "landscape_4_3",
+              "landscape_16_9"
+            ],
+            "type_name": "nodetool.nodes.fal.text_to_image.ImageSizePreset"
+          },
+          "default": "landscape_4_3",
+          "title": "Image Size",
+          "description": "The size of the generated image"
+        },
+        {
+          "name": "seed",
+          "type": {
+            "type": "int"
+          },
+          "default": -1,
+          "title": "Seed",
+          "description": "The same seed and prompt will output the same image every time"
+        },
+        {
+          "name": "enable_safety_checker",
+          "type": {
+            "type": "bool"
+          },
+          "default": true,
+          "title": "Enable Safety Checker",
+          "description": "If true, the safety checker will be enabled"
+        }
+      ],
+      "outputs": [
+        {
+          "type": {
+            "type": "image"
+          },
+          "name": "output"
+        }
+      ],
+      "basic_fields": [
+        "prompt",
+        "negative_prompt",
+        "guidance_scale"
+      ]
+    },
+    {
+      "title": "Stable Diffusion V 3 Medium",
+      "description": "Stable Diffusion 3 Medium (Text to Image) is a Multimodal Diffusion Transformer (MMDiT) model\n    that improves image quality, typography, prompt understanding, and efficiency.",
+      "namespace": "fal.text_to_image",
+      "node_type": "fal.text_to_image.StableDiffusionV3Medium",
+      "properties": [
+        {
+          "name": "prompt",
+          "type": {
+            "type": "str"
+          },
+          "default": "",
+          "title": "Prompt",
+          "description": "The prompt to generate an image from"
+        },
+        {
+          "name": "negative_prompt",
+          "type": {
+            "type": "str"
+          },
+          "default": "",
+          "title": "Negative Prompt",
+          "description": "The negative prompt to generate an image from"
+        },
+        {
+          "name": "prompt_expansion",
+          "type": {
+            "type": "bool"
+          },
+          "default": false,
+          "title": "Prompt Expansion",
+          "description": "If set to true, prompt will be upsampled with more details"
+        },
+        {
+          "name": "image_size",
+          "type": {
+            "type": "enum",
+            "values": [
+              "square_hd",
+              "square",
+              "portrait_4_3",
+              "portrait_16_9",
+              "landscape_4_3",
+              "landscape_16_9"
+            ],
+            "type_name": "nodetool.nodes.fal.text_to_image.ImageSizePreset"
+          },
+          "default": "square_hd",
+          "title": "Image Size",
+          "description": "The size of the generated image"
+        },
+        {
+          "name": "num_inference_steps",
+          "type": {
+            "type": "int"
+          },
+          "default": 28,
+          "title": "Num Inference Steps",
+          "description": "The number of inference steps to perform",
+          "min": 1.0
+        },
+        {
+          "name": "guidance_scale",
+          "type": {
+            "type": "float"
+          },
+          "default": 5.0,
+          "title": "Guidance Scale",
+          "description": "How closely the model should stick to your prompt (CFG scale)"
+        },
+        {
+          "name": "num_images",
+          "type": {
+            "type": "int"
+          },
+          "default": 1,
+          "title": "Num Images",
+          "description": "The number of images to generate",
+          "min": 1.0
+        },
+        {
+          "name": "seed",
+          "type": {
+            "type": "int"
+          },
+          "default": -1,
+          "title": "Seed",
+          "description": "The same seed and prompt will output the same image every time"
+        },
+        {
+          "name": "enable_safety_checker",
+          "type": {
+            "type": "bool"
+          },
+          "default": true,
+          "title": "Enable Safety Checker",
+          "description": "If true, the safety checker will be enabled"
+        }
+      ],
+      "outputs": [
+        {
+          "type": {
+            "type": "image"
+          },
+          "name": "output"
+        }
+      ],
+      "basic_fields": [
+        "prompt",
+        "negative_prompt",
+        "guidance_scale"
+      ]
+    },
+    {
+      "title": "Switti",
+      "description": "Switti is a scale-wise transformer for fast text-to-image generation that outperforms existing T2I AR models and competes with state-of-the-art T2I diffusion models while being faster than distilled diffusion models.\n    image, generation, fast, transformer, efficient, text-to-image, txt2img\n\n    Use cases:\n    - Rapid image prototyping\n    - Real-time image generation\n    - Quick visual concept testing\n    - Fast artistic visualization\n    - Efficient batch image creation",
+      "namespace": "fal.text_to_image",
+      "node_type": "fal.text_to_image.Switti",
+      "properties": [
+        {
+          "name": "prompt",
+          "type": {
+            "type": "str"
+          },
+          "default": "",
+          "title": "Prompt",
+          "description": "The prompt to generate an image from"
+        },
+        {
+          "name": "negative_prompt",
+          "type": {
+            "type": "str"
+          },
+          "default": "",
+          "title": "Negative Prompt",
+          "description": "Use it to address details that you don't want in the image"
+        },
+        {
+          "name": "sampling_top_k",
+          "type": {
+            "type": "int"
+          },
+          "default": 400,
+          "title": "Sampling Top K",
+          "description": "The number of top-k tokens to sample from"
+        },
+        {
+          "name": "sampling_top_p",
+          "type": {
+            "type": "float"
+          },
+          "default": 0.95,
+          "title": "Sampling Top P",
+          "description": "The top-p probability to sample from"
+        },
+        {
+          "name": "more_smooth",
+          "type": {
+            "type": "bool"
+          },
+          "default": true,
+          "title": "More Smooth",
+          "description": "Smoothing with Gumbel softmax sampling"
+        },
+        {
+          "name": "more_diverse",
+          "type": {
+            "type": "bool"
+          },
+          "default": false,
+          "title": "More Diverse",
+          "description": "More diverse sampling"
+        },
+        {
+          "name": "smooth_start_si",
+          "type": {
+            "type": "int"
+          },
+          "default": 2,
+          "title": "Smooth Start Si",
+          "description": "Smoothing starting scale"
+        },
+        {
+          "name": "turn_off_cfg_start_si",
+          "type": {
+            "type": "int"
+          },
+          "default": 8,
+          "title": "Turn Off Cfg Start Si",
+          "description": "Disable CFG starting scale"
+        },
+        {
+          "name": "last_scale_temp",
+          "type": {
+            "type": "float"
+          },
+          "default": 0.1,
+          "title": "Last Scale Temp",
+          "description": "Temperature after disabling CFG"
+        },
+        {
+          "name": "seed",
+          "type": {
+            "type": "int"
+          },
+          "default": -1,
+          "title": "Seed",
+          "description": "The same seed and prompt will output the same image every time"
+        },
+        {
+          "name": "guidance_scale",
+          "type": {
+            "type": "float"
+          },
+          "default": 6.0,
+          "title": "Guidance Scale",
+          "description": "How closely the model should stick to your prompt"
+        },
+        {
+          "name": "enable_safety_checker",
+          "type": {
+            "type": "bool"
+          },
+          "default": true,
+          "title": "Enable Safety Checker",
+          "description": "If true, the safety checker will be enabled"
+        }
+      ],
+      "outputs": [
+        {
+          "type": {
+            "type": "image"
+          },
+          "name": "output"
+        }
+      ],
+      "basic_fields": [
+        "prompt",
+        "guidance_scale",
+        "negative_prompt"
+      ]
+    },
+    {
+      "title": "Whisper",
+      "description": "Whisper is a model for speech transcription and translation that can transcribe audio in multiple languages and optionally translate to English.\n    speech, audio, transcription, translation, transcribe, translate, multilingual, speech-to-text, audio-to-text\n\n    Use cases:\n    - Transcribe spoken content to text\n    - Translate speech to English\n    - Generate subtitles and captions\n    - Create text records of audio content\n    - Analyze multilingual audio content",
+      "namespace": "fal.speech_to_text",
+      "node_type": "fal.speech_to_text.Whisper",
+      "properties": [
+        {
+          "name": "audio",
+          "type": {
+            "type": "audio"
+          },
+          "default": {},
+          "title": "Audio",
+          "description": "The audio file to transcribe"
+        },
+        {
+          "name": "task",
+          "type": {
+            "type": "enum",
+            "values": [
+              "transcribe",
+              "translate"
+            ],
+            "type_name": "nodetool.nodes.fal.speech_to_text.TaskEnum"
+          },
+          "default": "transcribe",
+          "title": "Task",
+          "description": "Task to perform on the audio file"
         },
         {
           "name": "language",
@@ -948,23 +4236,15 @@
             ],
             "type_name": "nodetool.nodes.fal.speech_to_text.LanguageEnum"
           },
-<<<<<<< HEAD
           "default": "en",
           "title": "Language",
           "description": "Language of the audio file. If not set, will be auto-detected"
-=======
-          "default": 30,
-          "title": "Num Inference Steps",
-          "description": "The number of iterations for refining the generated image",
-          "min": 1.0
->>>>>>> 402681ee
         },
         {
           "name": "diarize",
           "type": {
             "type": "bool"
           },
-<<<<<<< HEAD
           "default": false,
           "title": "Diarize",
           "description": "Whether to perform speaker diarization"
@@ -985,18 +4265,9 @@
         },
         {
           "name": "num_speakers",
-=======
-          "default": 5.0,
-          "title": "Guidance Scale",
-          "description": "How closely the model should stick to your prompt (CFG scale)"
-        },
-        {
-          "name": "prompt_enhancement",
->>>>>>> 402681ee
-          "type": {
-            "type": "bool"
-          },
-<<<<<<< HEAD
+          "type": {
+            "type": "int"
+          },
           "default": 1,
           "title": "Num Speakers",
           "description": "Number of speakers in the audio. If not set, will be auto-detected",
@@ -1020,29 +4291,6 @@
           "default": "",
           "title": "Prompt",
           "description": "Optional prompt to guide the transcription"
-=======
-          "default": false,
-          "title": "Prompt Enhancement",
-          "description": "When true, enhances the prompt with more descriptive variations"
-        },
-        {
-          "name": "medium",
-          "type": {
-            "type": "str"
-          },
-          "default": "",
-          "title": "Medium",
-          "description": "Optional medium specification ('photography' or 'art')"
-        },
-        {
-          "name": "seed",
-          "type": {
-            "type": "int"
-          },
-          "default": -1,
-          "title": "Seed",
-          "description": "The seed to use for generating images"
->>>>>>> 402681ee
         }
       ],
       "outputs": [
@@ -1087,70 +4335,2416 @@
         }
       ],
       "basic_fields": [
-<<<<<<< HEAD
         "audio",
         "task",
         "diarize"
-      ],
-      "is_dynamic": false
+      ]
+    },
+    {
+      "title": "AMTInterpolation",
+      "description": "Interpolate between image frames to create smooth video transitions. Supports configurable FPS and recursive interpolation passes for higher quality results.\n    video, interpolation, transitions, frames, smoothing, img2vid, image-to-video\n\n    Use cases:\n    - Create smooth frame transitions\n    - Generate fluid animations\n    - Enhance video frame rates\n    - Produce slow-motion effects\n    - Create seamless video blends",
+      "namespace": "fal.image_to_video",
+      "node_type": "fal.image_to_video.AMTInterpolation",
+      "properties": [
+        {
+          "name": "frames",
+          "type": {
+            "type": "list",
+            "type_args": [
+              {
+                "type": "image"
+              }
+            ]
+          },
+          "default": [
+            {},
+            {}
+          ],
+          "title": "Frames",
+          "description": "List of frames to interpolate between (minimum 2 frames required)"
+        },
+        {
+          "name": "output_fps",
+          "type": {
+            "type": "int"
+          },
+          "default": 24,
+          "title": "Output Fps",
+          "description": "Output frames per second"
+        },
+        {
+          "name": "recursive_interpolation_passes",
+          "type": {
+            "type": "int"
+          },
+          "default": 4,
+          "title": "Recursive Interpolation Passes",
+          "description": "Number of recursive interpolation passes (higher = smoother)"
+        }
+      ],
+      "outputs": [
+        {
+          "type": {
+            "type": "video"
+          },
+          "name": "output"
+        }
+      ],
+      "basic_fields": [
+        "frames",
+        "output_fps"
+      ]
+    },
+    {
+      "title": "Cog Video X",
+      "description": "Generate videos from images using CogVideoX-5B. Features high-quality motion synthesis with configurable parameters for fine-tuned control over the output.\n    video, generation, motion, synthesis, control, img2vid, image-to-video\n\n    Use cases:\n    - Create controlled video animations\n    - Generate precise motion effects\n    - Produce customized video content\n    - Create fine-tuned animations\n    - Generate motion sequences",
+      "namespace": "fal.image_to_video",
+      "node_type": "fal.image_to_video.CogVideoX",
+      "properties": [
+        {
+          "name": "image",
+          "type": {
+            "type": "image"
+          },
+          "default": {},
+          "title": "Image",
+          "description": "The image to transform into a video"
+        },
+        {
+          "name": "prompt",
+          "type": {
+            "type": "str"
+          },
+          "default": "",
+          "title": "Prompt",
+          "description": "A description of the desired video motion and style"
+        },
+        {
+          "name": "video_size",
+          "type": {
+            "type": "enum",
+            "values": [
+              "square_hd",
+              "square",
+              "portrait_4_3",
+              "portrait_16_9",
+              "landscape_4_3",
+              "landscape_16_9"
+            ],
+            "type_name": "nodetool.nodes.fal.image_to_video.VideoSize"
+          },
+          "default": "landscape_16_9",
+          "title": "Video Size",
+          "description": "The size/aspect ratio of the generated video"
+        },
+        {
+          "name": "negative_prompt",
+          "type": {
+            "type": "str"
+          },
+          "default": "Distorted, discontinuous, Ugly, blurry, low resolution, motionless, static, disfigured, disconnected limbs, Ugly faces, incomplete arms",
+          "title": "Negative Prompt",
+          "description": "What to avoid in the generated video"
+        },
+        {
+          "name": "num_inference_steps",
+          "type": {
+            "type": "int"
+          },
+          "default": 50,
+          "title": "Num Inference Steps",
+          "description": "Number of denoising steps (higher = better quality but slower)"
+        },
+        {
+          "name": "guidance_scale",
+          "type": {
+            "type": "float"
+          },
+          "default": 7.0,
+          "title": "Guidance Scale",
+          "description": "How closely to follow the prompt (higher = more faithful but less creative)"
+        },
+        {
+          "name": "use_rife",
+          "type": {
+            "type": "bool"
+          },
+          "default": true,
+          "title": "Use Rife",
+          "description": "Whether to use RIFE for video interpolation"
+        },
+        {
+          "name": "export_fps",
+          "type": {
+            "type": "int"
+          },
+          "default": 16,
+          "title": "Export Fps",
+          "description": "Target frames per second for the output video"
+        },
+        {
+          "name": "seed",
+          "type": {
+            "type": "int"
+          },
+          "default": -1,
+          "title": "Seed",
+          "description": "The same seed will output the same video every time"
+        }
+      ],
+      "outputs": [
+        {
+          "type": {
+            "type": "video"
+          },
+          "name": "output"
+        }
+      ],
+      "basic_fields": [
+        "image",
+        "prompt",
+        "video_size"
+      ]
+    },
+    {
+      "title": "Fast SVD",
+      "description": "Generate short video clips from your images using SVD v1.1 at Lightning Speed. Features high-quality motion synthesis with configurable parameters for rapid video generation.\n    video, generation, fast, motion, synthesis, img2vid, image-to-video\n\n    Use cases:\n    - Create quick video animations\n    - Generate rapid motion content\n    - Produce fast video transitions\n    - Create instant visual effects\n    - Generate quick previews",
+      "namespace": "fal.image_to_video",
+      "node_type": "fal.image_to_video.FastSVD",
+      "properties": [
+        {
+          "name": "image",
+          "type": {
+            "type": "image"
+          },
+          "default": {},
+          "title": "Image",
+          "description": "The image to transform into a video"
+        },
+        {
+          "name": "motion_bucket_id",
+          "type": {
+            "type": "int"
+          },
+          "default": 127,
+          "title": "Motion Bucket Id",
+          "description": "Controls motion intensity (higher = more motion)"
+        },
+        {
+          "name": "cond_aug",
+          "type": {
+            "type": "float"
+          },
+          "default": 0.02,
+          "title": "Cond Aug",
+          "description": "Amount of noise added to conditioning (higher = more motion)"
+        },
+        {
+          "name": "steps",
+          "type": {
+            "type": "int"
+          },
+          "default": 4,
+          "title": "Steps",
+          "description": "Number of inference steps (higher = better quality but slower)"
+        },
+        {
+          "name": "fps",
+          "type": {
+            "type": "int"
+          },
+          "default": 10,
+          "title": "Fps",
+          "description": "Frames per second of the output video (total length is 25 frames)"
+        },
+        {
+          "name": "seed",
+          "type": {
+            "type": "int"
+          },
+          "default": -1,
+          "title": "Seed",
+          "description": "The same seed will output the same video every time"
+        }
+      ],
+      "outputs": [
+        {
+          "type": {
+            "type": "video"
+          },
+          "name": "output"
+        }
+      ],
+      "basic_fields": [
+        "image",
+        "motion_bucket_id",
+        "fps"
+      ]
+    },
+    {
+      "title": "Haiper Image To Video",
+      "description": "Transform images into hyper-realistic videos with Haiper 2.0. Experience industry-leading resolution, fluid motion, and rapid generation for stunning AI videos.\n    video, generation, hyper-realistic, motion, animation, image-to-video, img2vid\n\n    Use cases:\n    - Create cinematic animations\n    - Generate dynamic video content\n    - Transform static images into motion\n    - Produce high-resolution videos\n    - Create visual effects",
+      "namespace": "fal.image_to_video",
+      "node_type": "fal.image_to_video.HaiperImageToVideo",
+      "properties": [
+        {
+          "name": "image",
+          "type": {
+            "type": "image"
+          },
+          "default": {},
+          "title": "Image",
+          "description": "The image to transform into a video"
+        },
+        {
+          "name": "prompt",
+          "type": {
+            "type": "str"
+          },
+          "default": "",
+          "title": "Prompt",
+          "description": "A description of the desired video motion and style"
+        },
+        {
+          "name": "duration",
+          "type": {
+            "type": "enum",
+            "values": [
+              4,
+              6
+            ],
+            "type_name": "nodetool.nodes.fal.image_to_video.VideoDuration"
+          },
+          "default": 4,
+          "title": "Duration",
+          "description": "The duration of the generated video in seconds"
+        },
+        {
+          "name": "prompt_enhancer",
+          "type": {
+            "type": "bool"
+          },
+          "default": true,
+          "title": "Prompt Enhancer",
+          "description": "Whether to use the model's prompt enhancer"
+        },
+        {
+          "name": "seed",
+          "type": {
+            "type": "int"
+          },
+          "default": -1,
+          "title": "Seed",
+          "description": "The same seed will output the same video every time"
+        }
+      ],
+      "outputs": [
+        {
+          "type": {
+            "type": "video"
+          },
+          "name": "output"
+        }
+      ],
+      "basic_fields": [
+        "image",
+        "prompt",
+        "duration"
+      ]
+    },
+    {
+      "title": "Kling Video",
+      "description": "Generate video clips from your images using Kling 1.6. Supports multiple durations and aspect ratios.\n    video, generation, animation, duration, aspect-ratio, img2vid, image-to-video\n\n    Use cases:\n    - Create custom video content\n    - Generate video animations\n    - Transform static images\n    - Produce motion graphics\n    - Create visual presentations",
+      "namespace": "fal.image_to_video",
+      "node_type": "fal.image_to_video.KlingVideo",
+      "properties": [
+        {
+          "name": "image",
+          "type": {
+            "type": "image"
+          },
+          "default": {},
+          "title": "Image",
+          "description": "The image to transform into a video"
+        },
+        {
+          "name": "prompt",
+          "type": {
+            "type": "str"
+          },
+          "default": "",
+          "title": "Prompt",
+          "description": "A description of the desired video motion and style"
+        },
+        {
+          "name": "duration",
+          "type": {
+            "type": "enum",
+            "values": [
+              "5",
+              "10"
+            ],
+            "type_name": "nodetool.nodes.fal.image_to_video.KlingDuration"
+          },
+          "default": "5",
+          "title": "Duration",
+          "description": "The duration of the generated video"
+        },
+        {
+          "name": "aspect_ratio",
+          "type": {
+            "type": "enum",
+            "values": [
+              "16:9",
+              "9:16",
+              "4:3",
+              "3:4",
+              "21:9",
+              "9:21",
+              "1:1"
+            ],
+            "type_name": "nodetool.nodes.fal.image_to_video.AspectRatio"
+          },
+          "default": "16:9",
+          "title": "Aspect Ratio",
+          "description": "The aspect ratio of the generated video frame"
+        }
+      ],
+      "outputs": [
+        {
+          "type": {
+            "type": "video"
+          },
+          "name": "output"
+        }
+      ],
+      "basic_fields": [
+        "image",
+        "prompt",
+        "duration"
+      ]
+    },
+    {
+      "title": "Kling Video Pro",
+      "description": "Generate video clips from your images using Kling 1.6 Pro. The professional version offers enhanced quality and performance compared to the standard version.\n    video, generation, professional, quality, performance, img2vid, image-to-video\n\n    Use cases:\n    - Create professional video content\n    - Generate high-quality animations\n    - Produce commercial video assets\n    - Create advanced motion graphics\n    - Generate premium visual content",
+      "namespace": "fal.image_to_video",
+      "node_type": "fal.image_to_video.KlingVideoPro",
+      "properties": [
+        {
+          "name": "image",
+          "type": {
+            "type": "image"
+          },
+          "default": {},
+          "title": "Image",
+          "description": "The image to transform into a video"
+        },
+        {
+          "name": "prompt",
+          "type": {
+            "type": "str"
+          },
+          "default": "",
+          "title": "Prompt",
+          "description": "A description of the desired video motion and style"
+        },
+        {
+          "name": "duration",
+          "type": {
+            "type": "enum",
+            "values": [
+              "5",
+              "10"
+            ],
+            "type_name": "nodetool.nodes.fal.image_to_video.KlingDuration"
+          },
+          "default": "5",
+          "title": "Duration",
+          "description": "The duration of the generated video"
+        },
+        {
+          "name": "aspect_ratio",
+          "type": {
+            "type": "enum",
+            "values": [
+              "16:9",
+              "9:16",
+              "4:3",
+              "3:4",
+              "21:9",
+              "9:21",
+              "1:1"
+            ],
+            "type_name": "nodetool.nodes.fal.image_to_video.AspectRatio"
+          },
+          "default": "16:9",
+          "title": "Aspect Ratio",
+          "description": "The aspect ratio of the generated video frame"
+        }
+      ],
+      "outputs": [
+        {
+          "type": {
+            "type": "video"
+          },
+          "name": "output"
+        }
+      ],
+      "basic_fields": [
+        "image",
+        "prompt",
+        "duration"
+      ]
+    },
+    {
+      "title": "LTXVideo",
+      "description": "Generate videos from images using LTX Video. Best results with 768x512 images and detailed, chronological descriptions of actions and scenes.\n    video, generation, chronological, scenes, actions, img2vid, image-to-video\n\n    Use cases:\n    - Create scene-based animations\n    - Generate sequential video content\n    - Produce narrative videos\n    - Create storyboard animations\n    - Generate action sequences",
+      "namespace": "fal.image_to_video",
+      "node_type": "fal.image_to_video.LTXVideo",
+      "properties": [
+        {
+          "name": "image",
+          "type": {
+            "type": "image"
+          },
+          "default": {},
+          "title": "Image",
+          "description": "The image to transform into a video (768x512 recommended)"
+        },
+        {
+          "name": "prompt",
+          "type": {
+            "type": "str"
+          },
+          "default": "",
+          "title": "Prompt",
+          "description": "A detailed description of the desired video motion and style"
+        },
+        {
+          "name": "negative_prompt",
+          "type": {
+            "type": "str"
+          },
+          "default": "low quality, worst quality, deformed, distorted, disfigured, motion smear, motion artifacts, fused fingers, bad anatomy, weird hand, ugly",
+          "title": "Negative Prompt",
+          "description": "What to avoid in the generated video"
+        },
+        {
+          "name": "num_inference_steps",
+          "type": {
+            "type": "int"
+          },
+          "default": 30,
+          "title": "Num Inference Steps",
+          "description": "Number of inference steps (higher = better quality but slower)"
+        },
+        {
+          "name": "guidance_scale",
+          "type": {
+            "type": "float"
+          },
+          "default": 3.0,
+          "title": "Guidance Scale",
+          "description": "How closely to follow the prompt (higher = more faithful)"
+        },
+        {
+          "name": "seed",
+          "type": {
+            "type": "int"
+          },
+          "default": -1,
+          "title": "Seed",
+          "description": "The same seed will output the same video every time"
+        }
+      ],
+      "outputs": [
+        {
+          "type": {
+            "type": "video"
+          },
+          "name": "output"
+        }
+      ],
+      "basic_fields": [
+        "image",
+        "prompt"
+      ]
+    },
+    {
+      "title": "Luma Dream Machine",
+      "description": "Generate video clips from your images using Luma Dream Machine v1.5. Supports various aspect ratios and optional end-frame blending.\n    video, generation, animation, blending, aspect-ratio, img2vid, image-to-video\n\n    Use cases:\n    - Create seamless video loops\n    - Generate video transitions\n    - Transform images into animations\n    - Create motion graphics\n    - Produce video content",
+      "namespace": "fal.image_to_video",
+      "node_type": "fal.image_to_video.LumaDreamMachine",
+      "properties": [
+        {
+          "name": "image",
+          "type": {
+            "type": "image"
+          },
+          "default": {},
+          "title": "Image",
+          "description": "The image to transform into a video"
+        },
+        {
+          "name": "prompt",
+          "type": {
+            "type": "str"
+          },
+          "default": "",
+          "title": "Prompt",
+          "description": "A description of the desired video motion and style"
+        },
+        {
+          "name": "aspect_ratio",
+          "type": {
+            "type": "enum",
+            "values": [
+              "16:9",
+              "9:16",
+              "4:3",
+              "3:4",
+              "21:9",
+              "9:21",
+              "1:1"
+            ],
+            "type_name": "nodetool.nodes.fal.image_to_video.AspectRatio"
+          },
+          "default": "16:9",
+          "title": "Aspect Ratio",
+          "description": "The aspect ratio of the generated video"
+        },
+        {
+          "name": "loop",
+          "type": {
+            "type": "bool"
+          },
+          "default": false,
+          "title": "Loop",
+          "description": "Whether the video should loop (end blends with beginning)"
+        },
+        {
+          "name": "end_image",
+          "type": {
+            "type": "union",
+            "type_args": [
+              {
+                "type": "image"
+              },
+              {
+                "type": "none"
+              }
+            ]
+          },
+          "title": "End Image",
+          "description": "Optional image to blend the end of the video with"
+        }
+      ],
+      "outputs": [
+        {
+          "type": {
+            "type": "video"
+          },
+          "name": "output"
+        }
+      ],
+      "basic_fields": [
+        "image",
+        "prompt",
+        "aspect_ratio"
+      ]
+    },
+    {
+      "title": "Mini Max Hailuo 02",
+      "description": "Create videos from your images with MiniMax Hailuo-02 Standard. Choose the\n    clip length and optionally enhance prompts for sharper results.\n    video, generation, minimax, prompt-optimizer, img2vid, image-to-video\n\n    Use cases:\n    - Produce social media clips\n    - Generate cinematic sequences\n    - Visualize storyboards\n    - Create promotional videos\n    - Animate still graphics",
+      "namespace": "fal.image_to_video",
+      "node_type": "fal.image_to_video.MiniMaxHailuo02",
+      "properties": [
+        {
+          "name": "image",
+          "type": {
+            "type": "image"
+          },
+          "default": {},
+          "title": "Image",
+          "description": "The image to transform into a video"
+        },
+        {
+          "name": "prompt",
+          "type": {
+            "type": "str"
+          },
+          "default": "",
+          "title": "Prompt",
+          "description": "The prompt describing the video"
+        },
+        {
+          "name": "duration",
+          "type": {
+            "type": "enum",
+            "values": [
+              "6",
+              "10"
+            ],
+            "type_name": "nodetool.nodes.fal.image_to_video.HailuoDuration"
+          },
+          "default": "6",
+          "title": "Duration",
+          "description": "The duration of the video in seconds. 10 seconds videos are not supported for 1080p resolution."
+        },
+        {
+          "name": "prompt_optimizer",
+          "type": {
+            "type": "bool"
+          },
+          "default": true,
+          "title": "Prompt Optimizer",
+          "description": "Whether to use the model's prompt optimizer"
+        }
+      ],
+      "outputs": [
+        {
+          "type": {
+            "type": "video"
+          },
+          "name": "output"
+        }
+      ],
+      "basic_fields": [
+        "image",
+        "prompt",
+        "duration"
+      ]
+    },
+    {
+      "title": "Mini Max Video",
+      "description": "Generate video clips from your images using MiniMax Video model. Transform static art into dynamic masterpieces with enhanced smoothness and vivid motion.\n    video, generation, art, motion, smoothness, img2vid, image-to-video\n\n    Use cases:\n    - Transform artwork into videos\n    - Create smooth animations\n    - Generate artistic motion content\n    - Produce dynamic visualizations\n    - Create video art pieces",
+      "namespace": "fal.image_to_video",
+      "node_type": "fal.image_to_video.MiniMaxVideo",
+      "properties": [
+        {
+          "name": "image",
+          "type": {
+            "type": "image"
+          },
+          "default": {},
+          "title": "Image",
+          "description": "The image to transform into a video"
+        },
+        {
+          "name": "prompt",
+          "type": {
+            "type": "str"
+          },
+          "default": "",
+          "title": "Prompt",
+          "description": "A description of the desired video motion and style"
+        },
+        {
+          "name": "prompt_optimizer",
+          "type": {
+            "type": "bool"
+          },
+          "default": true,
+          "title": "Prompt Optimizer",
+          "description": "Whether to use the model's prompt optimizer"
+        }
+      ],
+      "outputs": [
+        {
+          "type": {
+            "type": "video"
+          },
+          "name": "output"
+        }
+      ],
+      "basic_fields": [
+        "image",
+        "prompt"
+      ]
+    },
+    {
+      "title": "Muse Talk",
+      "description": "Real-time high quality audio-driven lip-syncing model. Animate a face video with custom audio for natural-looking speech animation.\n    video, lip-sync, animation, speech, real-time, wav2vid, audio-to-video\n\n    Use cases:\n    - Create lip-synced videos\n    - Generate speech animations\n    - Produce dubbed content\n    - Create animated presentations\n    - Generate voice-over videos",
+      "namespace": "fal.image_to_video",
+      "node_type": "fal.image_to_video.MuseTalk",
+      "properties": [
+        {
+          "name": "video",
+          "type": {
+            "type": "video"
+          },
+          "default": {},
+          "title": "Video",
+          "description": "URL of the source video to animate"
+        },
+        {
+          "name": "audio",
+          "type": {
+            "type": "audio"
+          },
+          "default": {},
+          "title": "Audio",
+          "description": "URL of the audio file to drive the lip sync"
+        }
+      ],
+      "outputs": [
+        {
+          "type": {
+            "type": "video"
+          },
+          "name": "output"
+        }
+      ],
+      "basic_fields": [
+        "video",
+        "audio"
+      ]
+    },
+    {
+      "title": "Pix Verse",
+      "description": "Generate dynamic videos from images with PixVerse v4.5. Create high-quality motion\n    with detailed prompt control and advanced diffusion parameters.\n    video, generation, pixverse, motion, diffusion, img2vid, image-to-video\n\n    Use cases:\n    - Animate illustrations and photos\n    - Produce engaging social media clips\n    - Generate short cinematic shots\n    - Create motion for product showcases\n    - Experiment with creative video effects",
+      "namespace": "fal.image_to_video",
+      "node_type": "fal.image_to_video.PixVerse",
+      "properties": [
+        {
+          "name": "image",
+          "type": {
+            "type": "image"
+          },
+          "default": {},
+          "title": "Image",
+          "description": "The image to transform into a video"
+        },
+        {
+          "name": "prompt",
+          "type": {
+            "type": "str"
+          },
+          "default": "",
+          "title": "Prompt",
+          "description": "A description of the desired video motion and style"
+        },
+        {
+          "name": "negative_prompt",
+          "type": {
+            "type": "str"
+          },
+          "default": "low quality, worst quality, distorted, blurred",
+          "title": "Negative Prompt",
+          "description": "What to avoid in the generated video"
+        },
+        {
+          "name": "num_inference_steps",
+          "type": {
+            "type": "int"
+          },
+          "default": 50,
+          "title": "Num Inference Steps",
+          "description": "Number of inference steps (higher = better quality but slower)"
+        },
+        {
+          "name": "guidance_scale",
+          "type": {
+            "type": "float"
+          },
+          "default": 7.5,
+          "title": "Guidance Scale",
+          "description": "How closely to follow the prompt (higher = more faithful)"
+        },
+        {
+          "name": "seed",
+          "type": {
+            "type": "int"
+          },
+          "default": -1,
+          "title": "Seed",
+          "description": "The same seed will output the same video every time"
+        }
+      ],
+      "outputs": [
+        {
+          "type": {
+            "type": "video"
+          },
+          "name": "output"
+        }
+      ],
+      "basic_fields": [
+        "image",
+        "prompt",
+        "num_inference_steps"
+      ]
+    },
+    {
+      "title": "Sad Talker",
+      "description": "Generate talking face animations from a single image and audio file. Features configurable face model resolution and expression controls.\n    video, animation, face, talking, expression, img2vid, image-to-video, audio-to-video, wav2vid\n\n    Use cases:\n    - Create talking head videos\n    - Generate lip-sync animations\n    - Produce character animations\n    - Create video presentations\n    - Generate facial expressions",
+      "namespace": "fal.image_to_video",
+      "node_type": "fal.image_to_video.SadTalker",
+      "properties": [
+        {
+          "name": "image",
+          "type": {
+            "type": "image"
+          },
+          "default": {},
+          "title": "Image",
+          "description": "The source image to animate"
+        },
+        {
+          "name": "audio",
+          "type": {
+            "type": "str"
+          },
+          "default": "",
+          "title": "Audio",
+          "description": "URL of the audio file to drive the animation"
+        },
+        {
+          "name": "face_model_resolution",
+          "type": {
+            "type": "enum",
+            "values": [
+              "256",
+              "512"
+            ],
+            "type_name": "nodetool.nodes.fal.image_to_video.FaceModelResolution"
+          },
+          "default": "256",
+          "title": "Face Model Resolution",
+          "description": "Resolution of the face model"
+        },
+        {
+          "name": "expression_scale",
+          "type": {
+            "type": "float"
+          },
+          "default": 1.0,
+          "title": "Expression Scale",
+          "description": "Scale of the expression (1.0 = normal)"
+        },
+        {
+          "name": "still_mode",
+          "type": {
+            "type": "bool"
+          },
+          "default": false,
+          "title": "Still Mode",
+          "description": "Reduce head motion (works with preprocess 'full')"
+        },
+        {
+          "name": "preprocess",
+          "type": {
+            "type": "enum",
+            "values": [
+              "crop",
+              "extcrop",
+              "resize",
+              "full",
+              "extfull"
+            ],
+            "type_name": "nodetool.nodes.fal.image_to_video.PreprocessType"
+          },
+          "default": "crop",
+          "title": "Preprocess",
+          "description": "Type of image preprocessing to apply"
+        }
+      ],
+      "outputs": [
+        {
+          "type": {
+            "type": "video"
+          },
+          "name": "output"
+        }
+      ],
+      "basic_fields": [
+        "image",
+        "audio",
+        "face_model_resolution"
+      ]
+    },
+    {
+      "title": "Stable Video",
+      "description": "Generate short video clips from your images using Stable Video Diffusion v1.1. Features high-quality motion synthesis with configurable parameters.\n    video, generation, diffusion, motion, synthesis, img2vid, image-to-video\n\n    Use cases:\n    - Create stable video animations\n    - Generate motion content\n    - Transform images into videos\n    - Produce smooth transitions\n    - Create visual effects",
+      "namespace": "fal.image_to_video",
+      "node_type": "fal.image_to_video.StableVideo",
+      "properties": [
+        {
+          "name": "image",
+          "type": {
+            "type": "image"
+          },
+          "default": {},
+          "title": "Image",
+          "description": "The image to transform into a video"
+        },
+        {
+          "name": "motion_bucket_id",
+          "type": {
+            "type": "int"
+          },
+          "default": 127,
+          "title": "Motion Bucket Id",
+          "description": "Controls motion intensity (higher = more motion)"
+        },
+        {
+          "name": "cond_aug",
+          "type": {
+            "type": "float"
+          },
+          "default": 0.02,
+          "title": "Cond Aug",
+          "description": "Amount of noise added to conditioning (higher = more motion)"
+        },
+        {
+          "name": "fps",
+          "type": {
+            "type": "int"
+          },
+          "default": 25,
+          "title": "Fps",
+          "description": "Frames per second of the output video"
+        },
+        {
+          "name": "seed",
+          "type": {
+            "type": "int"
+          },
+          "default": -1,
+          "title": "Seed",
+          "description": "The same seed will output the same video every time"
+        }
+      ],
+      "outputs": [
+        {
+          "type": {
+            "type": "video"
+          },
+          "name": "output"
+        }
+      ],
+      "basic_fields": [
+        "image",
+        "motion_bucket_id",
+        "fps"
+      ]
+    },
+    {
+      "title": "Bria Background Remove",
+      "description": "Bria RMBG 2.0 enables seamless removal of backgrounds from images, ideal for professional editing tasks.\n    Trained exclusively on licensed data for safe and risk-free commercial use.",
+      "namespace": "fal.image_to_image",
+      "node_type": "fal.image_to_image.BriaBackgroundRemove",
+      "properties": [
+        {
+          "name": "image",
+          "type": {
+            "type": "image"
+          },
+          "default": {},
+          "title": "Image",
+          "description": "Input image to remove background from"
+        }
+      ],
+      "outputs": [
+        {
+          "type": {
+            "type": "image"
+          },
+          "name": "output"
+        }
+      ],
+      "basic_fields": [
+        "image"
+      ]
+    },
+    {
+      "title": "Bria Background Replace",
+      "description": "Bria Background Replace allows for efficient swapping of backgrounds in images via text prompts or reference image, delivering realistic and polished results. Trained exclusively on licensed data for safe and risk-free commercial use.\n    image, background, replacement, swap\n\n    Use cases:\n    - Replace image backgrounds seamlessly\n    - Create professional photo compositions\n    - Generate custom scene settings\n    - Produce commercial-ready images\n    - Create consistent visual environments",
+      "namespace": "fal.image_to_image",
+      "node_type": "fal.image_to_image.BriaBackgroundReplace",
+      "properties": [
+        {
+          "name": "image",
+          "type": {
+            "type": "image"
+          },
+          "default": {},
+          "title": "Image",
+          "description": "Input image to replace background"
+        },
+        {
+          "name": "ref_image",
+          "type": {
+            "type": "image"
+          },
+          "default": {},
+          "title": "Ref Image",
+          "description": "Reference image for the new background"
+        },
+        {
+          "name": "prompt",
+          "type": {
+            "type": "str"
+          },
+          "default": "",
+          "title": "Prompt",
+          "description": "Prompt to generate new background"
+        },
+        {
+          "name": "negative_prompt",
+          "type": {
+            "type": "str"
+          },
+          "default": "",
+          "title": "Negative Prompt",
+          "description": "Negative prompt for background generation"
+        },
+        {
+          "name": "refine_prompt",
+          "type": {
+            "type": "bool"
+          },
+          "default": true,
+          "title": "Refine Prompt",
+          "description": "Whether to refine the prompt"
+        },
+        {
+          "name": "seed",
+          "type": {
+            "type": "int"
+          },
+          "default": -1,
+          "title": "Seed",
+          "description": "The same seed will output the same image every time"
+        }
+      ],
+      "outputs": [
+        {
+          "type": {
+            "type": "image"
+          },
+          "name": "output"
+        }
+      ],
+      "basic_fields": [
+        "image",
+        "prompt"
+      ]
+    },
+    {
+      "title": "Bria Eraser",
+      "description": "Bria Eraser enables precise removal of unwanted objects from images while maintaining high-quality outputs. Trained exclusively on licensed data for safe and risk-free commercial use.\n    image, removal, cleanup\n\n    Use cases:\n    - Remove unwanted objects from images\n    - Clean up image imperfections\n    - Prepare images for commercial use\n    - Remove distracting elements\n    - Create clean, professional images",
+      "namespace": "fal.image_to_image",
+      "node_type": "fal.image_to_image.BriaEraser",
+      "properties": [
+        {
+          "name": "image",
+          "type": {
+            "type": "image"
+          },
+          "default": {},
+          "title": "Image",
+          "description": "Input image to erase from"
+        },
+        {
+          "name": "mask",
+          "type": {
+            "type": "image"
+          },
+          "default": {},
+          "title": "Mask",
+          "description": "The mask for areas to be cleaned"
+        },
+        {
+          "name": "mask_type",
+          "type": {
+            "type": "str"
+          },
+          "default": "manual",
+          "title": "Mask Type",
+          "description": "Type of mask - 'manual' for user-created or 'automatic' for algorithm-generated"
+        }
+      ],
+      "outputs": [
+        {
+          "type": {
+            "type": "image"
+          },
+          "name": "output"
+        }
+      ],
+      "basic_fields": [
+        "image",
+        "mask"
+      ]
+    },
+    {
+      "title": "Bria Expand",
+      "description": "Bria Expand expands images beyond their borders in high quality. Trained exclusively on licensed data for safe and risk-free commercial use.\n    image, expansion, outpainting\n\n    Use cases:\n    - Extend image boundaries seamlessly\n    - Create wider or taller compositions\n    - Expand images for different aspect ratios\n    - Generate additional scene content",
+      "namespace": "fal.image_to_image",
+      "node_type": "fal.image_to_image.BriaExpand",
+      "properties": [
+        {
+          "name": "image",
+          "type": {
+            "type": "image"
+          },
+          "default": {},
+          "title": "Image",
+          "description": "The input image to expand"
+        },
+        {
+          "name": "canvas_width",
+          "type": {
+            "type": "int"
+          },
+          "default": 1200,
+          "title": "Canvas Width",
+          "description": "The desired width of the final image, after the expansion"
+        },
+        {
+          "name": "canvas_height",
+          "type": {
+            "type": "int"
+          },
+          "default": 674,
+          "title": "Canvas Height",
+          "description": "The desired height of the final image, after the expansion"
+        },
+        {
+          "name": "original_image_width",
+          "type": {
+            "type": "int"
+          },
+          "default": 610,
+          "title": "Original Image Width",
+          "description": "The desired width of the original image, inside the full canvas"
+        },
+        {
+          "name": "original_image_height",
+          "type": {
+            "type": "int"
+          },
+          "default": 855,
+          "title": "Original Image Height",
+          "description": "The desired height of the original image, inside the full canvas"
+        },
+        {
+          "name": "original_image_x",
+          "type": {
+            "type": "int"
+          },
+          "default": 301,
+          "title": "Original Image X",
+          "description": "The desired x-coordinate of the original image, inside the full canvas"
+        },
+        {
+          "name": "original_image_y",
+          "type": {
+            "type": "int"
+          },
+          "default": -66,
+          "title": "Original Image Y",
+          "description": "The desired y-coordinate of the original image, inside the full canvas"
+        },
+        {
+          "name": "prompt",
+          "type": {
+            "type": "str"
+          },
+          "default": "",
+          "title": "Prompt",
+          "description": "Text on which you wish to base the image expansion"
+        },
+        {
+          "name": "negative_prompt",
+          "type": {
+            "type": "str"
+          },
+          "default": "",
+          "title": "Negative Prompt",
+          "description": "The negative prompt to use when generating images"
+        },
+        {
+          "name": "num_images",
+          "type": {
+            "type": "int"
+          },
+          "default": 1,
+          "title": "Num Images",
+          "description": "Number of images to generate"
+        },
+        {
+          "name": "seed",
+          "type": {
+            "type": "int"
+          },
+          "default": -1,
+          "title": "Seed",
+          "description": "The same seed will output the same image every time"
+        }
+      ],
+      "outputs": [
+        {
+          "type": {
+            "type": "image"
+          },
+          "name": "output"
+        }
+      ],
+      "basic_fields": [
+        "image",
+        "canvas_width",
+        "canvas_height",
+        "prompt"
+      ]
+    },
+    {
+      "title": "Bria Gen Fill",
+      "description": "Bria GenFill enables high-quality object addition or visual transformation. Trained exclusively on licensed data for safe and risk-free commercial use.\n    image, generation, filling, transformation\n\n    Use cases:\n    - Add new objects to existing images\n    - Transform specific image areas\n    - Generate contextual content\n    - Create seamless visual additions\n    - Produce professional image modifications",
+      "namespace": "fal.image_to_image",
+      "node_type": "fal.image_to_image.BriaGenFill",
+      "properties": [
+        {
+          "name": "image",
+          "type": {
+            "type": "image"
+          },
+          "default": {},
+          "title": "Image",
+          "description": "Input image to erase from"
+        },
+        {
+          "name": "mask",
+          "type": {
+            "type": "image"
+          },
+          "default": {},
+          "title": "Mask",
+          "description": "The mask for areas to be cleaned"
+        },
+        {
+          "name": "prompt",
+          "type": {
+            "type": "str"
+          },
+          "default": "",
+          "title": "Prompt",
+          "description": "The prompt to generate images"
+        },
+        {
+          "name": "negative_prompt",
+          "type": {
+            "type": "str"
+          },
+          "default": "",
+          "title": "Negative Prompt",
+          "description": "The negative prompt to use when generating images"
+        },
+        {
+          "name": "seed",
+          "type": {
+            "type": "int"
+          },
+          "default": -1,
+          "title": "Seed",
+          "description": "The same seed will output the same image every time"
+        }
+      ],
+      "outputs": [
+        {
+          "type": {
+            "type": "image"
+          },
+          "name": "output"
+        }
+      ],
+      "basic_fields": [
+        "image",
+        "mask",
+        "prompt"
+      ]
+    },
+    {
+      "title": "Bria Product Shot",
+      "description": "Place any product in any scenery with just a prompt or reference image while maintaining high integrity of the product. Trained exclusively on licensed data for safe and risk-free commercial use and optimized for eCommerce.\n    image, product, placement, ecommerce\n\n    Use cases:\n    - Create professional product photography\n    - Generate contextual product shots\n    - Place products in custom environments\n    - Create eCommerce product listings\n    - Generate marketing visuals",
+      "namespace": "fal.image_to_image",
+      "node_type": "fal.image_to_image.BriaProductShot",
+      "properties": [
+        {
+          "name": "image",
+          "type": {
+            "type": "image"
+          },
+          "default": {},
+          "title": "Image",
+          "description": "The product image to be placed"
+        },
+        {
+          "name": "scene_description",
+          "type": {
+            "type": "str"
+          },
+          "default": "",
+          "title": "Scene Description",
+          "description": "Text description of the new scene/background"
+        },
+        {
+          "name": "ref_image",
+          "type": {
+            "type": "image"
+          },
+          "default": {},
+          "title": "Ref Image",
+          "description": "Reference image for the new scene/background"
+        },
+        {
+          "name": "optimize_description",
+          "type": {
+            "type": "bool"
+          },
+          "default": true,
+          "title": "Optimize Description",
+          "description": "Whether to optimize the scene description"
+        },
+        {
+          "name": "placement_type",
+          "type": {
+            "type": "str"
+          },
+          "default": "manual_placement",
+          "title": "Placement Type",
+          "description": "How to position the product (original, automatic, manual_placement, manual_padding)"
+        },
+        {
+          "name": "manual_placement_selection",
+          "type": {
+            "type": "str"
+          },
+          "default": "bottom_center",
+          "title": "Manual Placement Selection",
+          "description": "Specific placement position when using manual_placement"
+        }
+      ],
+      "outputs": [
+        {
+          "type": {
+            "type": "image"
+          },
+          "name": "output"
+        }
+      ],
+      "basic_fields": [
+        "image",
+        "scene_description"
+      ]
+    },
+    {
+      "title": "Clarity Upscaler",
+      "description": "Upscale images to improve resolution and sharpness.\n\n    clarity, upscale, enhancement\n\n    Use cases:\n    - Increase image resolution for printing\n    - Improve clarity of low-quality images\n    - Enhance textures and graphics",
+      "namespace": "fal.image_to_image",
+      "node_type": "fal.image_to_image.ClarityUpscaler",
+      "properties": [
+        {
+          "name": "image",
+          "type": {
+            "type": "image"
+          },
+          "default": {},
+          "title": "Image",
+          "description": "Input image to upscale"
+        },
+        {
+          "name": "scale",
+          "type": {
+            "type": "int"
+          },
+          "default": 2,
+          "title": "Scale",
+          "description": "Upscaling factor",
+          "min": 1.0,
+          "max": 4.0
+        }
+      ],
+      "outputs": [
+        {
+          "type": {
+            "type": "image"
+          },
+          "name": "output"
+        }
+      ],
+      "basic_fields": [
+        "image",
+        "scale"
+      ]
+    },
+    {
+      "title": "Flux Dev Redux",
+      "description": "FLUX.1 [dev] Redux is a high-performance endpoint that enables rapid transformation of existing images, delivering high-quality style transfers and image modifications.\n    image, transformation, style-transfer, development, flux\n\n    Use cases:\n    - Transform images with advanced controls\n    - Create customized image variations\n    - Apply precise style modifications",
+      "namespace": "fal.image_to_image",
+      "node_type": "fal.image_to_image.FluxDevRedux",
+      "properties": [
+        {
+          "name": "image",
+          "type": {
+            "type": "image"
+          },
+          "default": {},
+          "title": "Image",
+          "description": "The input image to transform"
+        },
+        {
+          "name": "image_size",
+          "type": {
+            "type": "enum",
+            "values": [
+              "square_hd",
+              "square",
+              "portrait_4_3",
+              "portrait_16_9",
+              "landscape_4_3",
+              "landscape_16_9"
+            ],
+            "type_name": "nodetool.nodes.fal.text_to_image.ImageSizePreset"
+          },
+          "default": "landscape_4_3",
+          "title": "Image Size",
+          "description": "The size of the generated image"
+        },
+        {
+          "name": "num_inference_steps",
+          "type": {
+            "type": "int"
+          },
+          "default": 28,
+          "title": "Num Inference Steps",
+          "description": "The number of inference steps to perform",
+          "min": 1.0
+        },
+        {
+          "name": "guidance_scale",
+          "type": {
+            "type": "float"
+          },
+          "default": 3.5,
+          "title": "Guidance Scale",
+          "description": "How closely the model should stick to your prompt"
+        },
+        {
+          "name": "seed",
+          "type": {
+            "type": "int"
+          },
+          "default": -1,
+          "title": "Seed",
+          "description": "The same seed will output the same image every time"
+        },
+        {
+          "name": "enable_safety_checker",
+          "type": {
+            "type": "bool"
+          },
+          "default": true,
+          "title": "Enable Safety Checker",
+          "description": "If true, the safety checker will be enabled"
+        }
+      ],
+      "outputs": [
+        {
+          "type": {
+            "type": "image"
+          },
+          "name": "output"
+        }
+      ],
+      "basic_fields": [
+        "image",
+        "image_size",
+        "guidance_scale"
+      ]
+    },
+    {
+      "title": "Flux Lora Canny",
+      "description": "FLUX LoRA Canny enables precise control over composition and style through edge detection and LoRA-based guidance mechanisms.\n    image, edge, lora, style-transfer, control\n\n    Use cases:\n    - Generate stylized images with structural control\n    - Create edge-guided artistic transformations\n    - Apply custom styles while maintaining composition\n    - Produce consistent style variations",
+      "namespace": "fal.image_to_image",
+      "node_type": "fal.image_to_image.FluxLoraCanny",
+      "properties": [
+        {
+          "name": "control_image",
+          "type": {
+            "type": "image"
+          },
+          "default": {},
+          "title": "Control Image",
+          "description": "The control image to generate the Canny edge map from"
+        },
+        {
+          "name": "prompt",
+          "type": {
+            "type": "str"
+          },
+          "default": "",
+          "title": "Prompt",
+          "description": "The prompt to generate an image from"
+        },
+        {
+          "name": "image_size",
+          "type": {
+            "type": "enum",
+            "values": [
+              "square_hd",
+              "square",
+              "portrait_4_3",
+              "portrait_16_9",
+              "landscape_4_3",
+              "landscape_16_9"
+            ],
+            "type_name": "nodetool.nodes.fal.text_to_image.ImageSizePreset"
+          },
+          "default": "landscape_4_3",
+          "title": "Image Size",
+          "description": "The size of the generated image"
+        },
+        {
+          "name": "num_inference_steps",
+          "type": {
+            "type": "int"
+          },
+          "default": 28,
+          "title": "Num Inference Steps",
+          "description": "The number of inference steps to perform",
+          "min": 1.0
+        },
+        {
+          "name": "guidance_scale",
+          "type": {
+            "type": "float"
+          },
+          "default": 3.5,
+          "title": "Guidance Scale",
+          "description": "How closely the model should stick to your prompt"
+        },
+        {
+          "name": "seed",
+          "type": {
+            "type": "int"
+          },
+          "default": -1,
+          "title": "Seed",
+          "description": "The same seed will output the same image every time"
+        },
+        {
+          "name": "lora_scale",
+          "type": {
+            "type": "float"
+          },
+          "default": 0.6,
+          "title": "Lora Scale",
+          "description": "The strength of the LoRA adaptation"
+        }
+      ],
+      "outputs": [
+        {
+          "type": {
+            "type": "image"
+          },
+          "name": "output"
+        }
+      ],
+      "basic_fields": [
+        "control_image",
+        "prompt",
+        "image_size"
+      ]
+    },
+    {
+      "title": "Flux Lora Depth",
+      "description": "FLUX LoRA Depth enables precise control over composition and structure through depth map detection and LoRA-based guidance mechanisms.\n    image, depth, lora, structure, control\n\n    Use cases:\n    - Generate depth-aware stylized images\n    - Create 3D-conscious artistic transformations\n    - Maintain spatial relationships with custom styles\n    - Produce depth-consistent variations\n    - Generate images with controlled perspective",
+      "namespace": "fal.image_to_image",
+      "node_type": "fal.image_to_image.FluxLoraDepth",
+      "properties": [
+        {
+          "name": "control_image",
+          "type": {
+            "type": "image"
+          },
+          "default": {},
+          "title": "Control Image",
+          "description": "The control image to generate the depth map from"
+        },
+        {
+          "name": "prompt",
+          "type": {
+            "type": "str"
+          },
+          "default": "",
+          "title": "Prompt",
+          "description": "The prompt to generate an image from"
+        },
+        {
+          "name": "image_size",
+          "type": {
+            "type": "enum",
+            "values": [
+              "square_hd",
+              "square",
+              "portrait_4_3",
+              "portrait_16_9",
+              "landscape_4_3",
+              "landscape_16_9"
+            ],
+            "type_name": "nodetool.nodes.fal.text_to_image.ImageSizePreset"
+          },
+          "default": "landscape_4_3",
+          "title": "Image Size",
+          "description": "The size of the generated image"
+        },
+        {
+          "name": "num_inference_steps",
+          "type": {
+            "type": "int"
+          },
+          "default": 28,
+          "title": "Num Inference Steps",
+          "description": "The number of inference steps to perform",
+          "min": 1.0
+        },
+        {
+          "name": "guidance_scale",
+          "type": {
+            "type": "float"
+          },
+          "default": 3.5,
+          "title": "Guidance Scale",
+          "description": "How closely the model should stick to your prompt"
+        },
+        {
+          "name": "seed",
+          "type": {
+            "type": "int"
+          },
+          "default": -1,
+          "title": "Seed",
+          "description": "The same seed will output the same image every time"
+        },
+        {
+          "name": "lora_scale",
+          "type": {
+            "type": "float"
+          },
+          "default": 0.6,
+          "title": "Lora Scale",
+          "description": "The strength of the LoRA adaptation"
+        }
+      ],
+      "outputs": [
+        {
+          "type": {
+            "type": "image"
+          },
+          "name": "output"
+        }
+      ],
+      "basic_fields": [
+        "control_image",
+        "prompt",
+        "image_size"
+      ]
+    },
+    {
+      "title": "Flux Pro Canny",
+      "description": "FLUX.1 [pro] Canny enables precise control over composition, style, and structure through advanced edge detection and guidance mechanisms.\n    image, edge, composition, style, control\n\n    Use cases:\n    - Generate images with precise structural control\n    - Create artwork based on edge maps\n    - Transform sketches into detailed images\n    - Maintain specific compositional elements\n    - Generate variations with consistent structure",
+      "namespace": "fal.image_to_image",
+      "node_type": "fal.image_to_image.FluxProCanny",
+      "properties": [
+        {
+          "name": "control_image",
+          "type": {
+            "type": "image"
+          },
+          "default": {},
+          "title": "Control Image",
+          "description": "The control image to generate the Canny edge map from"
+        },
+        {
+          "name": "prompt",
+          "type": {
+            "type": "str"
+          },
+          "default": "",
+          "title": "Prompt",
+          "description": "The prompt to generate an image from"
+        },
+        {
+          "name": "image_size",
+          "type": {
+            "type": "enum",
+            "values": [
+              "square_hd",
+              "square",
+              "portrait_4_3",
+              "portrait_16_9",
+              "landscape_4_3",
+              "landscape_16_9"
+            ],
+            "type_name": "nodetool.nodes.fal.text_to_image.ImageSizePreset"
+          },
+          "default": "landscape_4_3",
+          "title": "Image Size",
+          "description": "The size of the generated image"
+        },
+        {
+          "name": "num_inference_steps",
+          "type": {
+            "type": "int"
+          },
+          "default": 28,
+          "title": "Num Inference Steps",
+          "description": "The number of inference steps to perform",
+          "min": 1.0
+        },
+        {
+          "name": "guidance_scale",
+          "type": {
+            "type": "float"
+          },
+          "default": 3.5,
+          "title": "Guidance Scale",
+          "description": "How closely the model should stick to your prompt"
+        },
+        {
+          "name": "seed",
+          "type": {
+            "type": "int"
+          },
+          "default": -1,
+          "title": "Seed",
+          "description": "The same seed will output the same image every time"
+        },
+        {
+          "name": "safety_tolerance",
+          "type": {
+            "type": "str"
+          },
+          "default": "2",
+          "title": "Safety Tolerance",
+          "description": "Safety tolerance level (1-6, 1 being most strict)"
+        }
+      ],
+      "outputs": [
+        {
+          "type": {
+            "type": "image"
+          },
+          "name": "output"
+        }
+      ],
+      "basic_fields": [
+        "control_image",
+        "prompt",
+        "image_size"
+      ]
+    },
+    {
+      "title": "Flux Pro Depth",
+      "description": "FLUX.1 [pro] Depth enables precise control over composition and structure through depth map detection and guidance mechanisms.\n    image, depth-map, composition, structure, control\n\n    Use cases:\n    - Generate images with controlled depth perception\n    - Create 3D-aware image transformations\n    - Maintain spatial relationships in generated images\n    - Produce images with accurate perspective\n    - Generate variations with consistent depth structure",
+      "namespace": "fal.image_to_image",
+      "node_type": "fal.image_to_image.FluxProDepth",
+      "properties": [
+        {
+          "name": "control_image",
+          "type": {
+            "type": "image"
+          },
+          "default": {},
+          "title": "Control Image",
+          "description": "The control image to generate the depth map from"
+        },
+        {
+          "name": "prompt",
+          "type": {
+            "type": "str"
+          },
+          "default": "",
+          "title": "Prompt",
+          "description": "The prompt to generate an image from"
+        },
+        {
+          "name": "image_size",
+          "type": {
+            "type": "enum",
+            "values": [
+              "square_hd",
+              "square",
+              "portrait_4_3",
+              "portrait_16_9",
+              "landscape_4_3",
+              "landscape_16_9"
+            ],
+            "type_name": "nodetool.nodes.fal.text_to_image.ImageSizePreset"
+          },
+          "default": "landscape_4_3",
+          "title": "Image Size",
+          "description": "The size of the generated image"
+        },
+        {
+          "name": "num_inference_steps",
+          "type": {
+            "type": "int"
+          },
+          "default": 28,
+          "title": "Num Inference Steps",
+          "description": "The number of inference steps to perform",
+          "min": 1.0
+        },
+        {
+          "name": "guidance_scale",
+          "type": {
+            "type": "float"
+          },
+          "default": 3.5,
+          "title": "Guidance Scale",
+          "description": "How closely the model should stick to your prompt"
+        },
+        {
+          "name": "seed",
+          "type": {
+            "type": "int"
+          },
+          "default": -1,
+          "title": "Seed",
+          "description": "The same seed will output the same image every time"
+        },
+        {
+          "name": "safety_tolerance",
+          "type": {
+            "type": "str"
+          },
+          "default": "2",
+          "title": "Safety Tolerance",
+          "description": "Safety tolerance level (1-6, 1 being most strict)"
+        }
+      ],
+      "outputs": [
+        {
+          "type": {
+            "type": "image"
+          },
+          "name": "output"
+        }
+      ],
+      "basic_fields": [
+        "control_image",
+        "prompt",
+        "image_size"
+      ]
+    },
+    {
+      "title": "Flux Pro Fill",
+      "description": "FLUX.1 [pro] Fill is a high-performance endpoint that enables rapid transformation of existing images with inpainting/outpainting capabilities.\n    image, inpainting, outpainting, transformation, professional\n\n    Use cases:\n    - Fill in missing or masked parts of images\n    - Extend images beyond their original boundaries\n    - Remove and replace unwanted elements\n    - Create seamless image completions\n    - Generate context-aware image content",
+      "namespace": "fal.image_to_image",
+      "node_type": "fal.image_to_image.FluxProFill",
+      "properties": [
+        {
+          "name": "image",
+          "type": {
+            "type": "image"
+          },
+          "default": {},
+          "title": "Image",
+          "description": "The input image to transform"
+        },
+        {
+          "name": "mask",
+          "type": {
+            "type": "image"
+          },
+          "default": {},
+          "title": "Mask",
+          "description": "The mask for inpainting"
+        },
+        {
+          "name": "prompt",
+          "type": {
+            "type": "str"
+          },
+          "default": "",
+          "title": "Prompt",
+          "description": "The prompt to fill the masked part of the image"
+        },
+        {
+          "name": "num_inference_steps",
+          "type": {
+            "type": "int"
+          },
+          "default": 28,
+          "title": "Num Inference Steps",
+          "description": "The number of inference steps to perform",
+          "min": 1.0
+        },
+        {
+          "name": "seed",
+          "type": {
+            "type": "int"
+          },
+          "default": -1,
+          "title": "Seed",
+          "description": "The same seed will output the same image every time"
+        },
+        {
+          "name": "safety_tolerance",
+          "type": {
+            "type": "str"
+          },
+          "default": "2",
+          "title": "Safety Tolerance",
+          "description": "Safety tolerance level (1-6, 1 being most strict)"
+        }
+      ],
+      "outputs": [
+        {
+          "type": {
+            "type": "image"
+          },
+          "name": "output"
+        }
+      ],
+      "basic_fields": [
+        "image",
+        "mask",
+        "prompt"
+      ]
+    },
+    {
+      "title": "Flux Pro Redux",
+      "description": "FLUX.1 [pro] Redux is a high-performance endpoint that enables rapid transformation of existing images, delivering high-quality style transfers and image modifications.\n    image, transformation, style-transfer, flux\n\n    Use cases:\n    - Create professional image transformations\n    - Generate style transfers",
+      "namespace": "fal.image_to_image",
+      "node_type": "fal.image_to_image.FluxProRedux",
+      "properties": [
+        {
+          "name": "image",
+          "type": {
+            "type": "image"
+          },
+          "default": {},
+          "title": "Image",
+          "description": "The input image to transform"
+        },
+        {
+          "name": "image_size",
+          "type": {
+            "type": "enum",
+            "values": [
+              "square_hd",
+              "square",
+              "portrait_4_3",
+              "portrait_16_9",
+              "landscape_4_3",
+              "landscape_16_9"
+            ],
+            "type_name": "nodetool.nodes.fal.text_to_image.ImageSizePreset"
+          },
+          "default": "landscape_4_3",
+          "title": "Image Size",
+          "description": "The size of the generated image"
+        },
+        {
+          "name": "num_inference_steps",
+          "type": {
+            "type": "int"
+          },
+          "default": 28,
+          "title": "Num Inference Steps",
+          "description": "The number of inference steps to perform",
+          "min": 1.0
+        },
+        {
+          "name": "guidance_scale",
+          "type": {
+            "type": "float"
+          },
+          "default": 3.5,
+          "title": "Guidance Scale",
+          "description": "How closely the model should stick to your prompt"
+        },
+        {
+          "name": "seed",
+          "type": {
+            "type": "int"
+          },
+          "default": -1,
+          "title": "Seed",
+          "description": "The same seed will output the same image every time"
+        },
+        {
+          "name": "safety_tolerance",
+          "type": {
+            "type": "str"
+          },
+          "default": "2",
+          "title": "Safety Tolerance",
+          "description": "Safety tolerance level (1-6, 1 being most strict)"
+        }
+      ],
+      "outputs": [
+        {
+          "type": {
+            "type": "image"
+          },
+          "name": "output"
+        }
+      ],
+      "basic_fields": [
+        "image",
+        "image_size",
+        "guidance_scale"
+      ]
+    },
+    {
+      "title": "Flux Pro Ultra Redux",
+      "description": "FLUX1.1 [pro] ultra Redux is a high-performance endpoint that enables rapid transformation of existing images, delivering high-quality style transfers and image modifications with the core FLUX capabilities.\n    image, transformation, style-transfer, ultra, professional\n\n    Use cases:\n    - Apply precise image modifications\n    - Process images with maximum control",
+      "namespace": "fal.image_to_image",
+      "node_type": "fal.image_to_image.FluxProUltraRedux",
+      "properties": [
+        {
+          "name": "image",
+          "type": {
+            "type": "image"
+          },
+          "default": {},
+          "title": "Image",
+          "description": "The input image to transform"
+        },
+        {
+          "name": "image_size",
+          "type": {
+            "type": "enum",
+            "values": [
+              "square_hd",
+              "square",
+              "portrait_4_3",
+              "portrait_16_9",
+              "landscape_4_3",
+              "landscape_16_9"
+            ],
+            "type_name": "nodetool.nodes.fal.text_to_image.ImageSizePreset"
+          },
+          "default": "landscape_4_3",
+          "title": "Image Size",
+          "description": "The size of the generated image"
+        },
+        {
+          "name": "num_inference_steps",
+          "type": {
+            "type": "int"
+          },
+          "default": 28,
+          "title": "Num Inference Steps",
+          "description": "The number of inference steps to perform",
+          "min": 1.0
+        },
+        {
+          "name": "guidance_scale",
+          "type": {
+            "type": "float"
+          },
+          "default": 3.5,
+          "title": "Guidance Scale",
+          "description": "How closely the model should stick to your prompt"
+        },
+        {
+          "name": "seed",
+          "type": {
+            "type": "int"
+          },
+          "default": -1,
+          "title": "Seed",
+          "description": "The same seed will output the same image every time"
+        },
+        {
+          "name": "safety_tolerance",
+          "type": {
+            "type": "str"
+          },
+          "default": "2",
+          "title": "Safety Tolerance",
+          "description": "Safety tolerance level (1-6, 1 being most strict)"
+        },
+        {
+          "name": "image_prompt_strength",
+          "type": {
+            "type": "float"
+          },
+          "default": 0.1,
+          "title": "Image Prompt Strength",
+          "description": "The strength of the image prompt, between 0 and 1"
+        }
+      ],
+      "outputs": [
+        {
+          "type": {
+            "type": "image"
+          },
+          "name": "output"
+        }
+      ],
+      "basic_fields": [
+        "image",
+        "image_size",
+        "guidance_scale"
+      ]
+    },
+    {
+      "title": "Flux Schnell Redux",
+      "description": "FLUX.1 [schnell] Redux is a high-performance endpoint that enables rapid transformation of existing images, delivering high-quality style transfers and image modifications with the core FLUX capabilities.\n    image, transformation, style-transfer, fast, flux\n\n    Use cases:\n    - Transform images with style transfers\n    - Apply artistic modifications to photos\n    - Create image variations",
+      "namespace": "fal.image_to_image",
+      "node_type": "fal.image_to_image.FluxSchnellRedux",
+      "properties": [
+        {
+          "name": "image",
+          "type": {
+            "type": "image"
+          },
+          "default": {},
+          "title": "Image",
+          "description": "The input image to transform"
+        },
+        {
+          "name": "image_size",
+          "type": {
+            "type": "enum",
+            "values": [
+              "square_hd",
+              "square",
+              "portrait_4_3",
+              "portrait_16_9",
+              "landscape_4_3",
+              "landscape_16_9"
+            ],
+            "type_name": "nodetool.nodes.fal.text_to_image.ImageSizePreset"
+          },
+          "default": "landscape_4_3",
+          "title": "Image Size",
+          "description": "The size of the generated image"
+        },
+        {
+          "name": "num_inference_steps",
+          "type": {
+            "type": "int"
+          },
+          "default": 4,
+          "title": "Num Inference Steps",
+          "description": "The number of inference steps to perform",
+          "min": 1.0
+        },
+        {
+          "name": "seed",
+          "type": {
+            "type": "int"
+          },
+          "default": -1,
+          "title": "Seed",
+          "description": "The same seed will output the same image every time"
+        },
+        {
+          "name": "enable_safety_checker",
+          "type": {
+            "type": "bool"
+          },
+          "default": true,
+          "title": "Enable Safety Checker",
+          "description": "If true, the safety checker will be enabled"
+        }
+      ],
+      "outputs": [
+        {
+          "type": {
+            "type": "image"
+          },
+          "name": "output"
+        }
+      ],
+      "basic_fields": [
+        "image",
+        "image_size",
+        "num_inference_steps"
+      ]
+    },
+    {
+      "title": "Ideogram V 2 Edit",
+      "description": "Transform existing images with Ideogram V2's editing capabilities. Modify, adjust, and refine images while maintaining high fidelity and realistic outputs with precise prompt control.\n    image, editing, transformation, fidelity, control\n\n    Use cases:\n    - Edit specific parts of images with precision\n    - Create targeted image modifications\n    - Refine and enhance image details\n    - Generate contextual image edits",
+      "namespace": "fal.image_to_image",
+      "node_type": "fal.image_to_image.IdeogramV2Edit",
+      "properties": [
+        {
+          "name": "prompt",
+          "type": {
+            "type": "str"
+          },
+          "default": "",
+          "title": "Prompt",
+          "description": "The prompt to fill the masked part of the image"
+        },
+        {
+          "name": "image",
+          "type": {
+            "type": "image"
+          },
+          "default": {},
+          "title": "Image",
+          "description": "The image to edit"
+        },
+        {
+          "name": "mask",
+          "type": {
+            "type": "image"
+          },
+          "default": {},
+          "title": "Mask",
+          "description": "The mask for editing"
+        },
+        {
+          "name": "style",
+          "type": {
+            "type": "str"
+          },
+          "default": "auto",
+          "title": "Style",
+          "description": "Style of generated image (auto, general, realistic, design, render_3D, anime)"
+        },
+        {
+          "name": "expand_prompt",
+          "type": {
+            "type": "bool"
+          },
+          "default": true,
+          "title": "Expand Prompt",
+          "description": "Whether to expand the prompt with MagicPrompt functionality"
+        },
+        {
+          "name": "seed",
+          "type": {
+            "type": "int"
+          },
+          "default": -1,
+          "title": "Seed",
+          "description": "The same seed will output the same image every time"
+        }
+      ],
+      "outputs": [
+        {
+          "type": {
+            "type": "image"
+          },
+          "name": "output"
+        }
+      ],
+      "basic_fields": [
+        "prompt",
+        "image",
+        "mask"
+      ]
+    },
+    {
+      "title": "Ideogram V 2 Remix",
+      "description": "Reimagine existing images with Ideogram V2's remix feature. Create variations and adaptations while preserving core elements and adding new creative directions through prompt guidance.\n    image, remix, variation, creativity, adaptation\n\n    Use cases:\n    - Create artistic variations of images\n    - Generate style-transferred versions\n    - Produce creative image adaptations\n    - Transform images while preserving key elements\n    - Generate alternative interpretations",
+      "namespace": "fal.image_to_image",
+      "node_type": "fal.image_to_image.IdeogramV2Remix",
+      "properties": [
+        {
+          "name": "prompt",
+          "type": {
+            "type": "str"
+          },
+          "default": "",
+          "title": "Prompt",
+          "description": "The prompt to remix the image with"
+        },
+        {
+          "name": "image",
+          "type": {
+            "type": "image"
+          },
+          "default": {},
+          "title": "Image",
+          "description": "The image to remix"
+        },
+        {
+          "name": "aspect_ratio",
+          "type": {
+            "type": "str"
+          },
+          "default": "1:1",
+          "title": "Aspect Ratio",
+          "description": "The aspect ratio of the generated image"
+        },
+        {
+          "name": "strength",
+          "type": {
+            "type": "float"
+          },
+          "default": 0.8,
+          "title": "Strength",
+          "description": "Strength of the input image in the remix"
+        },
+        {
+          "name": "expand_prompt",
+          "type": {
+            "type": "bool"
+          },
+          "default": true,
+          "title": "Expand Prompt",
+          "description": "Whether to expand the prompt with MagicPrompt functionality"
+        },
+        {
+          "name": "style",
+          "type": {
+            "type": "str"
+          },
+          "default": "auto",
+          "title": "Style",
+          "description": "Style of generated image (auto, general, realistic, design, render_3D, anime)"
+        },
+        {
+          "name": "seed",
+          "type": {
+            "type": "int"
+          },
+          "default": -1,
+          "title": "Seed",
+          "description": "The same seed will output the same image every time"
+        }
+      ],
+      "outputs": [
+        {
+          "type": {
+            "type": "image"
+          },
+          "name": "output"
+        }
+      ],
+      "basic_fields": [
+        "prompt",
+        "image",
+        "strength"
+      ]
     },
     {
       "title": "Any LLM",
       "description": "Use any large language model from a selected catalogue (powered by OpenRouter).\n    Supports various models including Claude 3, Gemini, Llama, and GPT-4.\n    llm, text, generation, ai, language\n\n    Use cases:\n    - Generate natural language responses\n    - Create conversational AI interactions\n    - Process and analyze text content\n    - Generate creative writing\n    - Assist with problem-solving tasks",
       "namespace": "fal.llm",
       "node_type": "fal.llm.AnyLLM",
-      "layout": "default",
       "properties": [
         {
           "name": "prompt",
-=======
-        "prompt",
-        "negative_prompt",
-        "aspect_ratio"
-      ]
-    },
-    {
-      "title": "Diffusion Edge",
-      "description": "Diffusion Edge is a diffusion-based high-quality edge detection model that generates\n    edge maps from input images.",
-      "namespace": "fal.text_to_image",
-      "node_type": "fal.text_to_image.DiffusionEdge",
-      "properties": [
-        {
-          "name": "image",
->>>>>>> 402681ee
-          "type": {
-            "type": "str"
-          },
-<<<<<<< HEAD
+          "type": {
+            "type": "str"
+          },
           "default": "",
           "title": "Prompt",
           "description": "The prompt to send to the language model"
         },
-=======
-          "default": {},
-          "title": "Image",
-          "description": "The input image to detect edges from"
-        }
-      ],
-      "outputs": [
-        {
-          "type": {
-            "type": "image"
-          },
-          "name": "output"
-        }
-      ],
-      "basic_fields": [
-        "image"
-      ]
-    },
-    {
-      "title": "Fast LCMDiffusion",
-      "description": "Fast Latent Consistency Models (v1.5/XL) Text to Image runs SDXL at the speed of light,\n    enabling rapid and high-quality image generation.",
-      "namespace": "fal.text_to_image",
-      "node_type": "fal.text_to_image.FastLCMDiffusion",
-      "properties": [
->>>>>>> 402681ee
         {
           "name": "system_prompt",
           "type": {
@@ -1161,34 +6755,7 @@
           "description": "Optional system prompt to provide context or instructions"
         },
         {
-<<<<<<< HEAD
           "name": "model",
-=======
-          "name": "model_name",
-          "type": {
-            "type": "enum",
-            "values": [
-              "stabilityai/stable-diffusion-xl-base-1.0",
-              "runwayml/stable-diffusion-v1-5"
-            ],
-            "type_name": "nodetool.nodes.fal.text_to_image.ModelNameFastLCM"
-          },
-          "default": "stabilityai/stable-diffusion-xl-base-1.0",
-          "title": "Model Name",
-          "description": "The name of the model to use"
-        },
-        {
-          "name": "negative_prompt",
-          "type": {
-            "type": "str"
-          },
-          "default": "",
-          "title": "Negative Prompt",
-          "description": "Use it to address details that you don't want in the image"
-        },
-        {
-          "name": "image_size",
->>>>>>> 402681ee
           "type": {
             "type": "enum",
             "values": [
@@ -1207,11390 +6774,24 @@
             ],
             "type_name": "nodetool.nodes.fal.llm.ModelEnum"
           },
-<<<<<<< HEAD
           "default": "google/gemini-flash-1.5",
           "title": "Model",
           "description": "The language model to use for the completion"
         }
       ],
       "outputs": [
-=======
-          "default": "square_hd",
-          "title": "Image Size",
-          "description": "The size of the generated image"
-        },
->>>>>>> 402681ee
-        {
-          "type": {
-            "type": "str"
-          },
-<<<<<<< HEAD
-          "name": "output"
-        }
-      ],
-      "the_model_info": {},
-      "recommended_models": [],
+        {
+          "type": {
+            "type": "str"
+          },
+          "name": "output"
+        }
+      ],
       "basic_fields": [
         "prompt",
         "model",
         "system_prompt"
-      ],
-      "is_dynamic": false
-    },
-    {
-      "title": "AMTInterpolation",
-      "description": "Interpolate between image frames to create smooth video transitions. Supports configurable FPS and recursive interpolation passes for higher quality results.\n    video, interpolation, transitions, frames, smoothing, img2vid, image-to-video\n\n    Use cases:\n    - Create smooth frame transitions\n    - Generate fluid animations\n    - Enhance video frame rates\n    - Produce slow-motion effects\n    - Create seamless video blends",
-      "namespace": "fal.image_to_video",
-      "node_type": "fal.image_to_video.AMTInterpolation",
-      "layout": "default",
-      "properties": [
-=======
-          "default": 6,
-          "title": "Num Inference Steps",
-          "description": "The number of inference steps to perform",
-          "min": 1.0
-        },
->>>>>>> 402681ee
-        {
-          "name": "frames",
-          "type": {
-            "type": "list",
-            "type_args": [
-              {
-                "type": "image"
-              }
-            ]
-          },
-<<<<<<< HEAD
-          "default": [
-            {},
-            {}
-          ],
-          "title": "Frames",
-          "description": "List of frames to interpolate between (minimum 2 frames required)"
-        },
-        {
-          "name": "output_fps",
-          "type": {
-            "type": "int"
-          },
-          "default": 24,
-          "title": "Output Fps",
-          "description": "Output frames per second"
-        },
-        {
-          "name": "recursive_interpolation_passes",
-=======
-          "default": 1.5,
-          "title": "Guidance Scale",
-          "description": "How closely the model should stick to your prompt"
-        },
-        {
-          "name": "sync_mode",
-          "type": {
-            "type": "bool"
-          },
-          "default": true,
-          "title": "Sync Mode",
-          "description": "If true, wait for image generation and upload before returning"
-        },
-        {
-          "name": "num_images",
-          "type": {
-            "type": "int"
-          },
-          "default": 1,
-          "title": "Num Images",
-          "description": "The number of images to generate",
-          "min": 1.0
-        },
-        {
-          "name": "enable_safety_checker",
-          "type": {
-            "type": "bool"
-          },
-          "default": true,
-          "title": "Enable Safety Checker",
-          "description": "If true, the safety checker will be enabled"
-        },
-        {
-          "name": "safety_checker_version",
-          "type": {
-            "type": "enum",
-            "values": [
-              "v1",
-              "v2"
-            ],
-            "type_name": "nodetool.nodes.fal.text_to_image.SafetyCheckerVersion"
-          },
-          "default": "v1",
-          "title": "Safety Checker Version",
-          "description": "The version of the safety checker to use"
-        },
-        {
-          "name": "expand_prompt",
-          "type": {
-            "type": "bool"
-          },
-          "default": false,
-          "title": "Expand Prompt",
-          "description": "If true, the prompt will be expanded with additional prompts"
-        },
-        {
-          "name": "guidance_rescale",
->>>>>>> 402681ee
-          "type": {
-            "type": "int"
-          },
-<<<<<<< HEAD
-          "default": 4,
-          "title": "Recursive Interpolation Passes",
-          "description": "Number of recursive interpolation passes (higher = smoother)"
-=======
-          "default": 0.0,
-          "title": "Guidance Rescale",
-          "description": "The rescale factor for the CFG"
-        },
-        {
-          "name": "seed",
-          "type": {
-            "type": "int"
-          },
-          "default": -1,
-          "title": "Seed",
-          "description": "The same seed and prompt will output the same image every time"
->>>>>>> 402681ee
-        }
-      ],
-      "outputs": [
-        {
-          "type": {
-            "type": "video"
-          },
-          "name": "output"
-        }
-      ],
-      "basic_fields": [
-<<<<<<< HEAD
-        "frames",
-        "output_fps"
-      ],
-      "is_dynamic": false
-    },
-    {
-      "title": "Cog Video X",
-      "description": "Generate videos from images using CogVideoX-5B. Features high-quality motion synthesis with configurable parameters for fine-tuned control over the output.\n    video, generation, motion, synthesis, control, img2vid, image-to-video\n\n    Use cases:\n    - Create controlled video animations\n    - Generate precise motion effects\n    - Produce customized video content\n    - Create fine-tuned animations\n    - Generate motion sequences",
-      "namespace": "fal.image_to_video",
-      "node_type": "fal.image_to_video.CogVideoX",
-      "layout": "default",
-      "properties": [
-        {
-          "name": "image",
-          "type": {
-            "type": "image"
-          },
-          "default": {},
-          "title": "Image",
-          "description": "The image to transform into a video"
-        },
-        {
-=======
-        "prompt",
-        "model_name",
-        "guidance_scale"
-      ]
-    },
-    {
-      "title": "Fast Lightning SDXL",
-      "description": "Stable Diffusion XL Lightning Text to Image runs SDXL at the speed of light, enabling\n    ultra-fast high-quality image generation.",
-      "namespace": "fal.text_to_image",
-      "node_type": "fal.text_to_image.FastLightningSDXL",
-      "properties": [
-        {
->>>>>>> 402681ee
-          "name": "prompt",
-          "type": {
-            "type": "str"
-          },
-          "default": "",
-          "title": "Prompt",
-          "description": "A description of the desired video motion and style"
-        },
-        {
-          "name": "video_size",
-          "type": {
-            "type": "enum",
-            "values": [
-              "square_hd",
-              "square",
-              "portrait_4_3",
-              "portrait_16_9",
-              "landscape_4_3",
-              "landscape_16_9"
-            ],
-            "type_name": "nodetool.nodes.fal.image_to_video.VideoSize"
-          },
-<<<<<<< HEAD
-          "default": "landscape_16_9",
-          "title": "Video Size",
-          "description": "The size/aspect ratio of the generated video"
-        },
-        {
-          "name": "negative_prompt",
-          "type": {
-            "type": "str"
-          },
-          "default": "Distorted, discontinuous, Ugly, blurry, low resolution, motionless, static, disfigured, disconnected limbs, Ugly faces, incomplete arms",
-          "title": "Negative Prompt",
-          "description": "What to avoid in the generated video"
-=======
-          "default": "square_hd",
-          "title": "Image Size",
-          "description": "The size of the generated image"
->>>>>>> 402681ee
-        },
-        {
-          "name": "num_inference_steps",
-          "type": {
-            "type": "int"
-          },
-<<<<<<< HEAD
-          "default": 50,
-          "title": "Num Inference Steps",
-          "description": "Number of denoising steps (higher = better quality but slower)"
-        },
-        {
-          "name": "guidance_scale",
-          "type": {
-            "type": "float"
-          },
-          "default": 7.0,
-          "title": "Guidance Scale",
-          "description": "How closely to follow the prompt (higher = more faithful but less creative)"
-=======
-          "default": 4,
-          "title": "Num Inference Steps",
-          "description": "The number of inference steps to perform (1, 2, 4, or 8)",
-          "min": 1.0,
-          "max": 8.0
->>>>>>> 402681ee
-        },
-        {
-          "name": "use_rife",
-          "type": {
-            "type": "bool"
-          },
-          "default": true,
-          "title": "Use Rife",
-          "description": "Whether to use RIFE for video interpolation"
-        },
-        {
-          "name": "export_fps",
-          "type": {
-            "type": "int"
-          },
-<<<<<<< HEAD
-          "default": 16,
-          "title": "Export Fps",
-          "description": "Target frames per second for the output video"
-        },
-        {
-          "name": "seed",
-          "type": {
-            "type": "int"
-          },
-          "default": -1,
-          "title": "Seed",
-          "description": "The same seed will output the same video every time"
-=======
-          "default": -1,
-          "title": "Seed",
-          "description": "The same seed and prompt will output the same image every time"
-        },
-        {
-          "name": "enable_safety_checker",
-          "type": {
-            "type": "bool"
-          },
-          "default": true,
-          "title": "Enable Safety Checker",
-          "description": "If true, the safety checker will be enabled"
-        },
-        {
-          "name": "expand_prompt",
-          "type": {
-            "type": "bool"
-          },
-          "default": false,
-          "title": "Expand Prompt",
-          "description": "If true, the prompt will be expanded with additional prompts"
->>>>>>> 402681ee
-        }
-      ],
-      "outputs": [
-        {
-          "type": {
-            "type": "video"
-          },
-          "name": "output"
-        }
-      ],
-      "basic_fields": [
-<<<<<<< HEAD
-        "image",
-        "prompt",
-        "video_size"
-      ],
-      "is_dynamic": false
-    },
-    {
-      "title": "Fast SVD",
-      "description": "Generate short video clips from your images using SVD v1.1 at Lightning Speed. Features high-quality motion synthesis with configurable parameters for rapid video generation.\n    video, generation, fast, motion, synthesis, img2vid, image-to-video\n\n    Use cases:\n    - Create quick video animations\n    - Generate rapid motion content\n    - Produce fast video transitions\n    - Create instant visual effects\n    - Generate quick previews",
-      "namespace": "fal.image_to_video",
-      "node_type": "fal.image_to_video.FastSVD",
-      "layout": "default",
-      "properties": [
-        {
-          "name": "image",
-=======
-        "prompt",
-        "image_size",
-        "num_inference_steps"
-      ]
-    },
-    {
-      "title": "Fast SDXL",
-      "description": "Fast SDXL is a high-performance text-to-image model that runs SDXL at exceptional speeds\n    while maintaining high-quality output.",
-      "namespace": "fal.text_to_image",
-      "node_type": "fal.text_to_image.FastSDXL",
-      "properties": [
-        {
-          "name": "prompt",
->>>>>>> 402681ee
-          "type": {
-            "type": "str"
-          },
-<<<<<<< HEAD
-          "default": {},
-          "title": "Image",
-          "description": "The image to transform into a video"
-        },
-        {
-          "name": "motion_bucket_id",
-=======
-          "default": "",
-          "title": "Prompt",
-          "description": "The prompt to generate an image from"
-        },
-        {
-          "name": "negative_prompt",
->>>>>>> 402681ee
-          "type": {
-            "type": "int"
-          },
-<<<<<<< HEAD
-          "default": 127,
-          "title": "Motion Bucket Id",
-          "description": "Controls motion intensity (higher = more motion)"
-=======
-          "default": "",
-          "title": "Negative Prompt",
-          "description": "Use it to address details that you don't want in the image"
->>>>>>> 402681ee
-        },
-        {
-          "name": "cond_aug",
-          "type": {
-            "type": "float"
-          },
-<<<<<<< HEAD
-          "default": 0.02,
-          "title": "Cond Aug",
-          "description": "Amount of noise added to conditioning (higher = more motion)"
-=======
-          "default": "square_hd",
-          "title": "Image Size",
-          "description": "The size of the generated image"
->>>>>>> 402681ee
-        },
-        {
-          "name": "steps",
-          "type": {
-            "type": "int"
-          },
-<<<<<<< HEAD
-          "default": 4,
-          "title": "Steps",
-          "description": "Number of inference steps (higher = better quality but slower)"
-=======
-          "default": 25,
-          "title": "Num Inference Steps",
-          "description": "The number of inference steps to perform",
-          "min": 1.0
-        },
-        {
-          "name": "guidance_scale",
-          "type": {
-            "type": "float"
-          },
-          "default": 7.5,
-          "title": "Guidance Scale",
-          "description": "How closely the model should stick to your prompt (CFG scale)"
-        },
-        {
-          "name": "num_images",
-          "type": {
-            "type": "int"
-          },
-          "default": 1,
-          "title": "Num Images",
-          "description": "The number of images to generate",
-          "min": 1.0
->>>>>>> 402681ee
-        },
-        {
-          "name": "fps",
-          "type": {
-            "type": "int"
-          },
-<<<<<<< HEAD
-          "default": 10,
-          "title": "Fps",
-          "description": "Frames per second of the output video (total length is 25 frames)"
-        },
-        {
-          "name": "seed",
-          "type": {
-            "type": "int"
-          },
-          "default": -1,
-          "title": "Seed",
-          "description": "The same seed will output the same video every time"
-=======
-          "default": -1,
-          "title": "Seed",
-          "description": "The same seed and prompt will output the same image every time"
-        },
-        {
-          "name": "enable_safety_checker",
-          "type": {
-            "type": "bool"
-          },
-          "default": true,
-          "title": "Enable Safety Checker",
-          "description": "If true, the safety checker will be enabled"
-        },
-        {
-          "name": "expand_prompt",
-          "type": {
-            "type": "bool"
-          },
-          "default": false,
-          "title": "Expand Prompt",
-          "description": "If true, the prompt will be expanded with additional prompts"
-        },
-        {
-          "name": "loras",
-          "type": {
-            "type": "list",
-            "type_args": [
-              {
-                "type": "lora_weight"
-              }
-            ]
-          },
-          "default": [],
-          "title": "Loras",
-          "description": "The list of LoRA weights to use"
->>>>>>> 402681ee
-        }
-      ],
-      "outputs": [
-        {
-          "type": {
-            "type": "video"
-          },
-          "name": "output"
-        }
-      ],
-      "basic_fields": [
-<<<<<<< HEAD
-        "image",
-        "motion_bucket_id",
-        "fps"
-      ],
-      "is_dynamic": false
-    },
-    {
-      "title": "Haiper Image To Video",
-      "description": "Transform images into hyper-realistic videos with Haiper 2.0. Experience industry-leading resolution, fluid motion, and rapid generation for stunning AI videos.\n    video, generation, hyper-realistic, motion, animation, image-to-video, img2vid\n\n    Use cases:\n    - Create cinematic animations\n    - Generate dynamic video content\n    - Transform static images into motion\n    - Produce high-resolution videos\n    - Create visual effects",
-      "namespace": "fal.image_to_video",
-      "node_type": "fal.image_to_video.HaiperImageToVideo",
-      "layout": "default",
-      "properties": [
-        {
-          "name": "image",
-=======
-        "prompt",
-        "negative_prompt",
-        "guidance_scale"
-      ]
-    },
-    {
-      "title": "Fast SDXLControl Net Canny",
-      "description": "Fast SDXL ControlNet Canny is a model that generates images using ControlNet with SDXL.",
-      "namespace": "fal.text_to_image",
-      "node_type": "fal.text_to_image.FastSDXLControlNetCanny",
-      "properties": [
-        {
-          "name": "prompt",
-          "type": {
-            "type": "str"
-          },
-          "default": "",
-          "title": "Prompt",
-          "description": "The prompt to generate an image from"
-        },
-        {
-          "name": "control_image",
->>>>>>> 402681ee
-          "type": {
-            "type": "image"
-          },
-          "default": {},
-<<<<<<< HEAD
-          "title": "Image",
-          "description": "The image to transform into a video"
-=======
-          "title": "Control Image",
-          "description": "The control image to use for generation"
->>>>>>> 402681ee
-        },
-        {
-          "name": "negative_prompt",
-          "type": {
-            "type": "str"
-          },
-          "default": "",
-<<<<<<< HEAD
-          "title": "Prompt",
-          "description": "A description of the desired video motion and style"
-        },
-        {
-          "name": "duration",
-          "type": {
-            "type": "enum",
-            "values": [
-              4,
-              6
-            ],
-            "type_name": "nodetool.nodes.fal.image_to_video.VideoDuration"
-          },
-          "default": 4,
-          "title": "Duration",
-          "description": "The duration of the generated video in seconds"
-        },
-        {
-          "name": "prompt_enhancer",
-          "type": {
-            "type": "bool"
-          },
-          "default": true,
-          "title": "Prompt Enhancer",
-          "description": "Whether to use the model's prompt enhancer"
-=======
-          "title": "Negative Prompt",
-          "description": "Use it to address details that you don't want in the image"
-        },
-        {
-          "name": "guidance_scale",
-          "type": {
-            "type": "float"
-          },
-          "default": 7.5,
-          "title": "Guidance Scale",
-          "description": "How closely the model should stick to your prompt"
-        },
-        {
-          "name": "num_inference_steps",
-          "type": {
-            "type": "int"
-          },
-          "default": 25,
-          "title": "Num Inference Steps",
-          "description": "The number of inference steps to perform",
-          "min": 1.0
-        },
-        {
-          "name": "image_size",
-          "type": {
-            "type": "enum",
-            "values": [
-              "square_hd",
-              "square",
-              "portrait_4_3",
-              "portrait_16_9",
-              "landscape_4_3",
-              "landscape_16_9"
-            ],
-            "type_name": "nodetool.nodes.fal.text_to_image.ImageSizePreset"
-          },
-          "default": "square_hd",
-          "title": "Image Size",
-          "description": "The size of the generated image"
->>>>>>> 402681ee
-        },
-        {
-          "name": "seed",
-          "type": {
-            "type": "int"
-          },
-          "default": -1,
-          "title": "Seed",
-<<<<<<< HEAD
-          "description": "The same seed will output the same video every time"
-=======
-          "description": "The same seed and prompt will output the same image every time"
-        },
-        {
-          "name": "enable_safety_checker",
-          "type": {
-            "type": "bool"
-          },
-          "default": true,
-          "title": "Enable Safety Checker",
-          "description": "If true, the safety checker will be enabled"
->>>>>>> 402681ee
-        }
-      ],
-      "outputs": [
-        {
-          "type": {
-            "type": "video"
-          },
-          "name": "output"
-        }
-      ],
-      "basic_fields": [
-<<<<<<< HEAD
-        "image",
-        "prompt",
-        "duration"
-      ],
-      "is_dynamic": false
-    },
-    {
-      "title": "Kling Video",
-      "description": "Generate video clips from your images using Kling 1.6. Supports multiple durations and aspect ratios.\n    video, generation, animation, duration, aspect-ratio, img2vid, image-to-video\n\n    Use cases:\n    - Create custom video content\n    - Generate video animations\n    - Transform static images\n    - Produce motion graphics\n    - Create visual presentations",
-      "namespace": "fal.image_to_video",
-      "node_type": "fal.image_to_video.KlingVideo",
-      "layout": "default",
-=======
-        "prompt",
-        "control_image",
-        "guidance_scale"
-      ]
-    },
-    {
-      "title": "Fast Turbo Diffusion",
-      "description": "Fast Turbo Diffusion runs SDXL at exceptional speeds while maintaining high-quality output.\n    Supports both SDXL Turbo and SD Turbo models for ultra-fast image generation.",
-      "namespace": "fal.text_to_image",
-      "node_type": "fal.text_to_image.FastTurboDiffusion",
->>>>>>> 402681ee
-      "properties": [
-        {
-          "name": "prompt",
-          "type": {
-            "type": "str"
-          },
-<<<<<<< HEAD
-          "default": {},
-          "title": "Image",
-          "description": "The image to transform into a video"
-=======
-          "default": "",
-          "title": "Prompt",
-          "description": "The prompt to generate an image from"
-        },
-        {
-          "name": "model_name",
-          "type": {
-            "type": "enum",
-            "values": [
-              "stabilityai/sdxl-turbo",
-              "stabilityai/sd-turbo"
-            ],
-            "type_name": "nodetool.nodes.fal.text_to_image.ModelNameEnum"
-          },
-          "default": "stabilityai/sdxl-turbo",
-          "title": "Model Name",
-          "description": "The name of the model to use"
->>>>>>> 402681ee
-        },
-        {
-          "name": "negative_prompt",
-          "type": {
-            "type": "str"
-          },
-          "default": "",
-<<<<<<< HEAD
-          "title": "Prompt",
-          "description": "A description of the desired video motion and style"
-        },
-        {
-          "name": "duration",
-=======
-          "title": "Negative Prompt",
-          "description": "Use it to address details that you don't want in the image"
-        },
-        {
-          "name": "image_size",
-          "type": {
-            "type": "enum",
-            "values": [
-              "square_hd",
-              "square",
-              "portrait_4_3",
-              "portrait_16_9",
-              "landscape_4_3",
-              "landscape_16_9"
-            ],
-            "type_name": "nodetool.nodes.fal.text_to_image.ImageSizePreset"
-          },
-          "default": "square",
-          "title": "Image Size",
-          "description": "The size of the generated image"
-        },
-        {
-          "name": "num_inference_steps",
-          "type": {
-            "type": "int"
-          },
-          "default": 2,
-          "title": "Num Inference Steps",
-          "description": "The number of inference steps to perform",
-          "min": 1.0
-        },
-        {
-          "name": "guidance_scale",
-          "type": {
-            "type": "float"
-          },
-          "default": 1.0,
-          "title": "Guidance Scale",
-          "description": "How closely the model should stick to your prompt"
-        },
-        {
-          "name": "seed",
->>>>>>> 402681ee
-          "type": {
-            "type": "enum",
-            "values": [
-              "5",
-              "10"
-            ],
-            "type_name": "nodetool.nodes.fal.image_to_video.KlingDuration"
-          },
-<<<<<<< HEAD
-          "default": "5",
-          "title": "Duration",
-          "description": "The duration of the generated video"
-        },
-        {
-          "name": "aspect_ratio",
-          "type": {
-            "type": "enum",
-            "values": [
-              "16:9",
-              "9:16",
-              "4:3",
-              "3:4",
-              "21:9",
-              "9:21",
-              "1:1"
-            ],
-            "type_name": "nodetool.nodes.fal.image_to_video.AspectRatio"
-          },
-          "default": "16:9",
-          "title": "Aspect Ratio",
-          "description": "The aspect ratio of the generated video frame"
-=======
-          "default": -1,
-          "title": "Seed",
-          "description": "The same seed and prompt will output the same image every time"
-        },
-        {
-          "name": "enable_safety_checker",
-          "type": {
-            "type": "bool"
-          },
-          "default": true,
-          "title": "Enable Safety Checker",
-          "description": "If true, the safety checker will be enabled"
-        },
-        {
-          "name": "expand_prompt",
-          "type": {
-            "type": "bool"
-          },
-          "default": false,
-          "title": "Expand Prompt",
-          "description": "If true, the prompt will be expanded with additional prompts"
->>>>>>> 402681ee
-        }
-      ],
-      "outputs": [
-        {
-          "type": {
-            "type": "video"
-          },
-          "name": "output"
-        }
-      ],
-      "basic_fields": [
-<<<<<<< HEAD
-        "image",
-        "prompt",
-        "duration"
-      ],
-      "is_dynamic": false
-    },
-    {
-      "title": "Kling Video Pro",
-      "description": "Generate video clips from your images using Kling 1.6 Pro. The professional version offers enhanced quality and performance compared to the standard version.\n    video, generation, professional, quality, performance, img2vid, image-to-video\n\n    Use cases:\n    - Create professional video content\n    - Generate high-quality animations\n    - Produce commercial video assets\n    - Create advanced motion graphics\n    - Generate premium visual content",
-      "namespace": "fal.image_to_video",
-      "node_type": "fal.image_to_video.KlingVideoPro",
-      "layout": "default",
-=======
-        "prompt",
-        "model_name",
-        "guidance_scale"
-      ]
-    },
-    {
-      "title": "Flux Dev",
-      "description": "FLUX.1 [dev] is a 12 billion parameter flow transformer that generates high-quality images from text.\n    It is suitable for personal and commercial use.",
-      "namespace": "fal.text_to_image",
-      "node_type": "fal.text_to_image.FluxDev",
->>>>>>> 402681ee
-      "properties": [
-        {
-          "name": "prompt",
-          "type": {
-            "type": "str"
-          },
-<<<<<<< HEAD
-          "default": {},
-          "title": "Image",
-          "description": "The image to transform into a video"
-=======
-          "default": "",
-          "title": "Prompt",
-          "description": "The prompt to generate an image from"
-        },
-        {
-          "name": "image_size",
-          "type": {
-            "type": "enum",
-            "values": [
-              "square_hd",
-              "square",
-              "portrait_4_3",
-              "portrait_16_9",
-              "landscape_4_3",
-              "landscape_16_9"
-            ],
-            "type_name": "nodetool.nodes.fal.text_to_image.ImageSizePreset"
-          },
-          "default": "landscape_4_3",
-          "title": "Image Size",
-          "description": "Either a preset size or a custom {width, height} dictionary"
-        },
-        {
-          "name": "num_inference_steps",
-          "type": {
-            "type": "int"
-          },
-          "default": 28,
-          "title": "Num Inference Steps",
-          "description": "The number of inference steps to perform",
-          "min": 1.0
->>>>>>> 402681ee
-        },
-        {
-          "name": "prompt",
-          "type": {
-            "type": "str"
-          },
-<<<<<<< HEAD
-          "default": "",
-          "title": "Prompt",
-          "description": "A description of the desired video motion and style"
-=======
-          "default": 3.5,
-          "title": "Guidance Scale",
-          "description": "The CFG (Classifier Free Guidance) scale is a measure of how close you want the model to stick to your prompt"
-        },
-        {
-          "name": "num_images",
-          "type": {
-            "type": "int"
-          },
-          "default": 1,
-          "title": "Num Images",
-          "description": "The number of images to generate",
-          "min": 1.0
->>>>>>> 402681ee
-        },
-        {
-          "name": "duration",
-          "type": {
-            "type": "enum",
-            "values": [
-              "5",
-              "10"
-            ],
-            "type_name": "nodetool.nodes.fal.image_to_video.KlingDuration"
-          },
-<<<<<<< HEAD
-          "default": "5",
-          "title": "Duration",
-          "description": "The duration of the generated video"
-        },
-        {
-          "name": "aspect_ratio",
-          "type": {
-            "type": "enum",
-            "values": [
-              "16:9",
-              "9:16",
-              "4:3",
-              "3:4",
-              "21:9",
-              "9:21",
-              "1:1"
-            ],
-            "type_name": "nodetool.nodes.fal.image_to_video.AspectRatio"
-          },
-          "default": "16:9",
-          "title": "Aspect Ratio",
-          "description": "The aspect ratio of the generated video frame"
-=======
-          "default": -1,
-          "title": "Seed",
-          "description": "The same seed and prompt will output the same image every time"
-        },
-        {
-          "name": "enable_safety_checker",
-          "type": {
-            "type": "bool"
-          },
-          "default": true,
-          "title": "Enable Safety Checker",
-          "description": "If true, the safety checker will be enabled"
->>>>>>> 402681ee
-        }
-      ],
-      "outputs": [
-        {
-          "type": {
-            "type": "video"
-          },
-          "name": "output"
-        }
-      ],
-      "basic_fields": [
-<<<<<<< HEAD
-        "image",
-        "prompt",
-        "duration"
-      ],
-      "is_dynamic": false
-    },
-    {
-      "title": "LTXVideo",
-      "description": "Generate videos from images using LTX Video. Best results with 768x512 images and detailed, chronological descriptions of actions and scenes.\n    video, generation, chronological, scenes, actions, img2vid, image-to-video\n\n    Use cases:\n    - Create scene-based animations\n    - Generate sequential video content\n    - Produce narrative videos\n    - Create storyboard animations\n    - Generate action sequences",
-      "namespace": "fal.image_to_video",
-      "node_type": "fal.image_to_video.LTXVideo",
-      "layout": "default",
-=======
-        "prompt",
-        "image_size",
-        "guidance_scale"
-      ]
-    },
-    {
-      "title": "Flux Dev Image To Image",
-      "description": "FLUX.1 [dev] Image-to-Image is a high-performance endpoint that enables rapid transformation\n    of existing images, delivering high-quality style transfers and image modifications with\n    the core FLUX capabilities.",
-      "namespace": "fal.text_to_image",
-      "node_type": "fal.text_to_image.FluxDevImageToImage",
->>>>>>> 402681ee
-      "properties": [
-        {
-          "name": "prompt",
-          "type": {
-            "type": "str"
-          },
-          "default": "",
-          "title": "Prompt",
-          "description": "The prompt to generate an image from"
-        },
-        {
-          "name": "image",
-          "type": {
-            "type": "image"
-          },
-          "default": {},
-          "title": "Image",
-          "description": "The image to transform into a video (768x512 recommended)"
-        },
-        {
-<<<<<<< HEAD
-          "name": "prompt",
-          "type": {
-            "type": "str"
-          },
-          "default": "",
-          "title": "Prompt",
-          "description": "A detailed description of the desired video motion and style"
-        },
-        {
-          "name": "negative_prompt",
-          "type": {
-            "type": "str"
-          },
-          "default": "low quality, worst quality, deformed, distorted, disfigured, motion smear, motion artifacts, fused fingers, bad anatomy, weird hand, ugly",
-          "title": "Negative Prompt",
-          "description": "What to avoid in the generated video"
-=======
-          "name": "strength",
-          "type": {
-            "type": "float"
-          },
-          "default": 0.95,
-          "title": "Strength",
-          "description": "The strength of the initial image. Higher strength values are better for this model"
->>>>>>> 402681ee
-        },
-        {
-          "name": "num_inference_steps",
-          "type": {
-            "type": "int"
-          },
-<<<<<<< HEAD
-          "default": 30,
-=======
-          "default": 40,
->>>>>>> 402681ee
-          "title": "Num Inference Steps",
-          "description": "Number of inference steps (higher = better quality but slower)"
-        },
-        {
-          "name": "guidance_scale",
-          "type": {
-            "type": "float"
-          },
-          "default": 3.0,
-          "title": "Guidance Scale",
-          "description": "How closely to follow the prompt (higher = more faithful)"
-        },
-        {
-          "name": "seed",
-          "type": {
-            "type": "int"
-          },
-          "default": -1,
-          "title": "Seed",
-<<<<<<< HEAD
-          "description": "The same seed will output the same video every time"
-=======
-          "description": "The same seed and prompt will output the same image every time"
-        },
-        {
-          "name": "enable_safety_checker",
-          "type": {
-            "type": "bool"
-          },
-          "default": true,
-          "title": "Enable Safety Checker",
-          "description": "If true, the safety checker will be enabled"
->>>>>>> 402681ee
-        }
-      ],
-      "outputs": [
-        {
-          "type": {
-            "type": "video"
-          },
-          "name": "output"
-        }
-      ],
-      "basic_fields": [
-        "prompt",
-        "image",
-<<<<<<< HEAD
-        "prompt"
-      ],
-      "is_dynamic": false
-    },
-    {
-      "title": "Luma Dream Machine",
-      "description": "Generate video clips from your images using Luma Dream Machine v1.5. Supports various aspect ratios and optional end-frame blending.\n    video, generation, animation, blending, aspect-ratio, img2vid, image-to-video\n\n    Use cases:\n    - Create seamless video loops\n    - Generate video transitions\n    - Transform images into animations\n    - Create motion graphics\n    - Produce video content",
-      "namespace": "fal.image_to_video",
-      "node_type": "fal.image_to_video.LumaDreamMachine",
-      "layout": "default",
-=======
-        "strength"
-      ]
-    },
-    {
-      "title": "Flux General",
-      "description": "FLUX.1 [dev] with Controlnets and Loras is a versatile text-to-image model that supports multiple AI extensions including LoRA, ControlNet conditioning, and IP-Adapter integration, enabling comprehensive control over image generation through various guidance methods.\n    image, generation, controlnet, lora, ip-adapter, text-to-image, txt2img\n\n    Use cases:\n    - Create controlled image generations\n    - Apply multiple AI extensions\n    - Generate guided visual content\n    - Produce customized artwork\n    - Design with precise control",
-      "namespace": "fal.text_to_image",
-      "node_type": "fal.text_to_image.FluxGeneral",
->>>>>>> 402681ee
-      "properties": [
-        {
-          "name": "prompt",
-          "type": {
-            "type": "str"
-          },
-<<<<<<< HEAD
-          "default": {},
-          "title": "Image",
-          "description": "The image to transform into a video"
-=======
-          "default": "",
-          "title": "Prompt",
-          "description": "The prompt to generate an image from"
->>>>>>> 402681ee
-        },
-        {
-          "name": "prompt",
-          "type": {
-            "type": "str"
-          },
-<<<<<<< HEAD
-          "default": "",
-          "title": "Prompt",
-          "description": "A description of the desired video motion and style"
-=======
-          "default": "square_hd",
-          "title": "Image Size",
-          "description": "The size of the generated image"
->>>>>>> 402681ee
-        },
-        {
-          "name": "aspect_ratio",
-          "type": {
-            "type": "enum",
-            "values": [
-              "16:9",
-              "9:16",
-              "4:3",
-              "3:4",
-              "21:9",
-              "9:21",
-              "1:1"
-            ],
-            "type_name": "nodetool.nodes.fal.image_to_video.AspectRatio"
-          },
-<<<<<<< HEAD
-          "default": "16:9",
-          "title": "Aspect Ratio",
-          "description": "The aspect ratio of the generated video"
-=======
-          "default": 28,
-          "title": "Num Inference Steps",
-          "description": "The number of inference steps to perform",
-          "min": 1.0,
-          "max": 50.0
-        },
-        {
-          "name": "guidance_scale",
-          "type": {
-            "type": "float"
-          },
-          "default": 3.5,
-          "title": "Guidance Scale",
-          "description": "How closely the model should stick to your prompt (CFG scale)",
-          "min": 1.0,
-          "max": 20.0
-        },
-        {
-          "name": "real_cfg_scale",
-          "type": {
-            "type": "float"
-          },
-          "default": 3.5,
-          "title": "Real Cfg Scale",
-          "description": "Classical CFG scale as in SD1.5, SDXL, etc."
-        },
-        {
-          "name": "use_real_cfg",
-          "type": {
-            "type": "bool"
-          },
-          "default": false,
-          "title": "Use Real Cfg",
-          "description": "Uses classical CFG. Increases generation times and price when true"
-        },
-        {
-          "name": "num_images",
-          "type": {
-            "type": "int"
-          },
-          "default": 1,
-          "title": "Num Images",
-          "description": "The number of images to generate",
-          "min": 1.0
->>>>>>> 402681ee
-        },
-        {
-          "name": "loop",
-          "type": {
-            "type": "bool"
-          },
-<<<<<<< HEAD
-          "default": false,
-          "title": "Loop",
-          "description": "Whether the video should loop (end blends with beginning)"
-=======
-          "default": -1,
-          "title": "Seed",
-          "description": "The same seed and prompt will output the same image every time"
->>>>>>> 402681ee
-        },
-        {
-          "name": "end_image",
-          "type": {
-            "type": "union",
-            "type_args": [
-              {
-                "type": "image"
-              },
-              {
-                "type": "none"
-              }
-            ]
-          },
-<<<<<<< HEAD
-          "title": "End Image",
-          "description": "Optional image to blend the end of the video with"
-        }
-      ],
-      "outputs": [
-=======
-          "default": true,
-          "title": "Enable Safety Checker",
-          "description": "If true, the safety checker will be enabled"
-        },
->>>>>>> 402681ee
-        {
-          "name": "reference_strength",
-          "type": {
-<<<<<<< HEAD
-            "type": "video"
-          },
-          "name": "output"
-        }
-      ],
-      "the_model_info": {},
-      "recommended_models": [],
-      "basic_fields": [
-        "image",
-        "prompt",
-        "aspect_ratio"
-      ],
-      "is_dynamic": false
-    },
-    {
-      "title": "Mini Max Video",
-      "description": "Generate video clips from your images using MiniMax Video model. Transform static art into dynamic masterpieces with enhanced smoothness and vivid motion.\n    video, generation, art, motion, smoothness, img2vid, image-to-video\n\n    Use cases:\n    - Transform artwork into videos\n    - Create smooth animations\n    - Generate artistic motion content\n    - Produce dynamic visualizations\n    - Create video art pieces",
-      "namespace": "fal.image_to_video",
-      "node_type": "fal.image_to_video.MiniMaxVideo",
-      "layout": "default",
-      "properties": [
-        {
-          "name": "image",
-          "type": {
-            "type": "image"
-          },
-          "default": {},
-          "title": "Image",
-          "description": "The image to transform into a video"
-        },
-        {
-          "name": "prompt",
-=======
-            "type": "float"
-          },
-          "default": 0.65,
-          "title": "Reference Strength",
-          "description": "Strength of reference_only generation. Only used if a reference image is provided"
-        },
-        {
-          "name": "reference_end",
->>>>>>> 402681ee
-          "type": {
-            "type": "float"
-          },
-<<<<<<< HEAD
-          "default": "",
-          "title": "Prompt",
-          "description": "A description of the desired video motion and style"
-        },
-        {
-          "name": "prompt_optimizer",
-=======
-          "default": 1.0,
-          "title": "Reference End",
-          "description": "The percentage of total timesteps when reference guidance should end"
-        },
-        {
-          "name": "base_shift",
->>>>>>> 402681ee
-          "type": {
-            "type": "float"
-          },
-<<<<<<< HEAD
-          "default": true,
-          "title": "Prompt Optimizer",
-          "description": "Whether to use the model's prompt optimizer"
-=======
-          "default": 0.5,
-          "title": "Base Shift",
-          "description": "Base shift for the scheduled timesteps"
-        },
-        {
-          "name": "max_shift",
-          "type": {
-            "type": "float"
-          },
-          "default": 1.15,
-          "title": "Max Shift",
-          "description": "Max shift for the scheduled timesteps"
->>>>>>> 402681ee
-        }
-      ],
-      "outputs": [
-        {
-          "type": {
-            "type": "video"
-          },
-          "name": "output"
-        }
-      ],
-      "basic_fields": [
-<<<<<<< HEAD
-        "image",
-        "prompt"
-      ],
-      "is_dynamic": false
-    },
-    {
-      "title": "Muse Talk",
-      "description": "Real-time high quality audio-driven lip-syncing model. Animate a face video with custom audio for natural-looking speech animation.\n    video, lip-sync, animation, speech, real-time, wav2vid, audio-to-video\n\n    Use cases:\n    - Create lip-synced videos\n    - Generate speech animations\n    - Produce dubbed content\n    - Create animated presentations\n    - Generate voice-over videos",
-      "namespace": "fal.image_to_video",
-      "node_type": "fal.image_to_video.MuseTalk",
-      "layout": "default",
-      "properties": [
-        {
-          "name": "video",
-          "type": {
-            "type": "video"
-          },
-          "default": {},
-          "title": "Video",
-          "description": "URL of the source video to animate"
-        },
-        {
-          "name": "audio",
-          "type": {
-            "type": "audio"
-          },
-          "default": {},
-          "title": "Audio",
-          "description": "URL of the audio file to drive the lip sync"
-        }
-      ],
-      "outputs": [
-        {
-          "type": {
-            "type": "video"
-          },
-          "name": "output"
-        }
-      ],
-      "the_model_info": {},
-      "recommended_models": [],
-      "basic_fields": [
-        "video",
-        "audio"
-      ],
-      "is_dynamic": false
-    },
-    {
-      "title": "Sad Talker",
-      "description": "Generate talking face animations from a single image and audio file. Features configurable face model resolution and expression controls.\n    video, animation, face, talking, expression, img2vid, image-to-video, audio-to-video, wav2vid\n\n    Use cases:\n    - Create talking head videos\n    - Generate lip-sync animations\n    - Produce character animations\n    - Create video presentations\n    - Generate facial expressions",
-      "namespace": "fal.image_to_video",
-      "node_type": "fal.image_to_video.SadTalker",
-      "layout": "default",
-      "properties": [
-        {
-          "name": "image",
-=======
-        "prompt",
-        "image_size",
-        "guidance_scale"
-      ]
-    },
-    {
-      "title": "Flux Lora",
-      "description": "FLUX.1 [dev] with LoRAs is a text-to-image model that supports LoRA adaptations, enabling rapid and high-quality image generation with pre-trained LoRA weights for personalization, specific styles, brand identities, and product-specific outputs.\n    image, generation, lora, personalization, style-transfer, text-to-image, txt2img\n\n    Use cases:\n    - Create brand-specific visuals\n    - Generate custom styled images\n    - Adapt existing styles to new content\n    - Produce personalized artwork\n    - Design consistent visual identities",
-      "namespace": "fal.text_to_image",
-      "node_type": "fal.text_to_image.FluxLora",
-      "properties": [
-        {
-          "name": "prompt",
-          "type": {
-            "type": "str"
-          },
-          "default": "",
-          "title": "Prompt",
-          "description": "The prompt to generate an image from"
-        },
-        {
-          "name": "image_size",
->>>>>>> 402681ee
-          "type": {
-            "type": "enum",
-            "values": [
-              "square_hd",
-              "square",
-              "portrait_4_3",
-              "portrait_16_9",
-              "landscape_4_3",
-              "landscape_16_9"
-            ],
-            "type_name": "nodetool.nodes.fal.text_to_image.ImageSizePreset"
-          },
-<<<<<<< HEAD
-          "default": {},
-          "title": "Image",
-          "description": "The source image to animate"
-        },
-        {
-          "name": "audio",
-=======
-          "default": "landscape_4_3",
-          "title": "Image Size",
-          "description": "Either a preset size or a custom {width, height} dictionary"
-        },
-        {
-          "name": "num_inference_steps",
->>>>>>> 402681ee
-          "type": {
-            "type": "int"
-          },
-<<<<<<< HEAD
-          "default": "",
-          "title": "Audio",
-          "description": "URL of the audio file to drive the animation"
-        },
-        {
-          "name": "face_model_resolution",
-=======
-          "default": 28,
-          "title": "Num Inference Steps",
-          "description": "The number of inference steps to perform",
-          "min": 1.0
-        },
-        {
-          "name": "guidance_scale",
->>>>>>> 402681ee
-          "type": {
-            "type": "enum",
-            "values": [
-              "256",
-              "512"
-            ],
-            "type_name": "nodetool.nodes.fal.image_to_video.FaceModelResolution"
-          },
-<<<<<<< HEAD
-          "default": "256",
-          "title": "Face Model Resolution",
-          "description": "Resolution of the face model"
-        },
-        {
-          "name": "expression_scale",
-          "type": {
-            "type": "float"
-          },
-          "default": 1.0,
-          "title": "Expression Scale",
-          "description": "Scale of the expression (1.0 = normal)"
-        },
-        {
-          "name": "still_mode",
-          "type": {
-            "type": "bool"
-          },
-          "default": false,
-          "title": "Still Mode",
-          "description": "Reduce head motion (works with preprocess 'full')"
-=======
-          "default": 3.5,
-          "title": "Guidance Scale",
-          "description": "The CFG scale to determine how closely the model follows the prompt"
-        },
-        {
-          "name": "loras",
-          "type": {
-            "type": "list",
-            "type_args": [
-              {
-                "type": "lora_weight"
-              }
-            ]
-          },
-          "default": [],
-          "title": "Loras",
-          "description": "List of LoRA weights to use for image generation"
->>>>>>> 402681ee
-        },
-        {
-          "name": "preprocess",
-          "type": {
-            "type": "enum",
-            "values": [
-              "crop",
-              "extcrop",
-              "resize",
-              "full",
-              "extfull"
-            ],
-            "type_name": "nodetool.nodes.fal.image_to_video.PreprocessType"
-          },
-<<<<<<< HEAD
-          "default": "crop",
-          "title": "Preprocess",
-          "description": "Type of image preprocessing to apply"
-=======
-          "default": -1,
-          "title": "Seed",
-          "description": "The same seed and prompt will output the same image every time"
-        },
-        {
-          "name": "enable_safety_checker",
-          "type": {
-            "type": "bool"
-          },
-          "default": true,
-          "title": "Enable Safety Checker",
-          "description": "If true, the safety checker will be enabled"
->>>>>>> 402681ee
-        }
-      ],
-      "outputs": [
-        {
-          "type": {
-            "type": "video"
-          },
-          "name": "output"
-        }
-      ],
-      "basic_fields": [
-<<<<<<< HEAD
-        "image",
-        "audio",
-        "face_model_resolution"
-      ],
-      "is_dynamic": false
-    },
-    {
-      "title": "Stable Video",
-      "description": "Generate short video clips from your images using Stable Video Diffusion v1.1. Features high-quality motion synthesis with configurable parameters.\n    video, generation, diffusion, motion, synthesis, img2vid, image-to-video\n\n    Use cases:\n    - Create stable video animations\n    - Generate motion content\n    - Transform images into videos\n    - Produce smooth transitions\n    - Create visual effects",
-      "namespace": "fal.image_to_video",
-      "node_type": "fal.image_to_video.StableVideo",
-      "layout": "default",
-=======
-        "prompt",
-        "image_size",
-        "loras"
-      ]
-    },
-    {
-      "title": "Flux Lora Inpainting",
-      "description": "FLUX.1 [dev] Inpainting with LoRAs is a text-to-image model that supports inpainting and LoRA adaptations,\n    enabling rapid and high-quality image inpainting using pre-trained LoRA weights for personalization,\n    specific styles, brand identities, and product-specific outputs.",
-      "namespace": "fal.text_to_image",
-      "node_type": "fal.text_to_image.FluxLoraInpainting",
->>>>>>> 402681ee
-      "properties": [
-        {
-          "name": "image",
-          "type": {
-            "type": "image"
-          },
-          "default": {},
-          "title": "Image",
-          "description": "The image to transform into a video"
-        },
-        {
-<<<<<<< HEAD
-          "name": "motion_bucket_id",
-          "type": {
-            "type": "int"
-          },
-          "default": 127,
-          "title": "Motion Bucket Id",
-          "description": "Controls motion intensity (higher = more motion)"
-=======
-          "name": "image",
-          "type": {
-            "type": "image"
-          },
-          "default": {},
-          "title": "Image",
-          "description": "The input image to inpaint"
-        },
-        {
-          "name": "mask",
-          "type": {
-            "type": "image"
-          },
-          "default": {},
-          "title": "Mask",
-          "description": "The mask indicating areas to inpaint (white=inpaint, black=keep)"
-        },
-        {
-          "name": "num_inference_steps",
-          "type": {
-            "type": "int"
-          },
-          "default": 28,
-          "title": "Num Inference Steps",
-          "description": "The number of inference steps to perform",
-          "min": 1.0
->>>>>>> 402681ee
-        },
-        {
-          "name": "cond_aug",
-          "type": {
-            "type": "float"
-          },
-<<<<<<< HEAD
-          "default": 0.02,
-          "title": "Cond Aug",
-          "description": "Amount of noise added to conditioning (higher = more motion)"
-        },
-        {
-          "name": "fps",
-=======
-          "default": 3.5,
-          "title": "Guidance Scale",
-          "description": "The CFG scale to determine how closely the model follows the prompt"
-        },
-        {
-          "name": "strength",
->>>>>>> 402681ee
-          "type": {
-            "type": "float"
-          },
-<<<<<<< HEAD
-          "default": 25,
-          "title": "Fps",
-          "description": "Frames per second of the output video"
-=======
-          "default": 0.85,
-          "title": "Strength",
-          "description": "The strength to use for inpainting. 1.0 completely remakes the image while 0.0 preserves the original",
-          "min": 0.0,
-          "max": 1.0
-        },
-        {
-          "name": "loras",
-          "type": {
-            "type": "list",
-            "type_args": [
-              {
-                "type": "lora_weight"
-              }
-            ]
-          },
-          "default": [],
-          "title": "Loras",
-          "description": "List of LoRA weights to use for image generation"
->>>>>>> 402681ee
-        },
-        {
-          "name": "seed",
-          "type": {
-            "type": "int"
-          },
-          "default": -1,
-          "title": "Seed",
-<<<<<<< HEAD
-          "description": "The same seed will output the same video every time"
-=======
-          "description": "The same seed and prompt will output the same image every time"
-        },
-        {
-          "name": "enable_safety_checker",
-          "type": {
-            "type": "bool"
-          },
-          "default": true,
-          "title": "Enable Safety Checker",
-          "description": "If true, the safety checker will be enabled"
->>>>>>> 402681ee
-        }
-      ],
-      "outputs": [
-        {
-          "type": {
-            "type": "video"
-          },
-          "name": "output"
-        }
-      ],
-      "basic_fields": [
-<<<<<<< HEAD
-        "image",
-        "motion_bucket_id",
-        "fps"
-      ],
-      "is_dynamic": false
-    },
-    {
-      "title": "Bria Background Remove",
-      "description": "Bria RMBG 2.0 enables seamless removal of backgrounds from images, ideal for professional editing tasks. \n    Trained exclusively on licensed data for safe and risk-free commercial use.",
-      "namespace": "fal.image_to_image",
-      "node_type": "fal.image_to_image.BriaBackgroundRemove",
-      "layout": "default",
-      "properties": [
-        {
-          "name": "image",
-=======
-        "prompt",
-        "image",
-        "mask",
-        "loras"
-      ]
-    },
-    {
-      "title": "Flux Lora TTI",
-      "description": "FLUX.1 with LoRAs is a text-to-image model that supports LoRA adaptations,\n    enabling high-quality image generation with customizable LoRA weights for\n    personalization, specific styles, and brand identities.",
-      "namespace": "fal.text_to_image",
-      "node_type": "fal.text_to_image.FluxLoraTTI",
-      "properties": [
-        {
-          "name": "prompt",
-          "type": {
-            "type": "str"
-          },
-          "default": "",
-          "title": "Prompt",
-          "description": "The prompt to generate an image from"
-        },
-        {
-          "name": "negative_prompt",
-          "type": {
-            "type": "str"
-          },
-          "default": "",
-          "title": "Negative Prompt",
-          "description": "Use it to address details that you don't want in the image"
-        },
-        {
-          "name": "model_name",
-          "type": {
-            "type": "enum",
-            "values": [
-              "stabilityai/stable-diffusion-xl-base-1.0",
-              "runwayml/stable-diffusion-v1-5",
-              "stabilityai/stable-diffusion-2-1",
-              "gsdf/Anything-V5.0",
-              "lykon/dreamshaper-8",
-              "XpucT/Deliberate_v3",
-              "SG161222/Realistic_Vision_V5.1_noVAE"
-            ],
-            "type_name": "nodetool.nodes.fal.text_to_image.LoraModel"
-          },
-          "default": "stabilityai/stable-diffusion-xl-base-1.0",
-          "title": "Model Name",
-          "description": "The base model to use for generation"
-        },
-        {
-          "name": "image_size",
-          "type": {
-            "type": "enum",
-            "values": [
-              "square_hd",
-              "square",
-              "portrait_4_3",
-              "portrait_16_9",
-              "landscape_4_3",
-              "landscape_16_9"
-            ],
-            "type_name": "nodetool.nodes.fal.text_to_image.ImageSizePreset"
-          },
-          "default": "square_hd",
-          "title": "Image Size",
-          "description": "The size of the generated image"
-        },
-        {
-          "name": "num_inference_steps",
-          "type": {
-            "type": "int"
-          },
-          "default": 30,
-          "title": "Num Inference Steps",
-          "description": "The number of inference steps to perform",
-          "min": 1.0
-        },
-        {
-          "name": "guidance_scale",
-          "type": {
-            "type": "float"
-          },
-          "default": 7.5,
-          "title": "Guidance Scale",
-          "description": "How closely the model should stick to your prompt"
-        },
-        {
-          "name": "loras",
-          "type": {
-            "type": "list",
-            "type_args": [
-              {
-                "type": "lora_weight"
-              }
-            ]
-          },
-          "default": [],
-          "title": "Loras",
-          "description": "List of LoRA weights to use for image generation"
-        },
-        {
-          "name": "prompt_weighting",
-          "type": {
-            "type": "bool"
-          },
-          "default": true,
-          "title": "Prompt Weighting",
-          "description": "If true, prompt weighting syntax will be used and 77 token limit lifted"
-        },
-        {
-          "name": "seed",
->>>>>>> 402681ee
-          "type": {
-            "type": "image"
-          },
-<<<<<<< HEAD
-          "default": {},
-          "title": "Image",
-          "description": "Input image to remove background from"
-=======
-          "default": -1,
-          "title": "Seed",
-          "description": "The same seed and prompt will output the same image every time"
-        },
-        {
-          "name": "enable_safety_checker",
-          "type": {
-            "type": "bool"
-          },
-          "default": true,
-          "title": "Enable Safety Checker",
-          "description": "If true, the safety checker will be enabled"
->>>>>>> 402681ee
-        }
-      ],
-      "outputs": [
-        {
-          "type": {
-            "type": "image"
-          },
-          "name": "output"
-        }
-      ],
-      "basic_fields": [
-<<<<<<< HEAD
-        "image"
-      ],
-      "is_dynamic": false
-    },
-    {
-      "title": "Bria Background Replace",
-      "description": "Bria Background Replace allows for efficient swapping of backgrounds in images via text prompts or reference image, delivering realistic and polished results. Trained exclusively on licensed data for safe and risk-free commercial use.\n    image, background, replacement, swap\n\n    Use cases:\n    - Replace image backgrounds seamlessly\n    - Create professional photo compositions\n    - Generate custom scene settings\n    - Produce commercial-ready images\n    - Create consistent visual environments",
-      "namespace": "fal.image_to_image",
-      "node_type": "fal.image_to_image.BriaBackgroundReplace",
-      "layout": "default",
-=======
-        "prompt",
-        "model_name",
-        "loras"
-      ]
-    },
-    {
-      "title": "Flux Schnell",
-      "description": "FLUX.1 [schnell] is a 12 billion parameter flow transformer that generates high-quality images\n    from text in 1 to 4 steps, suitable for personal and commercial use.",
-      "namespace": "fal.text_to_image",
-      "node_type": "fal.text_to_image.FluxSchnell",
->>>>>>> 402681ee
-      "properties": [
-        {
-          "name": "image",
-          "type": {
-            "type": "image"
-          },
-          "default": {},
-          "title": "Image",
-          "description": "Input image to replace background"
-        },
-        {
-          "name": "ref_image",
-          "type": {
-            "type": "image"
-          },
-          "default": {},
-          "title": "Ref Image",
-          "description": "Reference image for the new background"
-        },
-        {
-          "name": "prompt",
-          "type": {
-            "type": "str"
-          },
-          "default": "",
-          "title": "Prompt",
-          "description": "Prompt to generate new background"
-        },
-        {
-<<<<<<< HEAD
-          "name": "negative_prompt",
-          "type": {
-            "type": "str"
-          },
-          "default": "",
-          "title": "Negative Prompt",
-          "description": "Negative prompt for background generation"
-        },
-        {
-          "name": "refine_prompt",
-          "type": {
-            "type": "bool"
-          },
-          "default": true,
-          "title": "Refine Prompt",
-          "description": "Whether to refine the prompt"
-=======
-          "name": "image_size",
-          "type": {
-            "type": "enum",
-            "values": [
-              "square_hd",
-              "square",
-              "portrait_4_3",
-              "portrait_16_9",
-              "landscape_4_3",
-              "landscape_16_9"
-            ],
-            "type_name": "nodetool.nodes.fal.text_to_image.ImageSizePreset"
-          },
-          "default": "landscape_4_3",
-          "title": "Image Size",
-          "description": "Either a preset size or a custom {width, height} dictionary"
->>>>>>> 402681ee
-        },
-        {
-          "name": "seed",
-          "type": {
-            "type": "int"
-          },
-<<<<<<< HEAD
-          "default": -1,
-          "title": "Seed",
-          "description": "The same seed will output the same image every time"
-        }
-      ],
-      "outputs": [
-        {
-          "type": {
-            "type": "image"
-          },
-          "name": "output"
-        }
-      ],
-      "the_model_info": {},
-      "recommended_models": [],
-      "basic_fields": [
-        "image",
-        "prompt"
-      ],
-      "is_dynamic": false
-    },
-    {
-      "title": "Bria Eraser",
-      "description": "Bria Eraser enables precise removal of unwanted objects from images while maintaining high-quality outputs. Trained exclusively on licensed data for safe and risk-free commercial use.\n    image, removal, cleanup\n\n    Use cases:\n    - Remove unwanted objects from images\n    - Clean up image imperfections\n    - Prepare images for commercial use\n    - Remove distracting elements\n    - Create clean, professional images",
-      "namespace": "fal.image_to_image",
-      "node_type": "fal.image_to_image.BriaEraser",
-      "layout": "default",
-      "properties": [
-        {
-          "name": "image",
-          "type": {
-            "type": "image"
-          },
-          "default": {},
-          "title": "Image",
-          "description": "Input image to erase from"
-        },
-        {
-          "name": "mask",
-          "type": {
-            "type": "image"
-          },
-          "default": {},
-          "title": "Mask",
-          "description": "The mask for areas to be cleaned"
-=======
-          "default": 4,
-          "title": "Num Inference Steps",
-          "description": "The number of inference steps to perform",
-          "min": 1.0
-        },
-        {
-          "name": "num_images",
-          "type": {
-            "type": "int"
-          },
-          "default": 1,
-          "title": "Num Images",
-          "description": "The number of images to generate",
-          "min": 1.0
->>>>>>> 402681ee
-        },
-        {
-          "name": "mask_type",
-          "type": {
-            "type": "str"
-          },
-<<<<<<< HEAD
-          "default": "manual",
-          "title": "Mask Type",
-          "description": "Type of mask - 'manual' for user-created or 'automatic' for algorithm-generated"
-=======
-          "default": -1,
-          "title": "Seed",
-          "description": "The same seed and prompt will output the same image every time"
-        },
-        {
-          "name": "enable_safety_checker",
-          "type": {
-            "type": "bool"
-          },
-          "default": true,
-          "title": "Enable Safety Checker",
-          "description": "If true, the safety checker will be enabled"
->>>>>>> 402681ee
-        }
-      ],
-      "outputs": [
-        {
-          "type": {
-            "type": "image"
-          },
-          "name": "output"
-        }
-      ],
-      "basic_fields": [
-<<<<<<< HEAD
-        "image",
-        "mask"
-      ],
-      "is_dynamic": false
-    },
-    {
-      "title": "Bria Expand",
-      "description": "Bria Expand expands images beyond their borders in high quality. Trained exclusively on licensed data for safe and risk-free commercial use.\n    image, expansion, outpainting\n\n    Use cases:\n    - Extend image boundaries seamlessly\n    - Create wider or taller compositions\n    - Expand images for different aspect ratios\n    - Generate additional scene content",
-      "namespace": "fal.image_to_image",
-      "node_type": "fal.image_to_image.BriaExpand",
-      "layout": "default",
-=======
-        "prompt",
-        "image_size",
-        "num_inference_steps"
-      ]
-    },
-    {
-      "title": "Flux Subject",
-      "description": "FLUX.1 Subject is a super fast endpoint for the FLUX.1 [schnell] model with subject input capabilities, enabling rapid and high-quality image generation for personalization, specific styles, brand identities, and product-specific outputs.\n    image, generation, subject-driven, personalization, fast, text-to-image, txt2img\n\n    Use cases:\n    - Create variations of existing subjects\n    - Generate personalized product images\n    - Design brand-specific visuals\n    - Produce custom character artwork\n    - Create subject-based illustrations",
-      "namespace": "fal.text_to_image",
-      "node_type": "fal.text_to_image.FluxSubject",
->>>>>>> 402681ee
-      "properties": [
-        {
-          "name": "image",
-          "type": {
-            "type": "image"
-          },
-          "default": {},
-          "title": "Image",
-          "description": "The input image to expand"
-        },
-        {
-<<<<<<< HEAD
-          "name": "canvas_width",
-          "type": {
-            "type": "int"
-          },
-          "default": 1200,
-          "title": "Canvas Width",
-          "description": "The desired width of the final image, after the expansion"
-        },
-        {
-          "name": "canvas_height",
-=======
-          "name": "image",
->>>>>>> 402681ee
-          "type": {
-            "type": "image"
-          },
-<<<<<<< HEAD
-          "default": 674,
-          "title": "Canvas Height",
-          "description": "The desired height of the final image, after the expansion"
-        },
-        {
-          "name": "original_image_width",
-          "type": {
-            "type": "int"
-          },
-          "default": 610,
-          "title": "Original Image Width",
-          "description": "The desired width of the original image, inside the full canvas"
-=======
-          "default": {},
-          "title": "Image",
-          "description": "The image of the subject"
-        },
-        {
-          "name": "image_size",
-          "type": {
-            "type": "enum",
-            "values": [
-              "square_hd",
-              "square",
-              "portrait_4_3",
-              "portrait_16_9",
-              "landscape_4_3",
-              "landscape_16_9"
-            ],
-            "type_name": "nodetool.nodes.fal.text_to_image.ImageSizePreset"
-          },
-          "default": "square_hd",
-          "title": "Image Size",
-          "description": "Either a preset size or a custom {width, height} dictionary"
->>>>>>> 402681ee
-        },
-        {
-          "name": "original_image_height",
-          "type": {
-            "type": "int"
-          },
-<<<<<<< HEAD
-          "default": 855,
-          "title": "Original Image Height",
-          "description": "The desired height of the original image, inside the full canvas"
-=======
-          "default": 8,
-          "title": "Num Inference Steps",
-          "description": "The number of inference steps to perform",
-          "min": 1.0
->>>>>>> 402681ee
-        },
-        {
-          "name": "original_image_x",
-          "type": {
-            "type": "int"
-          },
-<<<<<<< HEAD
-          "default": 301,
-          "title": "Original Image X",
-          "description": "The desired x-coordinate of the original image, inside the full canvas"
-        },
-        {
-          "name": "original_image_y",
-          "type": {
-            "type": "int"
-          },
-          "default": -66,
-          "title": "Original Image Y",
-          "description": "The desired y-coordinate of the original image, inside the full canvas"
-        },
-        {
-          "name": "prompt",
-          "type": {
-            "type": "str"
-          },
-          "default": "",
-          "title": "Prompt",
-          "description": "Text on which you wish to base the image expansion"
-        },
-        {
-          "name": "negative_prompt",
-          "type": {
-            "type": "str"
-          },
-          "default": "",
-          "title": "Negative Prompt",
-          "description": "The negative prompt to use when generating images"
-        },
-        {
-          "name": "num_images",
-          "type": {
-            "type": "int"
-          },
-          "default": 1,
-          "title": "Num Images",
-          "description": "Number of images to generate"
-=======
-          "default": 3.5,
-          "title": "Guidance Scale",
-          "description": "The CFG scale to determine how closely the model follows the prompt"
-        },
-        {
-          "name": "seed",
-          "type": {
-            "type": "int"
-          },
-          "default": -1,
-          "title": "Seed",
-          "description": "The same seed and prompt will output the same image every time"
->>>>>>> 402681ee
-        },
-        {
-          "name": "enable_safety_checker",
-          "type": {
-            "type": "bool"
-          },
-<<<<<<< HEAD
-          "default": -1,
-          "title": "Seed",
-          "description": "The same seed will output the same image every time"
-=======
-          "default": true,
-          "title": "Enable Safety Checker",
-          "description": "If true, the safety checker will be enabled"
->>>>>>> 402681ee
-        }
-      ],
-      "outputs": [
-        {
-          "type": {
-            "type": "image"
-          },
-          "name": "output"
-        }
-      ],
-      "basic_fields": [
-<<<<<<< HEAD
-        "image",
-        "canvas_width",
-        "canvas_height",
-        "prompt"
-      ],
-      "is_dynamic": false
-    },
-    {
-      "title": "Bria Gen Fill",
-      "description": "Bria GenFill enables high-quality object addition or visual transformation. Trained exclusively on licensed data for safe and risk-free commercial use.\n    image, generation, filling, transformation\n\n    Use cases:\n    - Add new objects to existing images\n    - Transform specific image areas\n    - Generate contextual content\n    - Create seamless visual additions\n    - Produce professional image modifications",
-      "namespace": "fal.image_to_image",
-      "node_type": "fal.image_to_image.BriaGenFill",
-      "layout": "default",
-=======
-        "prompt",
-        "image",
-        "image_size"
-      ]
-    },
-    {
-      "title": "Flux V 1 Pro",
-      "description": "FLUX1.1 [pro] is an enhanced version of FLUX.1 [pro], improved image generation capabilities, delivering superior composition, detail, and artistic fidelity compared to its predecessor.\n    image, generation, composition, detail, artistic, text-to-image, txt2img\n\n    Use cases:\n    - Generate high-fidelity artwork\n    - Create detailed illustrations\n    - Design complex compositions\n    - Produce artistic renderings\n    - Generate professional visuals",
-      "namespace": "fal.text_to_image",
-      "node_type": "fal.text_to_image.FluxV1Pro",
->>>>>>> 402681ee
-      "properties": [
-        {
-          "name": "prompt",
-          "type": {
-            "type": "str"
-          },
-<<<<<<< HEAD
-          "default": {},
-          "title": "Image",
-          "description": "Input image to erase from"
-        },
-=======
-          "default": "",
-          "title": "Prompt",
-          "description": "The prompt to generate an image from"
-        },
-        {
-          "name": "image_size",
-          "type": {
-            "type": "enum",
-            "values": [
-              "square_hd",
-              "square",
-              "portrait_4_3",
-              "portrait_16_9",
-              "landscape_4_3",
-              "landscape_16_9"
-            ],
-            "type_name": "nodetool.nodes.fal.text_to_image.ImageSizePreset"
-          },
-          "default": "square_hd",
-          "title": "Image Size",
-          "description": "Either a preset size or a custom {width, height} dictionary. Max dimension 14142"
-        },
-        {
-          "name": "guidance_scale",
-          "type": {
-            "type": "float"
-          },
-          "default": 3.5,
-          "title": "Guidance Scale",
-          "description": "The CFG (Classifier Free Guidance) scale is a measure of how close you want the model to stick to your prompt when looking for a related image to show you.",
-          "min": 1.0,
-          "max": 20.0
-        },
-        {
-          "name": "num_inference_steps",
-          "type": {
-            "type": "int"
-          },
-          "default": 28,
-          "title": "Num Inference Steps",
-          "description": "The number of inference steps to perform.",
-          "min": 1.0,
-          "max": 50.0
-        },
-        {
-          "name": "seed",
-          "type": {
-            "type": "int",
-            "optional": true
-          },
-          "title": "Seed",
-          "description": "The same seed and the same prompt given to the same version of the model will output the same image every time."
-        }
-      ],
-      "outputs": [
->>>>>>> 402681ee
-        {
-          "name": "mask",
-          "type": {
-            "type": "image"
-          },
-<<<<<<< HEAD
-          "default": {},
-          "title": "Mask",
-          "description": "The mask for areas to be cleaned"
-        },
-=======
-          "name": "output"
-        }
-      ],
-      "basic_fields": [
-        "prompt",
-        "image_size",
-        "guidance_scale"
-      ]
-    },
-    {
-      "title": "Flux V 1 Pro New",
-      "description": "FLUX.1 [pro] new is an accelerated version of FLUX.1 [pro], maintaining professional-grade\n    image quality while delivering significantly faster generation speeds.",
-      "namespace": "fal.text_to_image",
-      "node_type": "fal.text_to_image.FluxV1ProNew",
-      "properties": [
->>>>>>> 402681ee
-        {
-          "name": "prompt",
-          "type": {
-            "type": "str"
-          },
-          "default": "",
-          "title": "Prompt",
-<<<<<<< HEAD
-          "description": "The prompt to generate images"
-        },
-        {
-          "name": "negative_prompt",
-          "type": {
-            "type": "str"
-          },
-          "default": "",
-          "title": "Negative Prompt",
-          "description": "The negative prompt to use when generating images"
-        },
-        {
-          "name": "seed",
-=======
-          "description": "The prompt to generate an image from"
-        },
-        {
-          "name": "image_size",
->>>>>>> 402681ee
-          "type": {
-            "type": "int"
-          },
-<<<<<<< HEAD
-          "default": -1,
-          "title": "Seed",
-          "description": "The same seed will output the same image every time"
-        }
-      ],
-      "outputs": [
-=======
-          "default": "landscape_4_3",
-          "title": "Image Size",
-          "description": "Either a preset size or a custom {width, height} dictionary"
-        },
->>>>>>> 402681ee
-        {
-          "type": {
-            "type": "image"
-          },
-<<<<<<< HEAD
-          "name": "output"
-        }
-      ],
-      "the_model_info": {},
-      "recommended_models": [],
-      "basic_fields": [
-        "image",
-        "mask",
-        "prompt"
-      ],
-      "is_dynamic": false
-    },
-    {
-      "title": "Bria Product Shot",
-      "description": "Place any product in any scenery with just a prompt or reference image while maintaining high integrity of the product. Trained exclusively on licensed data for safe and risk-free commercial use and optimized for eCommerce.\n    image, product, placement, ecommerce\n\n    Use cases:\n    - Create professional product photography\n    - Generate contextual product shots\n    - Place products in custom environments\n    - Create eCommerce product listings\n    - Generate marketing visuals",
-      "namespace": "fal.image_to_image",
-      "node_type": "fal.image_to_image.BriaProductShot",
-      "layout": "default",
-      "properties": [
-=======
-          "default": 28,
-          "title": "Num Inference Steps",
-          "description": "The number of inference steps to perform",
-          "min": 1.0
-        },
->>>>>>> 402681ee
-        {
-          "name": "image",
-          "type": {
-            "type": "image"
-          },
-<<<<<<< HEAD
-          "default": {},
-          "title": "Image",
-          "description": "The product image to be placed"
-        },
-        {
-          "name": "scene_description",
-          "type": {
-            "type": "str"
-          },
-          "default": "",
-          "title": "Scene Description",
-          "description": "Text description of the new scene/background"
-=======
-          "default": 3.5,
-          "title": "Guidance Scale",
-          "description": "The CFG scale to determine how closely the model follows the prompt",
-          "min": 1.0,
-          "max": 20.0
->>>>>>> 402681ee
-        },
-        {
-          "name": "ref_image",
-          "type": {
-            "type": "image"
-          },
-          "default": {},
-          "title": "Ref Image",
-          "description": "Reference image for the new scene/background"
-        },
-        {
-<<<<<<< HEAD
-          "name": "optimize_description",
-          "type": {
-            "type": "bool"
-          },
-          "default": true,
-          "title": "Optimize Description",
-          "description": "Whether to optimize the scene description"
-        },
-        {
-          "name": "placement_type",
-          "type": {
-            "type": "str"
-          },
-          "default": "manual_placement",
-          "title": "Placement Type",
-          "description": "How to position the product (original, automatic, manual_placement, manual_padding)"
-        },
-        {
-          "name": "manual_placement_selection",
-          "type": {
-            "type": "str"
-          },
-          "default": "bottom_center",
-          "title": "Manual Placement Selection",
-          "description": "Specific placement position when using manual_placement"
-        }
-      ],
-      "outputs": [
-        {
-          "type": {
-            "type": "image"
-          },
-          "name": "output"
-        }
-      ],
-      "the_model_info": {},
-      "recommended_models": [],
-      "basic_fields": [
-        "image",
-        "scene_description"
-      ],
-      "is_dynamic": false
-    },
-    {
-      "title": "Clarity Upscaler",
-      "description": "Upscale images to improve resolution and sharpness.\n\n    clarity, upscale, enhancement\n\n    Use cases:\n    - Increase image resolution for printing\n    - Improve clarity of low-quality images\n    - Enhance textures and graphics",
-      "namespace": "fal.image_to_image",
-      "node_type": "fal.image_to_image.ClarityUpscaler",
-      "layout": "default",
-      "properties": [
-        {
-          "name": "image",
-          "type": {
-            "type": "image"
-          },
-          "default": {},
-          "title": "Image",
-          "description": "Input image to upscale"
-        },
-        {
-          "name": "scale",
-          "type": {
-            "type": "int"
-          },
-          "default": 2,
-          "title": "Scale",
-          "description": "Upscaling factor",
-          "min": 1.0,
-          "max": 4.0
-=======
-          "name": "seed",
-          "type": {
-            "type": "int"
-          },
-          "default": -1,
-          "title": "Seed",
-          "description": "The same seed and prompt will output the same image every time"
-        },
-        {
-          "name": "safety_tolerance",
-          "type": {
-            "type": "int"
-          },
-          "default": 2,
-          "title": "Safety Tolerance",
-          "description": "Safety tolerance level (1=strict, 6=permissive)",
-          "min": 1.0,
-          "max": 6.0
->>>>>>> 402681ee
-        }
-      ],
-      "outputs": [
-        {
-          "type": {
-            "type": "image"
-          },
-          "name": "output"
-        }
-      ],
-      "basic_fields": [
-<<<<<<< HEAD
-        "image",
-        "scale"
-      ],
-      "is_dynamic": false
-    },
-    {
-      "title": "Flux Dev Redux",
-      "description": "FLUX.1 [dev] Redux is a high-performance endpoint that enables rapid transformation of existing images, delivering high-quality style transfers and image modifications.\n    image, transformation, style-transfer, development, flux\n\n    Use cases:\n    - Transform images with advanced controls\n    - Create customized image variations\n    - Apply precise style modifications",
-      "namespace": "fal.image_to_image",
-      "node_type": "fal.image_to_image.FluxDevRedux",
-      "layout": "default",
-=======
-        "prompt",
-        "image_size",
-        "guidance_scale"
-      ]
-    },
-    {
-      "title": "Flux V 1 Pro Ultra",
-      "description": "FLUX1.1 [ultra] is the latest and most advanced version of FLUX.1 [pro],\n    featuring cutting-edge improvements in image generation, delivering unparalleled\n    composition, detail, and artistic fidelity.",
-      "namespace": "fal.text_to_image",
-      "node_type": "fal.text_to_image.FluxV1ProUltra",
->>>>>>> 402681ee
-      "properties": [
-        {
-          "name": "image",
-          "type": {
-            "type": "image"
-          },
-          "default": {},
-          "title": "Image",
-          "description": "The input image to transform"
-        },
-        {
-          "name": "image_size",
-          "type": {
-            "type": "enum",
-            "values": [
-              "square_hd",
-              "square",
-              "portrait_4_3",
-              "portrait_16_9",
-              "landscape_4_3",
-              "landscape_16_9"
-            ],
-            "type_name": "nodetool.nodes.fal.text_to_image.ImageSizePreset"
-          },
-          "default": "landscape_4_3",
-          "title": "Image Size",
-          "description": "Either a preset size or a custom {width, height} dictionary. Max dimension 14142"
-        },
-        {
-          "name": "guidance_scale",
-          "type": {
-            "type": "float"
-          },
-          "default": 3.5,
-          "title": "Guidance Scale",
-          "description": "The CFG (Classifier Free Guidance) scale is a measure of how close you want the model to stick to your prompt when looking for a related image to show you.",
-          "min": 1.0,
-          "max": 20.0
-        },
-        {
-          "name": "num_inference_steps",
-          "type": {
-            "type": "int"
-          },
-          "default": 28,
-          "title": "Num Inference Steps",
-<<<<<<< HEAD
-          "description": "The number of inference steps to perform",
-          "min": 1.0
-        },
-        {
-          "name": "guidance_scale",
-          "type": {
-            "type": "float"
-          },
-          "default": 3.5,
-          "title": "Guidance Scale",
-          "description": "How closely the model should stick to your prompt"
-=======
-          "description": "The number of inference steps to perform.",
-          "min": 1.0,
-          "max": 50.0
->>>>>>> 402681ee
-        },
-        {
-          "name": "seed",
-          "type": {
-            "type": "int"
-          },
-          "default": -1,
-          "title": "Seed",
-<<<<<<< HEAD
-          "description": "The same seed will output the same image every time"
-        },
-        {
-          "name": "enable_safety_checker",
-          "type": {
-            "type": "bool"
-          },
-          "default": true,
-          "title": "Enable Safety Checker",
-          "description": "If true, the safety checker will be enabled"
-=======
-          "description": "The same seed and the same prompt given to the same version of the model will output the same image every time."
->>>>>>> 402681ee
-        }
-      ],
-      "outputs": [
-        {
-          "type": {
-            "type": "image"
-          },
-          "name": "output"
-        }
-      ],
-      "basic_fields": [
-        "image",
-        "image_size",
-        "guidance_scale"
-<<<<<<< HEAD
-      ],
-      "is_dynamic": false
-    },
-    {
-      "title": "Flux Lora Canny",
-      "description": "FLUX LoRA Canny enables precise control over composition and style through edge detection and LoRA-based guidance mechanisms.\n    image, edge, lora, style-transfer, control\n\n    Use cases:\n    - Generate stylized images with structural control\n    - Create edge-guided artistic transformations\n    - Apply custom styles while maintaining composition\n    - Produce consistent style variations",
-      "namespace": "fal.image_to_image",
-      "node_type": "fal.image_to_image.FluxLoraCanny",
-      "layout": "default",
-=======
-      ]
-    },
-    {
-      "title": "Fooocus",
-      "description": "Fooocus is a text-to-image model with default parameters and automated optimizations\n    for quality improvements.",
-      "namespace": "fal.text_to_image",
-      "node_type": "fal.text_to_image.Fooocus",
->>>>>>> 402681ee
-      "properties": [
-        {
-          "name": "control_image",
-          "type": {
-            "type": "image"
-          },
-          "default": {},
-          "title": "Control Image",
-          "description": "The control image to generate the Canny edge map from"
-        },
-        {
-          "name": "prompt",
-          "type": {
-            "type": "str"
-          },
-          "default": "",
-          "title": "Prompt",
-          "description": "The prompt to generate an image from"
-        },
-        {
-          "name": "styles",
-          "type": {
-            "type": "list",
-            "type_args": [
-              {
-                "type": "str"
-              }
-            ]
-          },
-<<<<<<< HEAD
-          "default": "landscape_4_3",
-          "title": "Image Size",
-          "description": "The size of the generated image"
-=======
-          "default": [
-            "Fooocus Enhance",
-            "Fooocus V2",
-            "Fooocus Sharp"
-          ],
-          "title": "Styles",
-          "description": "The styles to apply to the generated image"
->>>>>>> 402681ee
-        },
-        {
-          "name": "performance",
-          "type": {
-            "type": "enum",
-            "values": [
-              "Speed",
-              "Quality",
-              "Extreme Speed",
-              "Lightning"
-            ],
-            "type_name": "nodetool.nodes.fal.text_to_image.PerformanceEnum"
-          },
-<<<<<<< HEAD
-          "default": 28,
-          "title": "Num Inference Steps",
-          "description": "The number of inference steps to perform",
-          "min": 1.0
-=======
-          "default": "Extreme Speed",
-          "title": "Performance",
-          "description": "You can choose Speed or Quality"
->>>>>>> 402681ee
-        },
-        {
-          "name": "guidance_scale",
-          "type": {
-            "type": "float"
-          },
-<<<<<<< HEAD
-          "default": 3.5,
-=======
-          "default": 4.0,
->>>>>>> 402681ee
-          "title": "Guidance Scale",
-          "description": "How closely the model should stick to your prompt"
-        },
-        {
-<<<<<<< HEAD
-          "name": "seed",
-          "type": {
-            "type": "int"
-          },
-          "default": -1,
-          "title": "Seed",
-          "description": "The same seed will output the same image every time"
-=======
-          "name": "sharpness",
-          "type": {
-            "type": "float"
-          },
-          "default": 2.0,
-          "title": "Sharpness",
-          "description": "Higher value means image and texture are sharper"
-        },
-        {
-          "name": "aspect_ratio",
-          "type": {
-            "type": "str"
-          },
-          "default": "1024x1024",
-          "title": "Aspect Ratio",
-          "description": "The size of the generated image (must be multiples of 8)"
->>>>>>> 402681ee
-        },
-        {
-          "name": "lora_scale",
-          "type": {
-            "type": "float"
-          },
-<<<<<<< HEAD
-          "default": 0.6,
-          "title": "Lora Scale",
-          "description": "The strength of the LoRA adaptation"
-        }
-      ],
-      "outputs": [
-        {
-          "type": {
-            "type": "image"
-          },
-          "name": "output"
-        }
-      ],
-      "the_model_info": {},
-      "recommended_models": [],
-      "basic_fields": [
-        "control_image",
-        "prompt",
-        "image_size"
-      ],
-      "is_dynamic": false
-    },
-    {
-      "title": "Flux Lora Depth",
-      "description": "FLUX LoRA Depth enables precise control over composition and structure through depth map detection and LoRA-based guidance mechanisms.\n    image, depth, lora, structure, control\n\n    Use cases:\n    - Generate depth-aware stylized images\n    - Create 3D-conscious artistic transformations\n    - Maintain spatial relationships with custom styles\n    - Produce depth-consistent variations\n    - Generate images with controlled perspective",
-      "namespace": "fal.image_to_image",
-      "node_type": "fal.image_to_image.FluxLoraDepth",
-      "layout": "default",
-      "properties": [
-        {
-          "name": "control_image",
-=======
-          "default": [],
-          "title": "Loras",
-          "description": "Up to 5 LoRAs that will be merged for generation"
-        },
-        {
-          "name": "refiner_model",
->>>>>>> 402681ee
-          "type": {
-            "type": "enum",
-            "values": [
-              "None",
-              "realisticVisionV60B1_v51VAE.safetensors"
-            ],
-            "type_name": "nodetool.nodes.fal.text_to_image.RefinerModelEnum"
-          },
-<<<<<<< HEAD
-          "default": {},
-          "title": "Control Image",
-          "description": "The control image to generate the depth map from"
-        },
-        {
-          "name": "prompt",
-=======
-          "default": "None",
-          "title": "Refiner Model",
-          "description": "Refiner model to use (SDXL or SD 1.5)"
-        },
-        {
-          "name": "refiner_switch",
->>>>>>> 402681ee
-          "type": {
-            "type": "float"
-          },
-<<<<<<< HEAD
-          "default": "",
-          "title": "Prompt",
-          "description": "The prompt to generate an image from"
-=======
-          "default": 0.8,
-          "title": "Refiner Switch",
-          "description": "Switch point for refiner (0.4 for SD1.5 realistic, 0.667 for SD1.5 anime, 0.8 for XL)"
-        },
-        {
-          "name": "seed",
-          "type": {
-            "type": "int"
-          },
-          "default": -1,
-          "title": "Seed",
-          "description": "The same seed and prompt will output the same image every time"
-        },
-        {
-          "name": "control_image",
-          "type": {
-            "type": "image"
-          },
-          "default": {},
-          "title": "Control Image",
-          "description": "Reference image for generation"
->>>>>>> 402681ee
-        },
-        {
-          "name": "control_type",
-          "type": {
-            "type": "enum",
-            "values": [
-              "ImagePrompt",
-              "PyraCanny",
-              "CPDS",
-              "FaceSwap"
-            ],
-            "type_name": "nodetool.nodes.fal.text_to_image.ControlTypeEnum"
-          },
-<<<<<<< HEAD
-          "default": "landscape_4_3",
-          "title": "Image Size",
-          "description": "The size of the generated image"
-        },
-        {
-          "name": "num_inference_steps",
-          "type": {
-            "type": "int"
-          },
-          "default": 28,
-          "title": "Num Inference Steps",
-          "description": "The number of inference steps to perform",
-          "min": 1.0
-        },
-        {
-          "name": "guidance_scale",
-          "type": {
-            "type": "float"
-          },
-          "default": 3.5,
-          "title": "Guidance Scale",
-          "description": "How closely the model should stick to your prompt"
-        },
-        {
-          "name": "seed",
-=======
-          "default": "PyraCanny",
-          "title": "Control Type",
-          "description": "The type of image control"
-        },
-        {
-          "name": "control_image_weight",
->>>>>>> 402681ee
-          "type": {
-            "type": "float"
-          },
-<<<<<<< HEAD
-          "default": -1,
-          "title": "Seed",
-          "description": "The same seed will output the same image every time"
-=======
-          "default": 1.0,
-          "title": "Control Image Weight",
-          "description": "Strength of the control image influence"
-        },
-        {
-          "name": "control_image_stop_at",
-          "type": {
-            "type": "float"
-          },
-          "default": 1.0,
-          "title": "Control Image Stop At",
-          "description": "When to stop applying control image influence"
->>>>>>> 402681ee
-        },
-        {
-          "name": "lora_scale",
-          "type": {
-            "type": "float"
-          },
-<<<<<<< HEAD
-          "default": 0.6,
-          "title": "Lora Scale",
-          "description": "The strength of the LoRA adaptation"
-=======
-          "default": true,
-          "title": "Enable Safety Checker",
-          "description": "If false, the safety checker will be disabled"
->>>>>>> 402681ee
-        }
-      ],
-      "outputs": [
-        {
-          "type": {
-            "type": "image"
-          },
-          "name": "output"
-        }
-      ],
-      "basic_fields": [
-<<<<<<< HEAD
-        "control_image",
-        "prompt",
-        "image_size"
-      ],
-      "is_dynamic": false
-    },
-    {
-      "title": "Flux Pro Canny",
-      "description": "FLUX.1 [pro] Canny enables precise control over composition, style, and structure through advanced edge detection and guidance mechanisms.\n    image, edge, composition, style, control\n\n    Use cases:\n    - Generate images with precise structural control\n    - Create artwork based on edge maps\n    - Transform sketches into detailed images\n    - Maintain specific compositional elements\n    - Generate variations with consistent structure",
-      "namespace": "fal.image_to_image",
-      "node_type": "fal.image_to_image.FluxProCanny",
-      "layout": "default",
-      "properties": [
-        {
-          "name": "control_image",
-          "type": {
-            "type": "image"
-          },
-          "default": {},
-          "title": "Control Image",
-          "description": "The control image to generate the Canny edge map from"
-        },
-        {
-=======
-        "prompt",
-        "negative_prompt",
-        "styles"
-      ]
-    },
-    {
-      "title": "Hyper SDXL",
-      "description": "Hyper SDXL is a hyper-charged version of SDXL that delivers exceptional performance and creativity\n    while maintaining high-quality output and ultra-fast generation speeds.",
-      "namespace": "fal.text_to_image",
-      "node_type": "fal.text_to_image.HyperSDXL",
-      "properties": [
-        {
->>>>>>> 402681ee
-          "name": "prompt",
-          "type": {
-            "type": "str"
-          },
-          "default": "",
-          "title": "Prompt",
-          "description": "The prompt to generate an image from"
-        },
-        {
-          "name": "image_size",
-          "type": {
-            "type": "enum",
-            "values": [
-              "square_hd",
-              "square",
-              "portrait_4_3",
-              "portrait_16_9",
-              "landscape_4_3",
-              "landscape_16_9"
-            ],
-            "type_name": "nodetool.nodes.fal.text_to_image.ImageSizePreset"
-          },
-<<<<<<< HEAD
-          "default": "landscape_4_3",
-=======
-          "default": "square_hd",
->>>>>>> 402681ee
-          "title": "Image Size",
-          "description": "The size of the generated image"
-        },
-        {
-          "name": "num_inference_steps",
-          "type": {
-            "type": "int"
-          },
-<<<<<<< HEAD
-          "default": 28,
-=======
-          "default": 1,
->>>>>>> 402681ee
-          "title": "Num Inference Steps",
-          "description": "The number of inference steps to perform (1, 2, or 4)",
-          "min": 1.0,
-          "max": 4.0
-        },
-        {
-          "name": "sync_mode",
-          "type": {
-            "type": "bool"
-          },
-<<<<<<< HEAD
-          "default": 3.5,
-          "title": "Guidance Scale",
-          "description": "How closely the model should stick to your prompt"
-=======
-          "default": true,
-          "title": "Sync Mode",
-          "description": "If true, wait for image generation and upload before returning"
->>>>>>> 402681ee
-        },
-        {
-          "name": "num_images",
-          "type": {
-            "type": "int"
-          },
-<<<<<<< HEAD
-          "default": -1,
-          "title": "Seed",
-          "description": "The same seed will output the same image every time"
-=======
-          "default": 1,
-          "title": "Num Images",
-          "description": "The number of images to generate",
-          "min": 1.0
-        },
-        {
-          "name": "enable_safety_checker",
-          "type": {
-            "type": "bool"
-          },
-          "default": true,
-          "title": "Enable Safety Checker",
-          "description": "If true, the safety checker will be enabled"
->>>>>>> 402681ee
-        },
-        {
-          "name": "safety_tolerance",
-          "type": {
-            "type": "str"
-          },
-<<<<<<< HEAD
-          "default": "2",
-          "title": "Safety Tolerance",
-          "description": "Safety tolerance level (1-6, 1 being most strict)"
-=======
-          "default": false,
-          "title": "Expand Prompt",
-          "description": "If true, the prompt will be expanded with additional prompts"
-        },
-        {
-          "name": "seed",
-          "type": {
-            "type": "int"
-          },
-          "default": -1,
-          "title": "Seed",
-          "description": "The same seed and prompt will output the same image every time"
->>>>>>> 402681ee
-        }
-      ],
-      "outputs": [
-        {
-          "type": {
-            "type": "image"
-          },
-          "name": "output"
-        }
-      ],
-      "basic_fields": [
-        "control_image",
-        "prompt",
-<<<<<<< HEAD
-        "image_size"
-      ],
-      "is_dynamic": false
-    },
-    {
-      "title": "Flux Pro Depth",
-      "description": "FLUX.1 [pro] Depth enables precise control over composition and structure through depth map detection and guidance mechanisms.\n    image, depth-map, composition, structure, control\n\n    Use cases:\n    - Generate images with controlled depth perception\n    - Create 3D-aware image transformations\n    - Maintain spatial relationships in generated images\n    - Produce images with accurate perspective\n    - Generate variations with consistent depth structure",
-      "namespace": "fal.image_to_image",
-      "node_type": "fal.image_to_image.FluxProDepth",
-      "layout": "default",
-=======
-        "image_size",
-        "num_inference_steps"
-      ]
-    },
-    {
-      "title": "Ideogram V 2",
-      "description": "Ideogram V2 is a state-of-the-art image generation model optimized for commercial and creative use, featuring exceptional typography handling and realistic outputs.\n    image, generation, ai, typography, realistic, text-to-image, txt2img\n\n    Use cases:\n    - Create commercial artwork and designs\n    - Generate realistic product visualizations\n    - Design marketing materials with text\n    - Produce high-quality illustrations\n    - Create brand assets and logos",
-      "namespace": "fal.text_to_image",
-      "node_type": "fal.text_to_image.IdeogramV2",
->>>>>>> 402681ee
-      "properties": [
-        {
-          "name": "control_image",
-          "type": {
-            "type": "image"
-          },
-          "default": {},
-          "title": "Control Image",
-          "description": "The control image to generate the depth map from"
-        },
-        {
-          "name": "prompt",
-          "type": {
-            "type": "str"
-          },
-          "default": "",
-          "title": "Prompt",
-          "description": "The prompt to generate an image from"
-        },
-        {
-          "name": "aspect_ratio",
-          "type": {
-            "type": "enum",
-            "values": [
-              "10:16",
-              "16:10",
-              "9:16",
-              "16:9",
-              "4:3",
-              "3:4",
-              "1:1",
-              "1:3",
-              "3:1",
-              "3:2",
-              "2:3",
-              "4:5",
-              "5:4"
-            ],
-            "type_name": "nodetool.nodes.fal.text_to_image.AspectRatio"
-          },
-<<<<<<< HEAD
-          "default": "landscape_4_3",
-          "title": "Image Size",
-          "description": "The size of the generated image"
-=======
-          "default": "1:1",
-          "title": "Aspect Ratio",
-          "description": "The aspect ratio of the generated image."
->>>>>>> 402681ee
-        },
-        {
-          "name": "expand_prompt",
-          "type": {
-            "type": "bool"
-          },
-          "default": true,
-          "title": "Expand Prompt",
-          "description": "Whether to expand the prompt with MagicPrompt functionality."
-        },
-        {
-          "name": "style",
-          "type": {
-            "type": "enum",
-            "values": [
-              "auto",
-              "general",
-              "realistic",
-              "design",
-              "render_3D",
-              "anime"
-            ],
-            "type_name": "nodetool.nodes.fal.text_to_image.IdeogramStyle"
-          },
-<<<<<<< HEAD
-          "default": 3.5,
-          "title": "Guidance Scale",
-          "description": "How closely the model should stick to your prompt"
-=======
-          "default": "auto",
-          "title": "Style",
-          "description": "The style of the generated image."
-        },
-        {
-          "name": "negative_prompt",
-          "type": {
-            "type": "str"
-          },
-          "default": "",
-          "title": "Negative Prompt",
-          "description": "A negative prompt to avoid in the generated image."
->>>>>>> 402681ee
-        },
-        {
-          "name": "seed",
-          "type": {
-            "type": "int"
-          },
-          "default": -1,
-          "title": "Seed",
-<<<<<<< HEAD
-          "description": "The same seed will output the same image every time"
-        },
-        {
-          "name": "safety_tolerance",
-          "type": {
-            "type": "str"
-          },
-          "default": "2",
-          "title": "Safety Tolerance",
-          "description": "Safety tolerance level (1-6, 1 being most strict)"
-=======
-          "description": "Seed for the random number generator."
->>>>>>> 402681ee
-        }
-      ],
-      "outputs": [
-        {
-          "type": {
-            "type": "image"
-          },
-          "name": "output"
-        }
-      ],
-      "basic_fields": [
-        "control_image",
-        "prompt",
-<<<<<<< HEAD
-        "image_size"
-      ],
-      "is_dynamic": false
-    },
-    {
-      "title": "Flux Pro Fill",
-      "description": "FLUX.1 [pro] Fill is a high-performance endpoint that enables rapid transformation of existing images with inpainting/outpainting capabilities.\n    image, inpainting, outpainting, transformation, professional\n\n    Use cases:\n    - Fill in missing or masked parts of images\n    - Extend images beyond their original boundaries\n    - Remove and replace unwanted elements\n    - Create seamless image completions\n    - Generate context-aware image content",
-      "namespace": "fal.image_to_image",
-      "node_type": "fal.image_to_image.FluxProFill",
-      "layout": "default",
-=======
-        "aspect_ratio",
-        "style"
-      ]
-    },
-    {
-      "title": "Ideogram V 2 Turbo",
-      "description": "Accelerated image generation with Ideogram V2 Turbo. Create high-quality visuals, posters,\n    and logos with enhanced speed while maintaining Ideogram's signature quality.",
-      "namespace": "fal.text_to_image",
-      "node_type": "fal.text_to_image.IdeogramV2Turbo",
->>>>>>> 402681ee
-      "properties": [
-        {
-          "name": "image",
-          "type": {
-            "type": "image"
-          },
-          "default": {},
-          "title": "Image",
-          "description": "The input image to transform"
-        },
-        {
-<<<<<<< HEAD
-          "name": "mask",
-=======
-          "name": "aspect_ratio",
->>>>>>> 402681ee
-          "type": {
-            "type": "enum",
-            "values": [
-              "10:16",
-              "16:10",
-              "9:16",
-              "16:9",
-              "4:3",
-              "3:4",
-              "1:1",
-              "1:3",
-              "3:1",
-              "3:2",
-              "2:3",
-              "4:5",
-              "5:4"
-            ],
-            "type_name": "nodetool.nodes.fal.text_to_image.AspectRatio"
-          },
-<<<<<<< HEAD
-          "default": {},
-          "title": "Mask",
-          "description": "The mask for inpainting"
-        },
-        {
-          "name": "prompt",
-          "type": {
-            "type": "str"
-          },
-          "default": "",
-          "title": "Prompt",
-          "description": "The prompt to fill the masked part of the image"
-=======
-          "default": "1:1",
-          "title": "Aspect Ratio",
-          "description": "The aspect ratio of the generated image."
-        },
-        {
-          "name": "expand_prompt",
-          "type": {
-            "type": "bool"
-          },
-          "default": true,
-          "title": "Expand Prompt",
-          "description": "Whether to expand the prompt with MagicPrompt functionality."
->>>>>>> 402681ee
-        },
-        {
-          "name": "style",
-          "type": {
-            "type": "enum",
-            "values": [
-              "auto",
-              "general",
-              "realistic",
-              "design",
-              "render_3D",
-              "anime"
-            ],
-            "type_name": "nodetool.nodes.fal.text_to_image.IdeogramStyle"
-          },
-<<<<<<< HEAD
-          "default": 28,
-          "title": "Num Inference Steps",
-          "description": "The number of inference steps to perform",
-          "min": 1.0
-        },
-        {
-=======
-          "default": "auto",
-          "title": "Style",
-          "description": "The style of the generated image."
-        },
-        {
-          "name": "negative_prompt",
-          "type": {
-            "type": "str"
-          },
-          "default": "",
-          "title": "Negative Prompt",
-          "description": "A negative prompt to avoid in the generated image."
-        },
-        {
->>>>>>> 402681ee
-          "name": "seed",
-          "type": {
-            "type": "int"
-          },
-          "default": -1,
-          "title": "Seed",
-<<<<<<< HEAD
-          "description": "The same seed will output the same image every time"
-        },
-        {
-          "name": "safety_tolerance",
-          "type": {
-            "type": "str"
-          },
-          "default": "2",
-          "title": "Safety Tolerance",
-          "description": "Safety tolerance level (1-6, 1 being most strict)"
-=======
-          "description": "Seed for the random number generator."
->>>>>>> 402681ee
-        }
-      ],
-      "outputs": [
-        {
-          "type": {
-            "type": "image"
-          },
-          "name": "output"
-        }
-      ],
-      "basic_fields": [
-<<<<<<< HEAD
-        "image",
-        "mask",
-        "prompt"
-      ],
-      "is_dynamic": false
-    },
-    {
-      "title": "Flux Pro Redux",
-      "description": "FLUX.1 [pro] Redux is a high-performance endpoint that enables rapid transformation of existing images, delivering high-quality style transfers and image modifications.\n    image, transformation, style-transfer, flux\n\n    Use cases:\n    - Create professional image transformations\n    - Generate style transfers",
-      "namespace": "fal.image_to_image",
-      "node_type": "fal.image_to_image.FluxProRedux",
-      "layout": "default",
-=======
-        "prompt",
-        "aspect_ratio",
-        "style"
-      ]
-    },
-    {
-      "title": "Illusion Diffusion",
-      "description": "Illusion Diffusion is a model that creates illusions conditioned on an input image.",
-      "namespace": "fal.text_to_image",
-      "node_type": "fal.text_to_image.IllusionDiffusion",
->>>>>>> 402681ee
-      "properties": [
-        {
-          "name": "image",
-          "type": {
-            "type": "image"
-          },
-          "default": {},
-          "title": "Image",
-          "description": "The input image to transform"
-        },
-        {
-          "name": "negative_prompt",
-          "type": {
-            "type": "str"
-          },
-          "default": "",
-          "title": "Negative Prompt",
-          "description": "Use it to address details that you don't want in the image"
-        },
-        {
-          "name": "image",
-          "type": {
-            "type": "image"
-          },
-          "default": {},
-          "title": "Image",
-          "description": "Input image URL for conditioning the generation"
-        },
-        {
-          "name": "guidance_scale",
-          "type": {
-            "type": "float"
-          },
-          "default": 7.5,
-          "title": "Guidance Scale",
-          "description": "How closely the model should stick to your prompt"
-        },
-        {
-          "name": "num_inference_steps",
-          "type": {
-            "type": "int"
-          },
-          "default": 40,
-          "title": "Num Inference Steps",
-          "description": "The number of inference steps to perform",
-          "min": 1.0
-        },
-        {
-          "name": "image_size",
-          "type": {
-            "type": "enum",
-            "values": [
-              "square_hd",
-              "square",
-              "portrait_4_3",
-              "portrait_16_9",
-              "landscape_4_3",
-              "landscape_16_9"
-            ],
-            "type_name": "nodetool.nodes.fal.text_to_image.ImageSizePreset"
-          },
-          "default": "landscape_4_3",
-          "title": "Image Size",
-          "description": "The size of the generated image"
-        },
-        {
-<<<<<<< HEAD
-          "name": "num_inference_steps",
-          "type": {
-            "type": "int"
-          },
-          "default": 28,
-          "title": "Num Inference Steps",
-          "description": "The number of inference steps to perform",
-          "min": 1.0
-        },
-        {
-          "name": "guidance_scale",
-          "type": {
-            "type": "float"
-          },
-          "default": 3.5,
-          "title": "Guidance Scale",
-          "description": "How closely the model should stick to your prompt"
-        },
-        {
-          "name": "seed",
-          "type": {
-            "type": "int"
-          },
-          "default": -1,
-          "title": "Seed",
-          "description": "The same seed will output the same image every time"
-        },
-        {
-          "name": "safety_tolerance",
-          "type": {
-            "type": "str"
-          },
-          "default": "2",
-          "title": "Safety Tolerance",
-          "description": "Safety tolerance level (1-6, 1 being most strict)"
-        }
-      ],
-      "outputs": [
-        {
-          "type": {
-            "type": "image"
-          },
-          "name": "output"
-        }
-      ],
-      "the_model_info": {},
-      "recommended_models": [],
-      "basic_fields": [
-        "image",
-        "image_size",
-        "guidance_scale"
-      ],
-      "is_dynamic": false
-    },
-    {
-      "title": "Flux Pro Ultra Redux",
-      "description": "FLUX1.1 [pro] ultra Redux is a high-performance endpoint that enables rapid transformation of existing images, delivering high-quality style transfers and image modifications with the core FLUX capabilities.\n    image, transformation, style-transfer, ultra, professional\n\n    Use cases:\n    - Apply precise image modifications\n    - Process images with maximum control",
-      "namespace": "fal.image_to_image",
-      "node_type": "fal.image_to_image.FluxProUltraRedux",
-      "layout": "default",
-      "properties": [
-        {
-          "name": "image",
-          "type": {
-            "type": "image"
-          },
-          "default": {},
-          "title": "Image",
-          "description": "The input image to transform"
-        },
-        {
-          "name": "image_size",
-=======
-          "name": "seed",
->>>>>>> 402681ee
-          "type": {
-            "type": "enum",
-            "values": [
-              "square_hd",
-              "square",
-              "portrait_4_3",
-              "portrait_16_9",
-              "landscape_4_3",
-              "landscape_16_9"
-            ],
-            "type_name": "nodetool.nodes.fal.text_to_image.ImageSizePreset"
-          },
-<<<<<<< HEAD
-          "default": "landscape_4_3",
-          "title": "Image Size",
-          "description": "The size of the generated image"
-        },
-        {
-          "name": "num_inference_steps",
-          "type": {
-            "type": "int"
-          },
-          "default": 28,
-          "title": "Num Inference Steps",
-          "description": "The number of inference steps to perform",
-          "min": 1.0
-        },
-        {
-          "name": "guidance_scale",
-          "type": {
-            "type": "float"
-          },
-          "default": 3.5,
-          "title": "Guidance Scale",
-          "description": "How closely the model should stick to your prompt"
-        },
-        {
-          "name": "seed",
-          "type": {
-            "type": "int"
-          },
-          "default": -1,
-          "title": "Seed",
-          "description": "The same seed will output the same image every time"
-        },
-        {
-          "name": "safety_tolerance",
-          "type": {
-            "type": "str"
-          },
-          "default": "2",
-          "title": "Safety Tolerance",
-          "description": "Safety tolerance level (1-6, 1 being most strict)"
-        },
-        {
-          "name": "image_prompt_strength",
-          "type": {
-            "type": "float"
-          },
-          "default": 0.1,
-          "title": "Image Prompt Strength",
-          "description": "The strength of the image prompt, between 0 and 1"
-=======
-          "default": -1,
-          "title": "Seed",
-          "description": "The same seed and prompt will output the same image every time"
->>>>>>> 402681ee
-        }
-      ],
-      "outputs": [
-        {
-          "type": {
-            "type": "image"
-          },
-          "name": "output"
-        }
-      ],
-      "basic_fields": [
-<<<<<<< HEAD
-        "image",
-        "image_size",
-=======
-        "prompt",
-        "image",
->>>>>>> 402681ee
-        "guidance_scale"
-      ]
-    },
-    {
-<<<<<<< HEAD
-      "title": "Flux Schnell Redux",
-      "description": "FLUX.1 [schnell] Redux is a high-performance endpoint that enables rapid transformation of existing images, delivering high-quality style transfers and image modifications with the core FLUX capabilities.\n    image, transformation, style-transfer, fast, flux\n\n    Use cases:\n    - Transform images with style transfers\n    - Apply artistic modifications to photos\n    - Create image variations",
-      "namespace": "fal.image_to_image",
-      "node_type": "fal.image_to_image.FluxSchnellRedux",
-      "layout": "default",
-=======
-      "title": "Imagen 4 Preview",
-      "description": "Imagen 4 Preview is the next iteration of Google's Imagen series, offering\n    high quality text-to-image generation with strong prompt adherence and\n    improved realism.\n    image, generation, google, text-to-image, txt2img\n\n    Use cases:\n    - Generate photorealistic artwork and designs\n    - Create marketing and product visuals\n    - Produce concept art or storyboards\n    - Explore creative ideas with high fidelity\n    - Rapid prototyping of imagery",
-      "namespace": "fal.text_to_image",
-      "node_type": "fal.text_to_image.Imagen4Preview",
->>>>>>> 402681ee
-      "properties": [
-        {
-          "name": "image",
-          "type": {
-            "type": "image"
-          },
-          "default": {},
-          "title": "Image",
-          "description": "The input image to transform"
-        },
-        {
-          "name": "negative_prompt",
-          "type": {
-            "type": "str"
-          },
-          "default": "",
-          "title": "Negative Prompt",
-          "description": "Elements to avoid in the generated image"
-        },
-        {
-          "name": "aspect_ratio",
-          "type": {
-            "type": "enum",
-            "values": [
-              "10:16",
-              "16:10",
-              "9:16",
-              "16:9",
-              "4:3",
-              "3:4",
-              "1:1",
-              "1:3",
-              "3:1",
-              "3:2",
-              "2:3",
-              "4:5",
-              "5:4"
-            ],
-            "type_name": "nodetool.nodes.fal.text_to_image.AspectRatio"
-          },
-          "default": "1:1",
-          "title": "Aspect Ratio",
-          "description": "The aspect ratio of the generated image"
-        },
-        {
-          "name": "image_size",
-          "type": {
-            "type": "enum",
-            "values": [
-              "square_hd",
-              "square",
-              "portrait_4_3",
-              "portrait_16_9",
-              "landscape_4_3",
-              "landscape_16_9"
-            ],
-            "type_name": "nodetool.nodes.fal.text_to_image.ImageSizePreset"
-          },
-          "default": "landscape_4_3",
-          "title": "Image Size",
-          "description": "The size of the generated image"
-        },
-        {
-          "name": "num_inference_steps",
-          "type": {
-            "type": "int"
-          },
-<<<<<<< HEAD
-          "default": 4,
-=======
-          "default": 50,
->>>>>>> 402681ee
-          "title": "Num Inference Steps",
-          "description": "The number of inference steps to perform",
-          "min": 1.0
-        },
-        {
-<<<<<<< HEAD
-=======
-          "name": "guidance_scale",
-          "type": {
-            "type": "float"
-          },
-          "default": 5.0,
-          "title": "Guidance Scale",
-          "description": "How closely the model should follow the prompt"
-        },
-        {
-          "name": "num_images",
-          "type": {
-            "type": "int"
-          },
-          "default": 1,
-          "title": "Num Images",
-          "description": "The number of images to generate",
-          "min": 1.0
-        },
-        {
->>>>>>> 402681ee
-          "name": "seed",
-          "type": {
-            "type": "int"
-          },
-          "default": -1,
-          "title": "Seed",
-          "description": "The same seed will output the same image every time"
-        },
-        {
-          "name": "enable_safety_checker",
-          "type": {
-            "type": "bool"
-          },
-          "default": true,
-          "title": "Enable Safety Checker",
-          "description": "If true, the safety checker will be enabled"
-        }
-      ],
-      "outputs": [
-        {
-          "type": {
-            "type": "image"
-          },
-          "name": "output"
-        }
-      ],
-      "basic_fields": [
-<<<<<<< HEAD
-        "image",
-        "image_size",
-        "num_inference_steps"
-      ],
-      "is_dynamic": false
-    },
-    {
-      "title": "Ideogram V 2 Edit",
-      "description": "Transform existing images with Ideogram V2's editing capabilities. Modify, adjust, and refine images while maintaining high fidelity and realistic outputs with precise prompt control.\n    image, editing, transformation, fidelity, control\n\n    Use cases:\n    - Edit specific parts of images with precision\n    - Create targeted image modifications\n    - Refine and enhance image details\n    - Generate contextual image edits",
-      "namespace": "fal.image_to_image",
-      "node_type": "fal.image_to_image.IdeogramV2Edit",
-      "layout": "default",
-=======
-        "prompt",
-        "aspect_ratio",
-        "guidance_scale"
-      ]
-    },
-    {
-      "title": "LCMDiffusion",
-      "description": "Latent Consistency Models (SDXL & SDv1.5) Text to Image produces high-quality images\n    with minimal inference steps.",
-      "namespace": "fal.text_to_image",
-      "node_type": "fal.text_to_image.LCMDiffusion",
->>>>>>> 402681ee
-      "properties": [
-        {
-          "name": "prompt",
-          "type": {
-            "type": "str"
-          },
-          "default": "",
-          "title": "Prompt",
-          "description": "The prompt to fill the masked part of the image"
-        },
-        {
-          "name": "model",
-          "type": {
-            "type": "enum",
-            "values": [
-              "sdxl",
-              "sdv1-5"
-            ],
-            "type_name": "nodetool.nodes.fal.text_to_image.ModelNameLCM"
-          },
-<<<<<<< HEAD
-          "default": {},
-          "title": "Image",
-          "description": "The image to edit"
-=======
-          "default": "sdv1-5",
-          "title": "Model",
-          "description": "The model to use for generating the image"
->>>>>>> 402681ee
-        },
-        {
-          "name": "negative_prompt",
-          "type": {
-            "type": "str"
-          },
-<<<<<<< HEAD
-          "default": {},
-          "title": "Mask",
-          "description": "The mask for editing"
-=======
-          "default": "",
-          "title": "Negative Prompt",
-          "description": "Use it to address details that you don't want in the image"
-        },
-        {
-          "name": "image_size",
-          "type": {
-            "type": "enum",
-            "values": [
-              "square_hd",
-              "square",
-              "portrait_4_3",
-              "portrait_16_9",
-              "landscape_4_3",
-              "landscape_16_9"
-            ],
-            "type_name": "nodetool.nodes.fal.text_to_image.ImageSizePreset"
-          },
-          "default": "square",
-          "title": "Image Size",
-          "description": "The size of the generated image"
->>>>>>> 402681ee
-        },
-        {
-          "name": "style",
-          "type": {
-            "type": "str"
-          },
-          "default": "auto",
-          "title": "Style",
-          "description": "Style of generated image (auto, general, realistic, design, render_3D, anime)"
-        },
-        {
-          "name": "expand_prompt",
-          "type": {
-            "type": "bool"
-          },
-          "default": true,
-          "title": "Expand Prompt",
-          "description": "Whether to expand the prompt with MagicPrompt functionality"
-        },
-        {
-          "name": "seed",
-          "type": {
-            "type": "int"
-          },
-<<<<<<< HEAD
-          "default": -1,
-          "title": "Seed",
-          "description": "The same seed will output the same image every time"
-        }
-      ],
-      "outputs": [
-        {
-          "type": {
-            "type": "image"
-          },
-          "name": "output"
-        }
-      ],
-      "the_model_info": {},
-      "recommended_models": [],
-      "basic_fields": [
-        "prompt",
-        "image",
-        "mask"
-      ],
-      "is_dynamic": false
-    },
-    {
-      "title": "Ideogram V 2 Remix",
-      "description": "Reimagine existing images with Ideogram V2's remix feature. Create variations and adaptations while preserving core elements and adding new creative directions through prompt guidance.\n    image, remix, variation, creativity, adaptation\n\n    Use cases:\n    - Create artistic variations of images\n    - Generate style-transferred versions\n    - Produce creative image adaptations\n    - Transform images while preserving key elements\n    - Generate alternative interpretations",
-      "namespace": "fal.image_to_image",
-      "node_type": "fal.image_to_image.IdeogramV2Remix",
-      "layout": "default",
-      "properties": [
-        {
-          "name": "prompt",
-          "type": {
-            "type": "str"
-          },
-          "default": "",
-          "title": "Prompt",
-          "description": "The prompt to remix the image with"
-=======
-          "default": 4,
-          "title": "Num Inference Steps",
-          "description": "The number of inference steps to perform",
-          "min": 1.0
->>>>>>> 402681ee
-        },
-        {
-          "name": "image",
-          "type": {
-            "type": "image"
-          },
-<<<<<<< HEAD
-          "default": {},
-          "title": "Image",
-          "description": "The image to remix"
-        },
-        {
-          "name": "aspect_ratio",
-          "type": {
-            "type": "str"
-          },
-          "default": "1:1",
-          "title": "Aspect Ratio",
-          "description": "The aspect ratio of the generated image"
-        },
-        {
-          "name": "strength",
-          "type": {
-            "type": "float"
-          },
-          "default": 0.8,
-          "title": "Strength",
-          "description": "Strength of the input image in the remix"
-        },
-        {
-          "name": "expand_prompt",
-=======
-          "default": 1.0,
-          "title": "Guidance Scale",
-          "description": "How closely the model should stick to your prompt"
-        },
-        {
-          "name": "enable_safety_checker",
->>>>>>> 402681ee
-          "type": {
-            "type": "bool"
-          },
-          "default": true,
-<<<<<<< HEAD
-          "title": "Expand Prompt",
-          "description": "Whether to expand the prompt with MagicPrompt functionality"
-        },
-        {
-          "name": "style",
-          "type": {
-            "type": "str"
-          },
-          "default": "auto",
-          "title": "Style",
-          "description": "Style of generated image (auto, general, realistic, design, render_3D, anime)"
-=======
-          "title": "Enable Safety Checker",
-          "description": "If true, the safety checker will be enabled"
->>>>>>> 402681ee
-        },
-        {
-          "name": "seed",
-          "type": {
-            "type": "int"
-          },
-          "default": -1,
-          "title": "Seed",
-<<<<<<< HEAD
-          "description": "The same seed will output the same image every time"
-        }
-      ],
-      "outputs": [
-        {
-          "type": {
-            "type": "image"
-          },
-          "name": "output"
-        }
-      ],
-      "the_model_info": {},
-      "recommended_models": [],
-      "basic_fields": [
-        "prompt",
-        "image",
-        "strength"
-      ],
-      "is_dynamic": false
-    },
-    {
-      "title": "F5 TTS",
-      "description": "F5 TTS (Text-to-Speech) model for generating natural-sounding speech from text with voice cloning capabilities.\n    audio, tts, voice-cloning, speech, synthesis, text-to-speech, tts, text-to-audio\n\n    Use cases:\n    - Generate natural speech from text\n    - Clone and replicate voices\n    - Create custom voiceovers\n    - Produce multilingual speech content\n    - Generate personalized audio content",
-      "namespace": "fal.text_to_audio",
-      "node_type": "fal.text_to_audio.F5TTS",
-      "layout": "default",
-      "properties": [
-        {
-          "name": "gen_text",
-          "type": {
-            "type": "str"
-          },
-          "default": "",
-          "title": "Gen Text",
-          "description": "The text to be converted to speech"
-        },
-        {
-          "name": "ref_audio_url",
-          "type": {
-            "type": "str"
-          },
-          "default": "",
-          "title": "Ref Audio Url",
-          "description": "URL of the reference audio file to clone the voice from"
-        },
-        {
-          "name": "ref_text",
-          "type": {
-            "type": "str"
-          },
-          "default": "",
-          "title": "Ref Text",
-          "description": "Optional reference text. If not provided, ASR will be used"
-        },
-        {
-          "name": "model_type",
-          "type": {
-            "type": "str"
-          },
-          "default": "F5-TTS",
-          "title": "Model Type",
-          "description": "Model type to use (F5-TTS or E2-TTS)"
-        },
-        {
-          "name": "remove_silence",
-          "type": {
-            "type": "bool"
-          },
-          "default": true,
-          "title": "Remove Silence",
-          "description": "Whether to remove silence from the generated audio"
-=======
-          "description": "The same seed and prompt will output the same image every time"
->>>>>>> 402681ee
-        }
-      ],
-      "outputs": [
-        {
-          "type": {
-            "type": "audio"
-          },
-          "name": "output"
-        }
-      ],
-      "basic_fields": [
-<<<<<<< HEAD
-        "gen_text",
-        "ref_audio_url",
-        "model_type"
-      ],
-      "is_dynamic": false
-    },
-    {
-      "title": "MMAudio V2",
-      "description": "MMAudio V2 generates synchronized audio given text inputs. It can generate sounds described by a prompt.\n    audio, generation, synthesis, text-to-audio, synchronization\n\n    Use cases:\n    - Generate synchronized audio from text descriptions\n    - Create custom sound effects\n    - Produce ambient soundscapes\n    - Generate audio for multimedia content\n    - Create sound design elements",
-      "namespace": "fal.text_to_audio",
-      "node_type": "fal.text_to_audio.MMAudioV2",
-      "layout": "default",
-=======
-        "prompt",
-        "model",
-        "guidance_scale"
-      ]
-    },
-    {
-      "title": "Luma Photon",
-      "description": "Luma Photon is a creative and personalizable text-to-image model that brings a step-function\n    change in the cost of high-quality image generation, optimized for creatives.",
-      "namespace": "fal.text_to_image",
-      "node_type": "fal.text_to_image.LumaPhoton",
->>>>>>> 402681ee
-      "properties": [
-        {
-          "name": "prompt",
-          "type": {
-            "type": "str"
-          },
-          "default": "",
-          "title": "Prompt",
-          "description": "The prompt to generate the audio for"
-        },
-        {
-<<<<<<< HEAD
-          "name": "negative_prompt",
-          "type": {
-            "type": "str"
-          },
-          "default": "",
-          "title": "Negative Prompt",
-          "description": "The negative prompt to avoid certain elements in the generated audio"
-        },
-        {
-          "name": "num_steps",
-          "type": {
-            "type": "int"
-          },
-          "default": 25,
-          "title": "Num Steps",
-          "description": "The number of steps to generate the audio for",
-          "min": 1.0
-        },
-        {
-          "name": "duration",
-          "type": {
-            "type": "float"
-          },
-          "default": 8.0,
-          "title": "Duration",
-          "description": "The duration of the audio to generate in seconds",
-          "min": 1.0
-        },
-        {
-          "name": "cfg_strength",
-          "type": {
-            "type": "float"
-          },
-          "default": 4.5,
-          "title": "Cfg Strength",
-          "description": "The strength of Classifier Free Guidance"
-        },
-        {
-          "name": "mask_away_clip",
-=======
-          "name": "aspect_ratio",
-          "type": {
-            "type": "enum",
-            "values": [
-              "16:9",
-              "9:16",
-              "1:1",
-              "4:3",
-              "3:4",
-              "21:9",
-              "9:21"
-            ],
-            "type_name": "nodetool.nodes.fal.text_to_image.AspectRatioLuma"
-          },
-          "default": "1:1",
-          "title": "Aspect Ratio",
-          "description": "The aspect ratio of the generated image"
-        }
-      ],
-      "outputs": [
-        {
->>>>>>> 402681ee
-          "type": {
-            "type": "image"
-          },
-<<<<<<< HEAD
-          "default": false,
-          "title": "Mask Away Clip",
-          "description": "Whether to mask away the clip"
-        },
-=======
-          "name": "output"
-        }
-      ],
-      "basic_fields": [
-        "prompt",
-        "aspect_ratio"
-      ]
-    },
-    {
-      "title": "Luma Photon Flash",
-      "description": "Luma Photon Flash is the most creative, personalizable, and intelligent visual model for creatives,\n    bringing a step-function change in the cost of high-quality image generation with faster inference times.",
-      "namespace": "fal.text_to_image",
-      "node_type": "fal.text_to_image.LumaPhotonFlash",
-      "properties": [
->>>>>>> 402681ee
-        {
-          "name": "prompt",
-          "type": {
-            "type": "str"
-          },
-<<<<<<< HEAD
-          "default": -1,
-          "title": "Seed",
-          "description": "The same seed will output the same audio every time"
-=======
-          "default": "",
-          "title": "Prompt",
-          "description": "The prompt to generate an image from"
-        },
-        {
-          "name": "aspect_ratio",
-          "type": {
-            "type": "enum",
-            "values": [
-              "16:9",
-              "9:16",
-              "1:1",
-              "4:3",
-              "3:4",
-              "21:9",
-              "9:21"
-            ],
-            "type_name": "nodetool.nodes.fal.text_to_image.AspectRatioLuma"
-          },
-          "default": "1:1",
-          "title": "Aspect Ratio",
-          "description": "The aspect ratio of the generated image"
->>>>>>> 402681ee
-        }
-      ],
-      "outputs": [
-        {
-          "type": {
-            "type": "audio"
-          },
-          "name": "output"
-        }
-      ],
-      "basic_fields": [
-        "prompt",
-<<<<<<< HEAD
-        "duration",
-        "num_steps"
-      ],
-      "is_dynamic": false
-    },
-    {
-      "title": "Stable Audio",
-      "description": "Stable Audio generates audio from text prompts. Open source text-to-audio model from fal.ai.\n    audio, generation, synthesis, text-to-audio, open-source\n\n    Use cases:\n    - Generate custom audio content from text\n    - Create background music and sounds\n    - Produce audio assets for projects\n    - Generate sound effects\n    - Create experimental audio content",
-      "namespace": "fal.text_to_audio",
-      "node_type": "fal.text_to_audio.StableAudio",
-      "layout": "default",
-=======
-        "aspect_ratio"
-      ]
-    },
-    {
-      "title": "Omni Gen V 1",
-      "description": "OmniGen is a unified image generation model that can generate a wide range of images from multi-modal prompts. It can be used for various tasks such as Image Editing, Personalized Image Generation, Virtual Try-On, Multi Person Generation and more!\n    image, generation, multi-modal, editing, personalization, text-to-image, txt2img\n\n    Use cases:\n    - Edit and modify existing images\n    - Create personalized visual content\n    - Generate virtual try-on images\n    - Create multi-person compositions\n    - Combine multiple images creatively",
-      "namespace": "fal.text_to_image",
-      "node_type": "fal.text_to_image.OmniGenV1",
->>>>>>> 402681ee
-      "properties": [
-        {
-          "name": "prompt",
-          "type": {
-            "type": "str"
-          },
-          "default": "",
-          "title": "Prompt",
-<<<<<<< HEAD
-          "description": "The prompt to generate the audio from"
-=======
-          "description": "The prompt to generate an image from"
-        },
-        {
-          "name": "input_image_1",
-          "type": {
-            "type": "image"
-          },
-          "default": {},
-          "title": "Input Image 1",
-          "description": "The first input image to use for generation"
-        },
-        {
-          "name": "input_image_2",
-          "type": {
-            "type": "image"
-          },
-          "default": {},
-          "title": "Input Image 2",
-          "description": "The second input image to use for generation"
-        },
-        {
-          "name": "image_size",
-          "type": {
-            "type": "enum",
-            "values": [
-              "square_hd",
-              "square",
-              "portrait_4_3",
-              "portrait_16_9",
-              "landscape_4_3",
-              "landscape_16_9"
-            ],
-            "type_name": "nodetool.nodes.fal.text_to_image.ImageSizePreset"
-          },
-          "default": "square_hd",
-          "title": "Image Size",
-          "description": "The size of the generated image"
->>>>>>> 402681ee
-        },
-        {
-          "name": "seconds_start",
-          "type": {
-            "type": "int"
-          },
-<<<<<<< HEAD
-          "default": 0,
-          "title": "Seconds Start",
-          "description": "The start point of the audio clip to generate"
-        },
-        {
-          "name": "seconds_total",
-=======
-          "default": 50,
-          "title": "Num Inference Steps",
-          "description": "The number of inference steps to perform",
-          "min": 1.0
-        },
-        {
-          "name": "guidance_scale",
-          "type": {
-            "type": "float"
-          },
-          "default": 3.0,
-          "title": "Guidance Scale",
-          "description": "How closely the model should stick to your prompt"
-        },
-        {
-          "name": "img_guidance_scale",
-          "type": {
-            "type": "float"
-          },
-          "default": 1.6,
-          "title": "Img Guidance Scale",
-          "description": "How closely the model should stick to your input image"
-        },
-        {
-          "name": "num_images",
->>>>>>> 402681ee
-          "type": {
-            "type": "int"
-          },
-          "default": 30,
-          "title": "Seconds Total",
-          "description": "The duration of the audio clip to generate in seconds"
-        },
-        {
-          "name": "steps",
-          "type": {
-            "type": "int"
-          },
-          "default": 100,
-          "title": "Steps",
-          "description": "The number of steps to denoise the audio for"
-        }
-      ],
-      "outputs": [
-        {
-          "type": {
-            "type": "audio"
-          },
-          "name": "output"
-        }
-      ],
-      "basic_fields": [
-        "prompt",
-<<<<<<< HEAD
-        "seconds_total",
-        "steps"
-      ],
-      "is_dynamic": false
-    },
-    {
-      "title": "Aura Flow V 03",
-      "description": "AuraFlow v0.3 is an open-source flow-based text-to-image generation model that achieves state-of-the-art results on GenEval.\n    image, generation, flow-based, text-to-image, txt2img\n\n    Use cases:\n    - Generate high-quality images\n    - Create artistic visualizations",
-      "namespace": "fal.text_to_image",
-      "node_type": "fal.text_to_image.AuraFlowV03",
-      "layout": "default",
-=======
-        "input_image_1",
-        "image_size"
-      ]
-    },
-    {
-      "title": "Playground V 25",
-      "description": "Playground v2.5 is a state-of-the-art open-source model that excels in aesthetic quality\n    for text-to-image generation.",
-      "namespace": "fal.text_to_image",
-      "node_type": "fal.text_to_image.PlaygroundV25",
->>>>>>> 402681ee
-      "properties": [
-        {
-          "name": "prompt",
-          "type": {
-            "type": "str"
-          },
-          "default": "",
-          "title": "Prompt",
-          "description": "The prompt to generate an image from"
-        },
-        {
-<<<<<<< HEAD
-          "name": "num_images",
-          "type": {
-            "type": "int"
-          },
-          "default": 1,
-          "title": "Num Images",
-          "description": "The number of images to generate",
-          "min": 1.0
-        },
-        {
-          "name": "guidance_scale",
-=======
-          "name": "image_size",
->>>>>>> 402681ee
-          "type": {
-            "type": "float"
-          },
-<<<<<<< HEAD
-          "default": 3.5,
-          "title": "Guidance Scale",
-          "description": "Classifier free guidance scale"
-=======
-          "default": "square_hd",
-          "title": "Image Size",
-          "description": "The size of the generated image"
->>>>>>> 402681ee
-        },
-        {
-          "name": "num_inference_steps",
-          "type": {
-            "type": "int"
-          },
-<<<<<<< HEAD
-          "default": 50,
-=======
-          "default": 30,
->>>>>>> 402681ee
-          "title": "Num Inference Steps",
-          "description": "The number of inference steps to take",
-          "min": 1.0
-        },
-        {
-          "name": "expand_prompt",
-          "type": {
-            "type": "bool"
-          },
-<<<<<<< HEAD
-          "default": true,
-          "title": "Expand Prompt",
-          "description": "Whether to perform prompt expansion (recommended)"
-=======
-          "default": 7.5,
-          "title": "Guidance Scale",
-          "description": "How closely the model should stick to your prompt"
->>>>>>> 402681ee
-        },
-        {
-          "name": "seed",
-          "type": {
-            "type": "int"
-          },
-          "default": -1,
-          "title": "Seed",
-          "description": "The seed to use for generating images"
-        }
-      ],
-      "outputs": [
-        {
-          "type": {
-            "type": "image"
-          },
-          "name": "output"
-        }
-      ],
-      "basic_fields": [
-        "prompt",
-<<<<<<< HEAD
-        "guidance_scale",
-        "num_inference_steps"
-      ],
-      "is_dynamic": false
-    },
-    {
-      "title": "Bria V 1",
-      "description": "Bria's Text-to-Image model, trained exclusively on licensed data for safe and risk-free commercial use.\n    Features exceptional image quality and commercial licensing safety.",
-      "namespace": "fal.text_to_image",
-      "node_type": "fal.text_to_image.BriaV1",
-      "layout": "default",
-=======
-        "image_size",
-        "guidance_scale"
-      ]
-    },
-    {
-      "title": "Recraft 20 B",
-      "description": "Recraft 20B is a new and affordable text-to-image model that delivers state-of-the-art results.\n     image, generation, efficient, text-to-image, txt2img\n\n    Use cases:\n    - Generate cost-effective visuals\n    - Create high-quality images\n    - Produce professional artwork\n    - Design marketing materials\n    - Generate commercial content",
-      "namespace": "fal.text_to_image",
-      "node_type": "fal.text_to_image.Recraft20B",
->>>>>>> 402681ee
-      "properties": [
-        {
-          "name": "prompt",
-          "type": {
-            "type": "str"
-          },
-          "default": "",
-          "title": "Prompt",
-          "description": "The prompt to generate an image from"
-        },
-        {
-          "name": "negative_prompt",
-          "type": {
-            "type": "str"
-          },
-          "default": "",
-          "title": "Negative Prompt",
-          "description": "The negative prompt to avoid certain elements in the generated image"
-        },
-        {
-          "name": "num_images",
-          "type": {
-            "type": "int"
-          },
-          "default": 4,
-          "title": "Num Images",
-          "description": "How many images to generate. When using guidance, value is set to 1",
-          "min": 1.0
-        },
-        {
-          "name": "aspect_ratio",
-          "type": {
-            "type": "enum",
-            "values": [
-              "10:16",
-              "16:10",
-              "9:16",
-              "16:9",
-              "4:3",
-              "3:4",
-              "1:1",
-              "1:3",
-              "3:1",
-              "3:2",
-              "2:3",
-              "4:5",
-              "5:4"
-            ],
-            "type_name": "nodetool.nodes.fal.text_to_image.AspectRatio"
-          },
-<<<<<<< HEAD
-          "default": "1:1",
-          "title": "Aspect Ratio",
-          "description": "The aspect ratio of the image. Ignored when guidance is used"
-        },
-        {
-          "name": "num_inference_steps",
-          "type": {
-            "type": "int"
-          },
-          "default": 30,
-          "title": "Num Inference Steps",
-          "description": "The number of iterations for refining the generated image",
-          "min": 1.0
-        },
-        {
-          "name": "guidance_scale",
-          "type": {
-            "type": "float"
-          },
-          "default": 5.0,
-          "title": "Guidance Scale",
-          "description": "How closely the model should stick to your prompt (CFG scale)"
-        },
-        {
-          "name": "prompt_enhancement",
-          "type": {
-            "type": "bool"
-          },
-          "default": false,
-          "title": "Prompt Enhancement",
-          "description": "When true, enhances the prompt with more descriptive variations"
-        },
-        {
-          "name": "medium",
-          "type": {
-            "type": "str"
-          },
-          "default": "",
-          "title": "Medium",
-          "description": "Optional medium specification ('photography' or 'art')"
-=======
-          "default": "square_hd",
-          "title": "Image Size",
-          "description": "Either a preset size or a custom {width, height} dictionary"
-        },
-        {
-          "name": "style",
-          "type": {
-            "type": "enum",
-            "values": [
-              "any",
-              "realistic_image",
-              "digital_illustration",
-              "vector_illustration",
-              "pixel_art",
-              "flat_illustration",
-              "isometric_illustration",
-              "watercolor",
-              "line_art",
-              "pencil_drawing",
-              "oil_painting",
-              "anime",
-              "comic_book",
-              "retro",
-              "sticker",
-              "3d_render",
-              "cinematic",
-              "photographic",
-              "clay",
-              "cutout",
-              "origami",
-              "pattern",
-              "pop_art",
-              "renaissance",
-              "studio_ghibli",
-              "storybook"
-            ],
-            "type_name": "nodetool.nodes.fal.text_to_image.StylePreset"
-          },
-          "default": "realistic_image",
-          "title": "Style",
-          "description": "The style of the generated images. Vector images cost 2X as much."
->>>>>>> 402681ee
-        },
-        {
-          "name": "colors",
-          "type": {
-<<<<<<< HEAD
-            "type": "int"
-          },
-          "default": -1,
-          "title": "Seed",
-          "description": "The same seed and prompt will output the same image every time"
-=======
-            "type": "list",
-            "type_args": [
-              {
-                "type": "color"
-              }
-            ]
-          },
-          "default": [],
-          "title": "Colors",
-          "description": "An array of preferable colors"
-        },
-        {
-          "name": "style_id",
-          "type": {
-            "type": "str"
-          },
-          "default": "",
-          "title": "Style Id",
-          "description": "The ID of the custom style reference (optional)"
->>>>>>> 402681ee
-        }
-      ],
-      "outputs": [
-        {
-          "type": {
-            "type": "image"
-          },
-          "name": "output"
-        }
-      ],
-      "basic_fields": [
-        "prompt",
-<<<<<<< HEAD
-        "negative_prompt",
-        "aspect_ratio"
-      ],
-      "is_dynamic": false
-    },
-    {
-      "title": "Bria V 1 Fast",
-      "description": "Bria's Text-to-Image model with perfect harmony of latency and quality.\n    Trained exclusively on licensed data for safe and risk-free commercial use.\n    Features faster inference times while maintaining high image quality.",
-      "namespace": "fal.text_to_image",
-      "node_type": "fal.text_to_image.BriaV1Fast",
-      "layout": "default",
-=======
-        "image_size",
-        "style"
-      ]
-    },
-    {
-      "title": "Recraft V 3",
-      "description": "Recraft V3 is a text-to-image model with the ability to generate long texts, vector art, images in brand style, and much more.\n    image, text",
-      "namespace": "fal.text_to_image",
-      "node_type": "fal.text_to_image.RecraftV3",
->>>>>>> 402681ee
-      "properties": [
-        {
-          "name": "prompt",
-          "type": {
-            "type": "str"
-          },
-          "default": "",
-          "title": "Prompt",
-          "description": "The prompt to generate an image from"
-        },
-        {
-          "name": "negative_prompt",
-          "type": {
-            "type": "str"
-          },
-          "default": "",
-          "title": "Negative Prompt",
-          "description": "The negative prompt to avoid certain elements in the generated image"
-        },
-        {
-          "name": "num_images",
-          "type": {
-            "type": "int"
-          },
-          "default": 4,
-          "title": "Num Images",
-          "description": "How many images to generate. When using guidance, value is set to 1",
-          "min": 1.0
-        },
-        {
-          "name": "aspect_ratio",
-          "type": {
-            "type": "enum",
-            "values": [
-              "10:16",
-              "16:10",
-              "9:16",
-              "16:9",
-              "4:3",
-              "3:4",
-              "1:1",
-              "1:3",
-              "3:1",
-              "3:2",
-              "2:3",
-              "4:5",
-              "5:4"
-            ],
-            "type_name": "nodetool.nodes.fal.text_to_image.AspectRatio"
-          },
-<<<<<<< HEAD
-          "default": "1:1",
-          "title": "Aspect Ratio",
-          "description": "The aspect ratio of the image. Ignored when guidance is used"
-        },
-        {
-          "name": "num_inference_steps",
-          "type": {
-            "type": "int"
-          },
-          "default": 8,
-          "title": "Num Inference Steps",
-          "description": "The number of iterations for refining the generated image",
-          "min": 1.0
-        },
-        {
-          "name": "guidance_scale",
-          "type": {
-            "type": "float"
-          },
-          "default": 5.0,
-          "title": "Guidance Scale",
-          "description": "How closely the model should stick to your prompt (CFG scale)"
-        },
-        {
-          "name": "prompt_enhancement",
-          "type": {
-            "type": "bool"
-          },
-          "default": false,
-          "title": "Prompt Enhancement",
-          "description": "When true, enhances the prompt with more descriptive variations"
-        },
-        {
-          "name": "medium",
-          "type": {
-            "type": "str"
-          },
-          "default": "",
-          "title": "Medium",
-          "description": "Optional medium specification ('photography' or 'art')"
-        },
-        {
-          "name": "seed",
-=======
-          "default": "square_hd",
-          "title": "Image Size",
-          "description": "Either a preset size or a custom {width, height} dictionary. Max dimension 14142"
-        },
-        {
-          "name": "style",
-          "type": {
-            "type": "enum",
-            "values": [
-              "any",
-              "realistic_image",
-              "digital_illustration",
-              "vector_illustration",
-              "pixel_art",
-              "flat_illustration",
-              "isometric_illustration",
-              "watercolor",
-              "line_art",
-              "pencil_drawing",
-              "oil_painting",
-              "anime",
-              "comic_book",
-              "retro",
-              "sticker",
-              "3d_render",
-              "cinematic",
-              "photographic",
-              "clay",
-              "cutout",
-              "origami",
-              "pattern",
-              "pop_art",
-              "renaissance",
-              "studio_ghibli",
-              "storybook"
-            ],
-            "type_name": "nodetool.nodes.fal.text_to_image.StylePreset"
-          },
-          "default": "realistic_image",
-          "title": "Style",
-          "description": "The style of the generated images. Vector images cost 2X as much."
-        },
-        {
-          "name": "colors",
-          "type": {
-            "type": "list",
-            "type_args": [
-              {
-                "type": "color"
-              }
-            ]
-          },
-          "default": [],
-          "title": "Colors",
-          "description": "An array of preferable colors"
-        },
-        {
-          "name": "style_id",
->>>>>>> 402681ee
-          "type": {
-            "type": "str"
-          },
-<<<<<<< HEAD
-          "default": -1,
-          "title": "Seed",
-          "description": "The same seed and prompt will output the same image every time"
-=======
-          "default": "",
-          "title": "Style Id",
-          "description": "The ID of the custom style reference (optional)"
->>>>>>> 402681ee
-        }
-      ],
-      "outputs": [
-        {
-          "type": {
-            "type": "image"
-          },
-          "name": "output"
-        }
-      ],
-      "basic_fields": [
-        "prompt",
-<<<<<<< HEAD
-        "negative_prompt",
-        "aspect_ratio"
-      ],
-      "is_dynamic": false
-    },
-    {
-      "title": "Bria V 1 HD",
-      "description": "Bria's Text-to-Image model for HD images. Trained exclusively on licensed data for safe and risk-free commercial use. Features exceptional image quality and commercial licensing safety.\n    image, generation, hd, text-to-image, txt2img\n\n    Use cases:\n    - Create commercial marketing materials\n    - Generate licensed artwork\n    - Produce high-definition visuals\n    - Design professional content\n    - Create legally safe visual assets",
-      "namespace": "fal.text_to_image",
-      "node_type": "fal.text_to_image.BriaV1HD",
-      "layout": "default",
-=======
-        "image_size",
-        "style"
-      ]
-    },
-    {
-      "title": "Sana V 1",
-      "description": "Sana can synthesize high-resolution, high-quality images with strong text-image alignment at a remarkably fast speed, with the ability to generate 4K images in less than a second.\n    image, generation, high-resolution, fast, text-alignment, text-to-image, txt2img\n\n    Use cases:\n    - Generate 4K quality images\n    - Create high-resolution artwork\n    - Produce rapid visual prototypes\n    - Design detailed illustrations\n    - Generate precise text-aligned visuals",
-      "namespace": "fal.text_to_image",
-      "node_type": "fal.text_to_image.SanaV1",
->>>>>>> 402681ee
-      "properties": [
-        {
-          "name": "prompt",
-          "type": {
-            "type": "str"
-          },
-          "default": "",
-          "title": "Prompt",
-          "description": "The prompt to generate an image from"
-        },
-        {
-          "name": "negative_prompt",
-          "type": {
-            "type": "str"
-          },
-          "default": "",
-          "title": "Negative Prompt",
-<<<<<<< HEAD
-          "description": "The negative prompt to avoid certain elements in the generated image"
-        },
-        {
-          "name": "num_images",
-          "type": {
-            "type": "int"
-          },
-          "default": 4,
-          "title": "Num Images",
-          "description": "How many images to generate. When using guidance, value is set to 1",
-          "min": 1.0
-        },
-        {
-          "name": "aspect_ratio",
-=======
-          "description": "Use it to address details that you don't want in the image"
-        },
-        {
-          "name": "image_size",
->>>>>>> 402681ee
-          "type": {
-            "type": "enum",
-            "values": [
-              "10:16",
-              "16:10",
-              "9:16",
-              "16:9",
-              "4:3",
-              "3:4",
-              "1:1",
-              "1:3",
-              "3:1",
-              "3:2",
-              "2:3",
-              "4:5",
-              "5:4"
-            ],
-            "type_name": "nodetool.nodes.fal.text_to_image.AspectRatio"
-          },
-<<<<<<< HEAD
-          "default": "1:1",
-          "title": "Aspect Ratio",
-          "description": "The aspect ratio of the image. Ignored when guidance is used"
-=======
-          "default": "square_hd",
-          "title": "Image Size",
-          "description": "The size of the generated image"
->>>>>>> 402681ee
-        },
-        {
-          "name": "num_inference_steps",
-          "type": {
-            "type": "int"
-          },
-<<<<<<< HEAD
-          "default": 30,
-          "title": "Num Inference Steps",
-          "description": "The number of iterations for refining the generated image",
-=======
-          "default": 18,
-          "title": "Num Inference Steps",
-          "description": "The number of inference steps to perform",
->>>>>>> 402681ee
-          "min": 1.0
-        },
-        {
-          "name": "guidance_scale",
-          "type": {
-            "type": "float"
-          },
-          "default": 5.0,
-          "title": "Guidance Scale",
-<<<<<<< HEAD
-          "description": "How closely the model should stick to your prompt (CFG scale)"
-        },
-        {
-          "name": "prompt_enhancement",
-          "type": {
-            "type": "bool"
-          },
-          "default": false,
-          "title": "Prompt Enhancement",
-          "description": "When true, enhances the prompt with more descriptive variations"
-        },
-        {
-          "name": "medium",
-=======
-          "description": "How closely the model should stick to your prompt"
-        },
-        {
-          "name": "num_images",
->>>>>>> 402681ee
-          "type": {
-            "type": "str"
-          },
-<<<<<<< HEAD
-          "default": "",
-          "title": "Medium",
-          "description": "Optional medium specification ('photography' or 'art')"
-=======
-          "default": 1,
-          "title": "Num Images",
-          "description": "The number of images to generate",
-          "min": 1.0
->>>>>>> 402681ee
-        },
-        {
-          "name": "seed",
-          "type": {
-            "type": "int"
-          },
-          "default": -1,
-          "title": "Seed",
-<<<<<<< HEAD
-          "description": "The seed to use for generating images"
-=======
-          "description": "The same seed and prompt will output the same image every time"
-        },
-        {
-          "name": "enable_safety_checker",
-          "type": {
-            "type": "bool"
-          },
-          "default": true,
-          "title": "Enable Safety Checker",
-          "description": "If true, the safety checker will be enabled"
->>>>>>> 402681ee
-        }
-      ],
-      "outputs": [
-        {
-          "type": {
-            "type": "image"
-          },
-          "name": "output"
-        }
-      ],
-      "basic_fields": [
-        "prompt",
-<<<<<<< HEAD
-        "negative_prompt",
-        "aspect_ratio"
-      ],
-      "is_dynamic": false
-    },
-    {
-      "title": "Diffusion Edge",
-      "description": "Diffusion Edge is a diffusion-based high-quality edge detection model that generates\n    edge maps from input images.",
-      "namespace": "fal.text_to_image",
-      "node_type": "fal.text_to_image.DiffusionEdge",
-      "layout": "default",
-      "properties": [
-        {
-          "name": "image",
-          "type": {
-            "type": "image"
-          },
-          "default": {},
-          "title": "Image",
-          "description": "The input image to detect edges from"
-        }
-      ],
-      "outputs": [
-        {
-          "type": {
-            "type": "image"
-          },
-          "name": "output"
-        }
-      ],
-      "the_model_info": {},
-      "recommended_models": [],
-      "basic_fields": [
-        "image"
-      ],
-      "is_dynamic": false
-    },
-    {
-      "title": "Fast LCMDiffusion",
-      "description": "Fast Latent Consistency Models (v1.5/XL) Text to Image runs SDXL at the speed of light,\n    enabling rapid and high-quality image generation.",
-      "namespace": "fal.text_to_image",
-      "node_type": "fal.text_to_image.FastLCMDiffusion",
-      "layout": "default",
-=======
-        "image_size",
-        "guidance_scale"
-      ]
-    },
-    {
-      "title": "Stable Cascade",
-      "description": "Stable Cascade is a state-of-the-art text-to-image model that generates images on a smaller & cheaper\n    latent space while maintaining high quality output.",
-      "namespace": "fal.text_to_image",
-      "node_type": "fal.text_to_image.StableCascade",
->>>>>>> 402681ee
-      "properties": [
-        {
-          "name": "prompt",
-          "type": {
-            "type": "str"
-          },
-          "default": "",
-          "title": "Prompt",
-          "description": "The prompt to generate an image from"
-        },
-        {
-          "name": "model_name",
-          "type": {
-            "type": "enum",
-            "values": [
-              "stabilityai/stable-diffusion-xl-base-1.0",
-              "runwayml/stable-diffusion-v1-5"
-            ],
-            "type_name": "nodetool.nodes.fal.text_to_image.ModelNameFastLCM"
-          },
-          "default": "stabilityai/stable-diffusion-xl-base-1.0",
-          "title": "Model Name",
-          "description": "The name of the model to use"
-        },
-        {
-          "name": "negative_prompt",
-          "type": {
-            "type": "str"
-          },
-          "default": "",
-          "title": "Negative Prompt",
-          "description": "Use it to address details that you don't want in the image"
-        },
-        {
-<<<<<<< HEAD
-          "name": "image_size",
-          "type": {
-            "type": "enum",
-            "values": [
-              "square_hd",
-              "square",
-              "portrait_4_3",
-              "portrait_16_9",
-              "landscape_4_3",
-              "landscape_16_9"
-            ],
-            "type_name": "nodetool.nodes.fal.text_to_image.ImageSizePreset"
-          },
-          "default": "square_hd",
-          "title": "Image Size",
-          "description": "The size of the generated image"
-        },
-        {
-          "name": "num_inference_steps",
-          "type": {
-            "type": "int"
-          },
-          "default": 6,
-          "title": "Num Inference Steps",
-          "description": "The number of inference steps to perform",
-          "min": 1.0
-=======
-          "name": "first_stage_steps",
-          "type": {
-            "type": "int"
-          },
-          "default": 20,
-          "title": "First Stage Steps",
-          "description": "Number of steps to run the first stage for"
-        },
-        {
-          "name": "second_stage_steps",
-          "type": {
-            "type": "int"
-          },
-          "default": 10,
-          "title": "Second Stage Steps",
-          "description": "Number of steps to run the second stage for"
->>>>>>> 402681ee
-        },
-        {
-          "name": "guidance_scale",
-          "type": {
-            "type": "float"
-          },
-          "default": 1.5,
-          "title": "Guidance Scale",
-          "description": "How closely the model should stick to your prompt"
-        },
-        {
-<<<<<<< HEAD
-          "name": "sync_mode",
-=======
-          "name": "second_stage_guidance_scale",
->>>>>>> 402681ee
-          "type": {
-            "type": "bool"
-          },
-<<<<<<< HEAD
-          "default": true,
-          "title": "Sync Mode",
-          "description": "If true, wait for image generation and upload before returning"
-        },
-        {
-          "name": "num_images",
-          "type": {
-            "type": "int"
-          },
-          "default": 1,
-          "title": "Num Images",
-          "description": "The number of images to generate",
-          "min": 1.0
-        },
-        {
-          "name": "enable_safety_checker",
-          "type": {
-            "type": "bool"
-          },
-          "default": true,
-          "title": "Enable Safety Checker",
-          "description": "If true, the safety checker will be enabled"
-        },
-        {
-          "name": "safety_checker_version",
-          "type": {
-            "type": "enum",
-            "values": [
-              "v1",
-              "v2"
-            ],
-            "type_name": "nodetool.nodes.fal.text_to_image.SafetyCheckerVersion"
-          },
-          "default": "v1",
-          "title": "Safety Checker Version",
-          "description": "The version of the safety checker to use"
-        },
-        {
-          "name": "expand_prompt",
-          "type": {
-            "type": "bool"
-          },
-          "default": false,
-          "title": "Expand Prompt",
-          "description": "If true, the prompt will be expanded with additional prompts"
-        },
-        {
-          "name": "guidance_rescale",
-=======
-          "default": 4.0,
-          "title": "Second Stage Guidance Scale",
-          "description": "Guidance scale for the second stage of generation"
-        },
-        {
-          "name": "image_size",
-          "type": {
-            "type": "enum",
-            "values": [
-              "square_hd",
-              "square",
-              "portrait_4_3",
-              "portrait_16_9",
-              "landscape_4_3",
-              "landscape_16_9"
-            ],
-            "type_name": "nodetool.nodes.fal.text_to_image.ImageSizePreset"
-          },
-          "default": "square_hd",
-          "title": "Image Size",
-          "description": "The size of the generated image"
-        },
-        {
-          "name": "seed",
-          "type": {
-            "type": "int"
-          },
-          "default": -1,
-          "title": "Seed",
-          "description": "The same seed and prompt will output the same image every time"
-        },
-        {
-          "name": "enable_safety_checker",
-          "type": {
-            "type": "bool"
-          },
-          "default": true,
-          "title": "Enable Safety Checker",
-          "description": "If true, the safety checker will be enabled"
-        }
-      ],
-      "outputs": [
-        {
-          "type": {
-            "type": "image"
-          },
-          "name": "output"
-        }
-      ],
-      "basic_fields": [
-        "prompt",
-        "negative_prompt",
-        "guidance_scale"
-      ]
-    },
-    {
-      "title": "Stable Diffusion V 35 Large",
-      "description": "Stable Diffusion 3.5 Large is a Multimodal Diffusion Transformer (MMDiT) text-to-image model that features\n    improved performance in image quality, typography, complex prompt understanding, and resource-efficiency.",
-      "namespace": "fal.text_to_image",
-      "node_type": "fal.text_to_image.StableDiffusionV35Large",
-      "properties": [
-        {
-          "name": "prompt",
-          "type": {
-            "type": "str"
-          },
-          "default": "",
-          "title": "Prompt",
-          "description": "The prompt to generate an image from"
-        },
-        {
-          "name": "negative_prompt",
->>>>>>> 402681ee
-          "type": {
-            "type": "str"
-          },
-<<<<<<< HEAD
-          "default": 0.0,
-          "title": "Guidance Rescale",
-          "description": "The rescale factor for the CFG"
-=======
-          "default": "",
-          "title": "Negative Prompt",
-          "description": "Use it to address details that you don't want in the image"
->>>>>>> 402681ee
-        },
-        {
-          "name": "num_inference_steps",
-          "type": {
-            "type": "int"
-          },
-<<<<<<< HEAD
-          "default": -1,
-          "title": "Seed",
-          "description": "The same seed and prompt will output the same image every time"
-        }
-      ],
-      "outputs": [
-        {
-=======
-          "default": 28,
-          "title": "Num Inference Steps",
-          "description": "The number of inference steps to perform",
-          "min": 1.0
-        },
-        {
-          "name": "guidance_scale",
->>>>>>> 402681ee
-          "type": {
-            "type": "float"
-          },
-<<<<<<< HEAD
-          "name": "output"
-        }
-      ],
-      "the_model_info": {},
-      "recommended_models": [],
-      "basic_fields": [
-        "prompt",
-        "model_name",
-        "guidance_scale"
-      ],
-      "is_dynamic": false
-    },
-    {
-      "title": "Fast Lightning SDXL",
-      "description": "Stable Diffusion XL Lightning Text to Image runs SDXL at the speed of light, enabling\n    ultra-fast high-quality image generation.",
-      "namespace": "fal.text_to_image",
-      "node_type": "fal.text_to_image.FastLightningSDXL",
-      "layout": "default",
-      "properties": [
-        {
-          "name": "prompt",
-          "type": {
-            "type": "str"
-          },
-          "default": "",
-          "title": "Prompt",
-          "description": "The prompt to generate an image from"
-=======
-          "default": 3.5,
-          "title": "Guidance Scale",
-          "description": "How closely the model should stick to your prompt"
->>>>>>> 402681ee
-        },
-        {
-          "name": "image_size",
-          "type": {
-            "type": "enum",
-            "values": [
-              "square_hd",
-              "square",
-              "portrait_4_3",
-              "portrait_16_9",
-              "landscape_4_3",
-              "landscape_16_9"
-            ],
-            "type_name": "nodetool.nodes.fal.text_to_image.ImageSizePreset"
-<<<<<<< HEAD
-          },
-          "default": "square_hd",
-          "title": "Image Size",
-          "description": "The size of the generated image"
-        },
-        {
-          "name": "num_inference_steps",
-          "type": {
-            "type": "int"
-          },
-          "default": 4,
-          "title": "Num Inference Steps",
-          "description": "The number of inference steps to perform (1, 2, 4, or 8)",
-          "min": 1.0,
-          "max": 8.0
-=======
-          },
-          "default": "landscape_4_3",
-          "title": "Image Size",
-          "description": "The size of the generated image"
->>>>>>> 402681ee
-        },
-        {
-          "name": "seed",
-          "type": {
-            "type": "int"
-          },
-          "default": -1,
-          "title": "Seed",
-          "description": "The same seed and prompt will output the same image every time"
-        },
-        {
-          "name": "enable_safety_checker",
-          "type": {
-            "type": "bool"
-          },
-          "default": true,
-          "title": "Enable Safety Checker",
-          "description": "If true, the safety checker will be enabled"
-<<<<<<< HEAD
-        },
-        {
-          "name": "expand_prompt",
-          "type": {
-            "type": "bool"
-          },
-          "default": false,
-          "title": "Expand Prompt",
-          "description": "If true, the prompt will be expanded with additional prompts"
-=======
->>>>>>> 402681ee
-        }
-      ],
-      "outputs": [
-        {
-          "type": {
-            "type": "image"
-          },
-          "name": "output"
-        }
-      ],
-      "basic_fields": [
-        "prompt",
-<<<<<<< HEAD
-        "image_size",
-        "num_inference_steps"
-      ],
-      "is_dynamic": false
-    },
-    {
-      "title": "Fast SDXL",
-      "description": "Fast SDXL is a high-performance text-to-image model that runs SDXL at exceptional speeds\n    while maintaining high-quality output.",
-      "namespace": "fal.text_to_image",
-      "node_type": "fal.text_to_image.FastSDXL",
-      "layout": "default",
-=======
-        "negative_prompt",
-        "guidance_scale"
-      ]
-    },
-    {
-      "title": "Stable Diffusion V 3 Medium",
-      "description": "Stable Diffusion 3 Medium (Text to Image) is a Multimodal Diffusion Transformer (MMDiT) model\n    that improves image quality, typography, prompt understanding, and efficiency.",
-      "namespace": "fal.text_to_image",
-      "node_type": "fal.text_to_image.StableDiffusionV3Medium",
->>>>>>> 402681ee
-      "properties": [
-        {
-          "name": "prompt",
-          "type": {
-            "type": "str"
-          },
-          "default": "",
-          "title": "Prompt",
-          "description": "The prompt to generate an image from"
-        },
-        {
-          "name": "negative_prompt",
-          "type": {
-            "type": "str"
-          },
-          "default": "",
-          "title": "Negative Prompt",
-<<<<<<< HEAD
-          "description": "Use it to address details that you don't want in the image"
-=======
-          "description": "The negative prompt to generate an image from"
-        },
-        {
-          "name": "prompt_expansion",
-          "type": {
-            "type": "bool"
-          },
-          "default": false,
-          "title": "Prompt Expansion",
-          "description": "If set to true, prompt will be upsampled with more details"
->>>>>>> 402681ee
-        },
-        {
-          "name": "image_size",
-          "type": {
-            "type": "enum",
-            "values": [
-              "square_hd",
-              "square",
-              "portrait_4_3",
-              "portrait_16_9",
-              "landscape_4_3",
-              "landscape_16_9"
-            ],
-            "type_name": "nodetool.nodes.fal.text_to_image.ImageSizePreset"
-          },
-          "default": "square_hd",
-          "title": "Image Size",
-          "description": "The size of the generated image"
-        },
-        {
-          "name": "num_inference_steps",
-          "type": {
-            "type": "int"
-          },
-<<<<<<< HEAD
-          "default": 25,
-=======
-          "default": 28,
->>>>>>> 402681ee
-          "title": "Num Inference Steps",
-          "description": "The number of inference steps to perform",
-          "min": 1.0
-        },
-        {
-          "name": "guidance_scale",
-          "type": {
-            "type": "float"
-          },
-<<<<<<< HEAD
-          "default": 7.5,
-=======
-          "default": 5.0,
->>>>>>> 402681ee
-          "title": "Guidance Scale",
-          "description": "How closely the model should stick to your prompt (CFG scale)"
-        },
-        {
-          "name": "num_images",
-          "type": {
-            "type": "int"
-          },
-          "default": 1,
-          "title": "Num Images",
-          "description": "The number of images to generate",
-          "min": 1.0
-        },
-        {
-          "name": "seed",
-<<<<<<< HEAD
-          "type": {
-            "type": "int"
-          },
-          "default": -1,
-          "title": "Seed",
-          "description": "The same seed and prompt will output the same image every time"
-        },
-        {
-          "name": "enable_safety_checker",
-          "type": {
-            "type": "bool"
-          },
-          "default": true,
-          "title": "Enable Safety Checker",
-          "description": "If true, the safety checker will be enabled"
-        },
-        {
-          "name": "expand_prompt",
-          "type": {
-            "type": "bool"
-          },
-          "default": false,
-          "title": "Expand Prompt",
-          "description": "If true, the prompt will be expanded with additional prompts"
-        },
-        {
-          "name": "loras",
-=======
->>>>>>> 402681ee
-          "type": {
-            "type": "list",
-            "type_args": [
-              {
-                "type": "lora_weight"
-              }
-            ]
-          },
-<<<<<<< HEAD
-          "default": [],
-          "title": "Loras",
-          "description": "The list of LoRA weights to use"
-=======
-          "default": -1,
-          "title": "Seed",
-          "description": "The same seed and prompt will output the same image every time"
-        },
-        {
-          "name": "enable_safety_checker",
-          "type": {
-            "type": "bool"
-          },
-          "default": true,
-          "title": "Enable Safety Checker",
-          "description": "If true, the safety checker will be enabled"
->>>>>>> 402681ee
-        }
-      ],
-      "outputs": [
-        {
-          "type": {
-            "type": "image"
-          },
-          "name": "output"
-        }
-      ],
-      "basic_fields": [
-        "prompt",
-        "negative_prompt",
-        "guidance_scale"
-<<<<<<< HEAD
-      ],
-      "is_dynamic": false
-    },
-    {
-      "title": "Fast SDXLControl Net Canny",
-      "description": "Fast SDXL ControlNet Canny is a model that generates images using ControlNet with SDXL.",
-      "namespace": "fal.text_to_image",
-      "node_type": "fal.text_to_image.FastSDXLControlNetCanny",
-      "layout": "default",
-=======
-      ]
-    },
-    {
-      "title": "Switti",
-      "description": "Switti is a scale-wise transformer for fast text-to-image generation that outperforms existing T2I AR models and competes with state-of-the-art T2I diffusion models while being faster than distilled diffusion models.\n    image, generation, fast, transformer, efficient, text-to-image, txt2img\n\n    Use cases:\n    - Rapid image prototyping\n    - Real-time image generation\n    - Quick visual concept testing\n    - Fast artistic visualization\n    - Efficient batch image creation",
-      "namespace": "fal.text_to_image",
-      "node_type": "fal.text_to_image.Switti",
->>>>>>> 402681ee
-      "properties": [
-        {
-          "name": "prompt",
-          "type": {
-            "type": "str"
-          },
-          "default": "",
-          "title": "Prompt",
-          "description": "The prompt to generate an image from"
-        },
-        {
-<<<<<<< HEAD
-          "name": "control_image",
-          "type": {
-            "type": "image"
-          },
-          "default": {},
-          "title": "Control Image",
-          "description": "The control image to use for generation"
-        },
-        {
-          "name": "negative_prompt",
-          "type": {
-            "type": "str"
-          },
-          "default": "",
-          "title": "Negative Prompt",
-          "description": "Use it to address details that you don't want in the image"
-        },
-        {
-          "name": "guidance_scale",
-          "type": {
-            "type": "float"
-          },
-          "default": 7.5,
-          "title": "Guidance Scale",
-          "description": "How closely the model should stick to your prompt"
-        },
-        {
-          "name": "num_inference_steps",
-          "type": {
-            "type": "int"
-          },
-          "default": 25,
-          "title": "Num Inference Steps",
-          "description": "The number of inference steps to perform",
-          "min": 1.0
-        },
-        {
-          "name": "image_size",
-          "type": {
-            "type": "enum",
-            "values": [
-              "square_hd",
-              "square",
-              "portrait_4_3",
-              "portrait_16_9",
-              "landscape_4_3",
-              "landscape_16_9"
-            ],
-            "type_name": "nodetool.nodes.fal.text_to_image.ImageSizePreset"
-          },
-          "default": "square_hd",
-          "title": "Image Size",
-          "description": "The size of the generated image"
-        },
-        {
-          "name": "seed",
-          "type": {
-            "type": "int"
-          },
-          "default": -1,
-          "title": "Seed",
-          "description": "The same seed and prompt will output the same image every time"
-        },
-        {
-          "name": "enable_safety_checker",
-=======
-          "name": "negative_prompt",
-          "type": {
-            "type": "str"
-          },
-          "default": "",
-          "title": "Negative Prompt",
-          "description": "Use it to address details that you don't want in the image"
-        },
-        {
-          "name": "sampling_top_k",
-          "type": {
-            "type": "int"
-          },
-          "default": 400,
-          "title": "Sampling Top K",
-          "description": "The number of top-k tokens to sample from"
-        },
-        {
-          "name": "sampling_top_p",
-          "type": {
-            "type": "float"
-          },
-          "default": 0.95,
-          "title": "Sampling Top P",
-          "description": "The top-p probability to sample from"
-        },
-        {
-          "name": "more_smooth",
->>>>>>> 402681ee
-          "type": {
-            "type": "bool"
-          },
-          "default": true,
-<<<<<<< HEAD
-          "title": "Enable Safety Checker",
-          "description": "If true, the safety checker will be enabled"
-        }
-      ],
-      "outputs": [
-        {
-          "type": {
-            "type": "image"
-          },
-          "name": "output"
-        }
-      ],
-      "the_model_info": {},
-      "recommended_models": [],
-      "basic_fields": [
-        "prompt",
-        "control_image",
-        "guidance_scale"
-      ],
-      "is_dynamic": false
-    },
-    {
-      "title": "Fast Turbo Diffusion",
-      "description": "Fast Turbo Diffusion runs SDXL at exceptional speeds while maintaining high-quality output.\n    Supports both SDXL Turbo and SD Turbo models for ultra-fast image generation.",
-      "namespace": "fal.text_to_image",
-      "node_type": "fal.text_to_image.FastTurboDiffusion",
-      "layout": "default",
-      "properties": [
-        {
-          "name": "prompt",
-          "type": {
-            "type": "str"
-          },
-          "default": "",
-          "title": "Prompt",
-          "description": "The prompt to generate an image from"
-        },
-        {
-          "name": "model_name",
-          "type": {
-            "type": "enum",
-            "values": [
-              "stabilityai/sdxl-turbo",
-              "stabilityai/sd-turbo"
-            ],
-            "type_name": "nodetool.nodes.fal.text_to_image.ModelNameEnum"
-          },
-          "default": "stabilityai/sdxl-turbo",
-          "title": "Model Name",
-          "description": "The name of the model to use"
-=======
-          "title": "More Smooth",
-          "description": "Smoothing with Gumbel softmax sampling"
-        },
-        {
-          "name": "more_diverse",
-          "type": {
-            "type": "bool"
-          },
-          "default": false,
-          "title": "More Diverse",
-          "description": "More diverse sampling"
->>>>>>> 402681ee
-        },
-        {
-          "name": "smooth_start_si",
-          "type": {
-            "type": "int"
-          },
-<<<<<<< HEAD
-          "default": "",
-          "title": "Negative Prompt",
-          "description": "Use it to address details that you don't want in the image"
-        },
-        {
-          "name": "image_size",
-          "type": {
-            "type": "enum",
-            "values": [
-              "square_hd",
-              "square",
-              "portrait_4_3",
-              "portrait_16_9",
-              "landscape_4_3",
-              "landscape_16_9"
-            ],
-            "type_name": "nodetool.nodes.fal.text_to_image.ImageSizePreset"
-          },
-          "default": "square",
-          "title": "Image Size",
-          "description": "The size of the generated image"
-        },
-        {
-          "name": "num_inference_steps",
-          "type": {
-            "type": "int"
-          },
-          "default": 2,
-          "title": "Num Inference Steps",
-          "description": "The number of inference steps to perform",
-          "min": 1.0
-        },
-        {
-          "name": "guidance_scale",
-          "type": {
-            "type": "float"
-          },
-          "default": 1.0,
-          "title": "Guidance Scale",
-          "description": "How closely the model should stick to your prompt"
-=======
-          "default": 2,
-          "title": "Smooth Start Si",
-          "description": "Smoothing starting scale"
-        },
-        {
-          "name": "turn_off_cfg_start_si",
-          "type": {
-            "type": "int"
-          },
-          "default": 8,
-          "title": "Turn Off Cfg Start Si",
-          "description": "Disable CFG starting scale"
-        },
-        {
-          "name": "last_scale_temp",
-          "type": {
-            "type": "float"
-          },
-          "default": 0.1,
-          "title": "Last Scale Temp",
-          "description": "Temperature after disabling CFG"
->>>>>>> 402681ee
-        },
-        {
-          "name": "seed",
-          "type": {
-            "type": "int"
-          },
-          "default": -1,
-          "title": "Seed",
-          "description": "The same seed and prompt will output the same image every time"
-        },
-        {
-<<<<<<< HEAD
-          "name": "enable_safety_checker",
-          "type": {
-            "type": "bool"
-          },
-          "default": true,
-          "title": "Enable Safety Checker",
-          "description": "If true, the safety checker will be enabled"
-        },
-        {
-          "name": "expand_prompt",
-          "type": {
-            "type": "bool"
-          },
-          "default": false,
-          "title": "Expand Prompt",
-          "description": "If true, the prompt will be expanded with additional prompts"
-=======
-          "name": "guidance_scale",
-          "type": {
-            "type": "float"
-          },
-          "default": 6.0,
-          "title": "Guidance Scale",
-          "description": "How closely the model should stick to your prompt"
-        },
-        {
-          "name": "enable_safety_checker",
-          "type": {
-            "type": "bool"
-          },
-          "default": true,
-          "title": "Enable Safety Checker",
-          "description": "If true, the safety checker will be enabled"
->>>>>>> 402681ee
-        }
-      ],
-      "outputs": [
-        {
-          "type": {
-            "type": "image"
-          },
-          "name": "output"
-        }
-      ],
-      "basic_fields": [
-        "prompt",
-<<<<<<< HEAD
-        "model_name",
-        "guidance_scale"
-      ],
-      "is_dynamic": false
-    },
-    {
-      "title": "Flux Dev",
-      "description": "FLUX.1 [dev] is a 12 billion parameter flow transformer that generates high-quality images from text.\n    It is suitable for personal and commercial use.",
-      "namespace": "fal.text_to_image",
-      "node_type": "fal.text_to_image.FluxDev",
-      "layout": "default",
-=======
-        "guidance_scale",
-        "negative_prompt"
-      ]
-    },
-    {
-      "title": "Veo 3",
-      "description": "Generate high-quality videos from text prompts with Google's Veo 3 model.\n    video, generation, text-to-video, prompt, audio\n\n    Use cases:\n    - Produce short cinematic clips from descriptions\n    - Create social media videos\n    - Generate visual storyboards\n    - Experiment with video concepts\n    - Produce marketing content",
-      "namespace": "fal.text_to_video",
-      "node_type": "fal.text_to_video.Veo3",
->>>>>>> 402681ee
-      "properties": [
-        {
-          "name": "prompt",
-          "type": {
-            "type": "str"
-          },
-          "default": "",
-          "title": "Prompt",
-          "description": "The text prompt describing the video you want to generate"
-        },
-        {
-          "name": "image_size",
-          "type": {
-            "type": "enum",
-            "values": [
-<<<<<<< HEAD
-              "square_hd",
-              "square",
-              "portrait_4_3",
-              "portrait_16_9",
-              "landscape_4_3",
-              "landscape_16_9"
-            ],
-            "type_name": "nodetool.nodes.fal.text_to_image.ImageSizePreset"
-          },
-          "default": "landscape_4_3",
-          "title": "Image Size",
-          "description": "Either a preset size or a custom {width, height} dictionary"
-        },
-        {
-          "name": "num_inference_steps",
-=======
-              "16:9",
-              "9:16",
-              "1:1"
-            ],
-            "type_name": "nodetool.nodes.fal.text_to_video.Veo3AspectRatio"
-          },
-          "default": "16:9",
-          "title": "Aspect Ratio",
-          "description": "The aspect ratio of the generated video. If it is not set to 16:9, the video will be outpainted with Luma Ray 2 Reframe functionality."
-        },
-        {
-          "name": "duration",
-          "type": {
-            "type": "enum",
-            "values": [
-              "8s"
-            ],
-            "type_name": "nodetool.nodes.fal.text_to_video.Veo3Duration"
-          },
-          "default": "8s",
-          "title": "Duration",
-          "description": "The duration of the generated video in seconds"
-        },
-        {
-          "name": "generate_audio",
->>>>>>> 402681ee
-          "type": {
-            "type": "int"
-          },
-<<<<<<< HEAD
-          "default": 28,
-          "title": "Num Inference Steps",
-          "description": "The number of inference steps to perform",
-          "min": 1.0
-        },
-        {
-          "name": "guidance_scale",
-          "type": {
-            "type": "float"
-          },
-          "default": 3.5,
-          "title": "Guidance Scale",
-          "description": "The CFG (Classifier Free Guidance) scale is a measure of how close you want the model to stick to your prompt"
-=======
-          "default": true,
-          "title": "Generate Audio",
-          "description": "Whether to generate audio for the video. If false, %33 less credits will be used."
-        },
-        {
-          "name": "seed",
-          "type": {
-            "type": "int"
-          },
-          "default": -1,
-          "title": "Seed",
-          "description": "A seed to use for the video generation"
->>>>>>> 402681ee
-        },
-        {
-          "name": "num_images",
-          "type": {
-            "type": "int"
-          },
-<<<<<<< HEAD
-          "default": 1,
-          "title": "Num Images",
-          "description": "The number of images to generate",
-          "min": 1.0
-=======
-          "default": "",
-          "title": "Negative Prompt",
-          "description": "A negative prompt to guide the video generation"
->>>>>>> 402681ee
-        },
-        {
-          "name": "enhance_prompt",
-          "type": {
-            "type": "bool"
-          },
-<<<<<<< HEAD
-          "default": -1,
-          "title": "Seed",
-          "description": "The same seed and prompt will output the same image every time"
-        },
-        {
-          "name": "enable_safety_checker",
-          "type": {
-            "type": "bool"
-          },
-          "default": true,
-          "title": "Enable Safety Checker",
-          "description": "If true, the safety checker will be enabled"
-=======
-          "default": true,
-          "title": "Enhance Prompt",
-          "description": "Whether to enhance the video generation"
->>>>>>> 402681ee
-        }
-      ],
-      "outputs": [
-        {
-          "type": {
-            "type": "video"
-          },
-          "name": "output"
-        }
-      ],
-      "basic_fields": [
-        "prompt",
-<<<<<<< HEAD
-        "image_size",
-        "guidance_scale"
-      ],
-      "is_dynamic": false
-    },
-    {
-      "title": "Flux Dev Image To Image",
-      "description": "FLUX.1 [dev] Image-to-Image is a high-performance endpoint that enables rapid transformation\n    of existing images, delivering high-quality style transfers and image modifications with\n    the core FLUX capabilities.",
-      "namespace": "fal.text_to_image",
-      "node_type": "fal.text_to_image.FluxDevImageToImage",
-      "layout": "default",
-      "properties": [
-        {
-          "name": "prompt",
-          "type": {
-            "type": "str"
-          },
-          "default": "",
-          "title": "Prompt",
-          "description": "The prompt to generate an image from"
-        },
-        {
-          "name": "image",
-=======
-        "aspect_ratio",
-        "duration"
-      ]
-    },
-    {
-      "title": "Whisper",
-      "description": "Whisper is a model for speech transcription and translation that can transcribe audio in multiple languages and optionally translate to English.\n    speech, audio, transcription, translation, transcribe, translate, multilingual, speech-to-text, audio-to-text\n\n    Use cases:\n    - Transcribe spoken content to text\n    - Translate speech to English\n    - Generate subtitles and captions\n    - Create text records of audio content\n    - Analyze multilingual audio content",
-      "namespace": "fal.speech_to_text",
-      "node_type": "fal.speech_to_text.Whisper",
-      "properties": [
-        {
-          "name": "audio",
->>>>>>> 402681ee
-          "type": {
-            "type": "audio"
-          },
-          "default": {},
-<<<<<<< HEAD
-          "title": "Image",
-          "description": "The input image to transform"
-        },
-        {
-          "name": "strength",
-          "type": {
-            "type": "float"
-          },
-          "default": 0.95,
-          "title": "Strength",
-          "description": "The strength of the initial image. Higher strength values are better for this model"
-        },
-        {
-          "name": "num_inference_steps",
-          "type": {
-            "type": "int"
-          },
-          "default": 40,
-          "title": "Num Inference Steps",
-          "description": "The number of inference steps to perform",
-          "min": 1.0
-        },
-        {
-          "name": "guidance_scale",
-          "type": {
-            "type": "float"
-          },
-          "default": 3.5,
-          "title": "Guidance Scale",
-          "description": "How closely the model should stick to your prompt"
-        },
-        {
-          "name": "seed",
-          "type": {
-            "type": "int"
-          },
-          "default": -1,
-          "title": "Seed",
-          "description": "The same seed and prompt will output the same image every time"
-        },
-        {
-          "name": "enable_safety_checker",
-          "type": {
-            "type": "bool"
-          },
-          "default": true,
-          "title": "Enable Safety Checker",
-          "description": "If true, the safety checker will be enabled"
-        }
-      ],
-      "outputs": [
-        {
-          "type": {
-            "type": "image"
-          },
-          "name": "output"
-        }
-      ],
-      "the_model_info": {},
-      "recommended_models": [],
-      "basic_fields": [
-        "prompt",
-        "image",
-        "strength"
-      ],
-      "is_dynamic": false
-    },
-    {
-      "title": "Flux General",
-      "description": "FLUX.1 [dev] with Controlnets and Loras is a versatile text-to-image model that supports multiple AI extensions including LoRA, ControlNet conditioning, and IP-Adapter integration, enabling comprehensive control over image generation through various guidance methods.\n    image, generation, controlnet, lora, ip-adapter, text-to-image, txt2img\n\n    Use cases:\n    - Create controlled image generations\n    - Apply multiple AI extensions\n    - Generate guided visual content\n    - Produce customized artwork\n    - Design with precise control",
-      "namespace": "fal.text_to_image",
-      "node_type": "fal.text_to_image.FluxGeneral",
-      "layout": "default",
-      "properties": [
-        {
-          "name": "prompt",
-          "type": {
-            "type": "str"
-          },
-          "default": "",
-          "title": "Prompt",
-          "description": "The prompt to generate an image from"
-        },
-        {
-          "name": "image_size",
-=======
-          "title": "Audio",
-          "description": "The audio file to transcribe"
-        },
-        {
-          "name": "task",
-          "type": {
-            "type": "enum",
-            "values": [
-              "transcribe",
-              "translate"
-            ],
-            "type_name": "nodetool.nodes.fal.speech_to_text.TaskEnum"
-          },
-          "default": "transcribe",
-          "title": "Task",
-          "description": "Task to perform on the audio file"
-        },
-        {
-          "name": "language",
->>>>>>> 402681ee
-          "type": {
-            "type": "enum",
-            "values": [
-              "af",
-              "am",
-              "ar",
-              "as",
-              "az",
-              "ba",
-              "be",
-              "bg",
-              "bn",
-              "bo",
-              "br",
-              "bs",
-              "ca",
-              "cs",
-              "cy",
-              "da",
-              "de",
-              "el",
-              "en",
-              "es",
-              "et",
-              "eu",
-              "fa",
-              "fi",
-              "fo",
-              "fr",
-              "gl",
-              "gu",
-              "ha",
-              "haw",
-              "he",
-              "hi",
-              "hr",
-              "ht",
-              "hu",
-              "hy",
-              "id",
-              "is",
-              "it",
-              "ja",
-              "jw",
-              "ka",
-              "kk",
-              "km",
-              "kn",
-              "ko",
-              "la",
-              "lb",
-              "ln",
-              "lo",
-              "lt",
-              "lv",
-              "mg",
-              "mi",
-              "mk",
-              "ml",
-              "mn",
-              "mr",
-              "ms",
-              "mt",
-              "my",
-              "ne",
-              "nl",
-              "nn",
-              "no",
-              "oc",
-              "pa",
-              "pl",
-              "ps",
-              "pt",
-              "ro",
-              "ru",
-              "sa",
-              "sd",
-              "si",
-              "sk",
-              "sl",
-              "sn",
-              "so",
-              "sq",
-              "sr",
-              "su",
-              "sv",
-              "sw",
-              "ta",
-              "te",
-              "tg",
-              "th",
-              "tk",
-              "tl",
-              "tr",
-              "tt",
-              "uk",
-              "ur",
-              "uz",
-              "vi",
-              "yi",
-              "yo",
-              "yue",
-              "zh"
-            ],
-            "type_name": "nodetool.nodes.fal.speech_to_text.LanguageEnum"
-          },
-<<<<<<< HEAD
-          "default": "square_hd",
-          "title": "Image Size",
-          "description": "The size of the generated image"
-=======
-          "default": "en",
-          "title": "Language",
-          "description": "Language of the audio file. If not set, will be auto-detected"
->>>>>>> 402681ee
-        },
-        {
-          "name": "diarize",
-          "type": {
-            "type": "bool"
-          },
-<<<<<<< HEAD
-          "default": 28,
-          "title": "Num Inference Steps",
-          "description": "The number of inference steps to perform",
-          "min": 1.0,
-          "max": 50.0
-=======
-          "default": false,
-          "title": "Diarize",
-          "description": "Whether to perform speaker diarization"
->>>>>>> 402681ee
-        },
-        {
-          "name": "chunk_level",
-          "type": {
-            "type": "enum",
-            "values": [
-              "segment",
-              "word"
-            ],
-            "type_name": "nodetool.nodes.fal.speech_to_text.ChunkLevelEnum"
-          },
-<<<<<<< HEAD
-          "default": 3.5,
-          "title": "Guidance Scale",
-          "description": "How closely the model should stick to your prompt (CFG scale)",
-          "min": 1.0,
-          "max": 20.0
-        },
-        {
-          "name": "real_cfg_scale",
-          "type": {
-            "type": "float"
-          },
-          "default": 3.5,
-          "title": "Real Cfg Scale",
-          "description": "Classical CFG scale as in SD1.5, SDXL, etc."
-        },
-        {
-          "name": "use_real_cfg",
-          "type": {
-            "type": "bool"
-          },
-          "default": false,
-          "title": "Use Real Cfg",
-          "description": "Uses classical CFG. Increases generation times and price when true"
-=======
-          "default": "segment",
-          "title": "Chunk Level",
-          "description": "Level of detail for timestamp chunks"
->>>>>>> 402681ee
-        },
-        {
-          "name": "num_speakers",
-          "type": {
-            "type": "int"
-          },
-          "default": 1,
-<<<<<<< HEAD
-          "title": "Num Images",
-          "description": "The number of images to generate",
-          "min": 1.0
-        },
-        {
-          "name": "seed",
-          "type": {
-            "type": "int"
-          },
-          "default": -1,
-          "title": "Seed",
-          "description": "The same seed and prompt will output the same image every time"
-        },
-        {
-          "name": "enable_safety_checker",
-          "type": {
-            "type": "bool"
-          },
-          "default": true,
-          "title": "Enable Safety Checker",
-          "description": "If true, the safety checker will be enabled"
-        },
-        {
-          "name": "reference_strength",
-          "type": {
-            "type": "float"
-          },
-          "default": 0.65,
-          "title": "Reference Strength",
-          "description": "Strength of reference_only generation. Only used if a reference image is provided"
-        },
-        {
-          "name": "reference_end",
-          "type": {
-            "type": "float"
-          },
-          "default": 1.0,
-          "title": "Reference End",
-          "description": "The percentage of total timesteps when reference guidance should end"
-        },
-        {
-          "name": "base_shift",
-=======
-          "title": "Num Speakers",
-          "description": "Number of speakers in the audio. If not set, will be auto-detected",
-          "min": 1.0,
-          "max": 10.0
-        },
-        {
-          "name": "batch_size",
->>>>>>> 402681ee
-          "type": {
-            "type": "float"
-          },
-<<<<<<< HEAD
-          "default": 0.5,
-          "title": "Base Shift",
-          "description": "Base shift for the scheduled timesteps"
-        },
-        {
-          "name": "max_shift",
-          "type": {
-            "type": "float"
-          },
-          "default": 1.15,
-          "title": "Max Shift",
-          "description": "Max shift for the scheduled timesteps"
-        }
-      ],
-      "outputs": [
-        {
-          "type": {
-            "type": "image"
-          },
-          "name": "output"
-        }
-      ],
-      "the_model_info": {},
-      "recommended_models": [],
-      "basic_fields": [
-        "prompt",
-        "image_size",
-        "guidance_scale"
-      ],
-      "is_dynamic": false
-    },
-    {
-      "title": "Flux Lora",
-      "description": "FLUX.1 [dev] with LoRAs is a text-to-image model that supports LoRA adaptations, enabling rapid and high-quality image generation with pre-trained LoRA weights for personalization, specific styles, brand identities, and product-specific outputs.\n    image, generation, lora, personalization, style-transfer, text-to-image, txt2img\n\n    Use cases:\n    - Create brand-specific visuals\n    - Generate custom styled images\n    - Adapt existing styles to new content\n    - Produce personalized artwork\n    - Design consistent visual identities",
-      "namespace": "fal.text_to_image",
-      "node_type": "fal.text_to_image.FluxLora",
-      "layout": "default",
-      "properties": [
-        {
-=======
-          "default": 64,
-          "title": "Batch Size",
-          "description": "Batch size for processing"
-        },
-        {
->>>>>>> 402681ee
-          "name": "prompt",
-          "type": {
-            "type": "str"
-          },
-          "default": "",
-          "title": "Prompt",
-<<<<<<< HEAD
-          "description": "The prompt to generate an image from"
-        },
-        {
-          "name": "image_size",
-          "type": {
-            "type": "enum",
-            "values": [
-              "square_hd",
-              "square",
-              "portrait_4_3",
-              "portrait_16_9",
-              "landscape_4_3",
-              "landscape_16_9"
-            ],
-            "type_name": "nodetool.nodes.fal.text_to_image.ImageSizePreset"
-          },
-          "default": "landscape_4_3",
-          "title": "Image Size",
-          "description": "Either a preset size or a custom {width, height} dictionary"
-        },
-        {
-          "name": "num_inference_steps",
-          "type": {
-            "type": "int"
-          },
-          "default": 28,
-          "title": "Num Inference Steps",
-          "description": "The number of inference steps to perform",
-          "min": 1.0
-=======
-          "description": "Optional prompt to guide the transcription"
-        }
-      ],
-      "outputs": [
-        {
-          "type": {
-            "type": "str"
-          },
-          "name": "text"
->>>>>>> 402681ee
-        },
-        {
-          "type": {
-            "type": "list",
-            "type_args": [
-              {
-                "type": "dict"
-              }
-            ]
-          },
-<<<<<<< HEAD
-          "default": 3.5,
-          "title": "Guidance Scale",
-          "description": "The CFG scale to determine how closely the model follows the prompt"
-        },
-        {
-          "name": "loras",
-=======
-          "name": "chunks"
-        },
-        {
->>>>>>> 402681ee
-          "type": {
-            "type": "list",
-            "type_args": [
-              {
-<<<<<<< HEAD
-                "type": "lora_weight"
-              }
-            ]
-          },
-          "default": [],
-          "title": "Loras",
-          "description": "List of LoRA weights to use for image generation"
-=======
-                "type": "str"
-              }
-            ]
-          },
-          "name": "inferred_languages"
->>>>>>> 402681ee
-        },
-        {
-          "type": {
-<<<<<<< HEAD
-            "type": "int"
-          },
-          "default": -1,
-          "title": "Seed",
-          "description": "The same seed and prompt will output the same image every time"
-        },
-        {
-          "name": "enable_safety_checker",
-          "type": {
-            "type": "bool"
-          },
-          "default": true,
-          "title": "Enable Safety Checker",
-          "description": "If true, the safety checker will be enabled"
-=======
-            "type": "list",
-            "type_args": [
-              {
-                "type": "dict"
-              }
-            ]
-          },
-          "name": "diarization_segments"
-        }
-      ],
-      "basic_fields": [
-        "audio",
-        "task",
-        "diarize"
-      ]
-    },
-    {
-      "title": "AMTInterpolation",
-      "description": "Interpolate between image frames to create smooth video transitions. Supports configurable FPS and recursive interpolation passes for higher quality results.\n    video, interpolation, transitions, frames, smoothing, img2vid, image-to-video\n\n    Use cases:\n    - Create smooth frame transitions\n    - Generate fluid animations\n    - Enhance video frame rates\n    - Produce slow-motion effects\n    - Create seamless video blends",
-      "namespace": "fal.image_to_video",
-      "node_type": "fal.image_to_video.AMTInterpolation",
-      "properties": [
-        {
-          "name": "frames",
-          "type": {
-            "type": "list",
-            "type_args": [
-              {
-                "type": "image"
-              }
-            ]
-          },
-          "default": [
-            {},
-            {}
-          ],
-          "title": "Frames",
-          "description": "List of frames to interpolate between (minimum 2 frames required)"
-        },
-        {
-          "name": "output_fps",
-          "type": {
-            "type": "int"
-          },
-          "default": 24,
-          "title": "Output Fps",
-          "description": "Output frames per second"
-        },
-        {
-          "name": "recursive_interpolation_passes",
-          "type": {
-            "type": "int"
-          },
-          "default": 4,
-          "title": "Recursive Interpolation Passes",
-          "description": "Number of recursive interpolation passes (higher = smoother)"
->>>>>>> 402681ee
-        }
-      ],
-      "outputs": [
-        {
-          "type": {
-            "type": "video"
-          },
-          "name": "output"
-        }
-      ],
-      "basic_fields": [
-<<<<<<< HEAD
-        "prompt",
-        "image_size",
-        "loras"
-      ],
-      "is_dynamic": false
-    },
-    {
-      "title": "Flux Lora Inpainting",
-      "description": "FLUX.1 [dev] Inpainting with LoRAs is a text-to-image model that supports inpainting and LoRA adaptations,\n    enabling rapid and high-quality image inpainting using pre-trained LoRA weights for personalization,\n    specific styles, brand identities, and product-specific outputs.",
-      "namespace": "fal.text_to_image",
-      "node_type": "fal.text_to_image.FluxLoraInpainting",
-      "layout": "default",
-      "properties": [
-        {
-          "name": "prompt",
-          "type": {
-            "type": "str"
-          },
-          "default": "",
-          "title": "Prompt",
-          "description": "The prompt to generate an image from"
-        },
-        {
-=======
-        "frames",
-        "output_fps"
-      ]
-    },
-    {
-      "title": "Cog Video X",
-      "description": "Generate videos from images using CogVideoX-5B. Features high-quality motion synthesis with configurable parameters for fine-tuned control over the output.\n    video, generation, motion, synthesis, control, img2vid, image-to-video\n\n    Use cases:\n    - Create controlled video animations\n    - Generate precise motion effects\n    - Produce customized video content\n    - Create fine-tuned animations\n    - Generate motion sequences",
-      "namespace": "fal.image_to_video",
-      "node_type": "fal.image_to_video.CogVideoX",
-      "properties": [
-        {
->>>>>>> 402681ee
-          "name": "image",
-          "type": {
-            "type": "image"
-          },
-          "default": {},
-          "title": "Image",
-<<<<<<< HEAD
-          "description": "The input image to inpaint"
-        },
-        {
-          "name": "mask",
-=======
-          "description": "The image to transform into a video"
-        },
-        {
-          "name": "prompt",
->>>>>>> 402681ee
-          "type": {
-            "type": "str"
-          },
-<<<<<<< HEAD
-          "default": {},
-          "title": "Mask",
-          "description": "The mask indicating areas to inpaint (white=inpaint, black=keep)"
-=======
-          "default": "",
-          "title": "Prompt",
-          "description": "A description of the desired video motion and style"
-        },
-        {
-          "name": "video_size",
-          "type": {
-            "type": "enum",
-            "values": [
-              "square_hd",
-              "square",
-              "portrait_4_3",
-              "portrait_16_9",
-              "landscape_4_3",
-              "landscape_16_9"
-            ],
-            "type_name": "nodetool.nodes.fal.image_to_video.VideoSize"
-          },
-          "default": "landscape_16_9",
-          "title": "Video Size",
-          "description": "The size/aspect ratio of the generated video"
-        },
-        {
-          "name": "negative_prompt",
-          "type": {
-            "type": "str"
-          },
-          "default": "Distorted, discontinuous, Ugly, blurry, low resolution, motionless, static, disfigured, disconnected limbs, Ugly faces, incomplete arms",
-          "title": "Negative Prompt",
-          "description": "What to avoid in the generated video"
->>>>>>> 402681ee
-        },
-        {
-          "name": "num_inference_steps",
-          "type": {
-            "type": "int"
-          },
-          "default": 28,
-          "title": "Num Inference Steps",
-          "description": "Number of denoising steps (higher = better quality but slower)"
-        },
-        {
-          "name": "guidance_scale",
-          "type": {
-            "type": "float"
-          },
-<<<<<<< HEAD
-          "default": 3.5,
-          "title": "Guidance Scale",
-          "description": "The CFG scale to determine how closely the model follows the prompt"
-        },
-        {
-          "name": "strength",
-=======
-          "default": 7.0,
-          "title": "Guidance Scale",
-          "description": "How closely to follow the prompt (higher = more faithful but less creative)"
-        },
-        {
-          "name": "use_rife",
->>>>>>> 402681ee
-          "type": {
-            "type": "bool"
-          },
-<<<<<<< HEAD
-          "default": 0.85,
-          "title": "Strength",
-          "description": "The strength to use for inpainting. 1.0 completely remakes the image while 0.0 preserves the original",
-          "min": 0.0,
-          "max": 1.0
-        },
-        {
-          "name": "loras",
-=======
-          "default": true,
-          "title": "Use Rife",
-          "description": "Whether to use RIFE for video interpolation"
-        },
-        {
-          "name": "export_fps",
->>>>>>> 402681ee
-          "type": {
-            "type": "list",
-            "type_args": [
-              {
-                "type": "lora_weight"
-              }
-            ]
-          },
-<<<<<<< HEAD
-          "default": [],
-          "title": "Loras",
-          "description": "List of LoRA weights to use for image generation"
-=======
-          "default": 16,
-          "title": "Export Fps",
-          "description": "Target frames per second for the output video"
->>>>>>> 402681ee
-        },
-        {
-          "name": "seed",
-          "type": {
-            "type": "int"
-          },
-          "default": -1,
-          "title": "Seed",
-          "description": "The same seed will output the same video every time"
-        }
-      ],
-      "outputs": [
-        {
-          "type": {
-            "type": "video"
-          },
-          "name": "output"
-        }
-      ],
-      "basic_fields": [
-        "image",
-        "prompt",
-<<<<<<< HEAD
-        "image",
-        "mask",
-        "loras"
-      ],
-      "is_dynamic": false
-    },
-    {
-      "title": "Flux Lora TTI",
-      "description": "FLUX.1 with LoRAs is a text-to-image model that supports LoRA adaptations,\n    enabling high-quality image generation with customizable LoRA weights for\n    personalization, specific styles, and brand identities.",
-      "namespace": "fal.text_to_image",
-      "node_type": "fal.text_to_image.FluxLoraTTI",
-      "layout": "default",
-=======
-        "video_size"
-      ]
-    },
-    {
-      "title": "Fast SVD",
-      "description": "Generate short video clips from your images using SVD v1.1 at Lightning Speed. Features high-quality motion synthesis with configurable parameters for rapid video generation.\n    video, generation, fast, motion, synthesis, img2vid, image-to-video\n\n    Use cases:\n    - Create quick video animations\n    - Generate rapid motion content\n    - Produce fast video transitions\n    - Create instant visual effects\n    - Generate quick previews",
-      "namespace": "fal.image_to_video",
-      "node_type": "fal.image_to_video.FastSVD",
->>>>>>> 402681ee
-      "properties": [
-        {
-          "name": "image",
-          "type": {
-            "type": "image"
-          },
-          "default": {},
-          "title": "Image",
-          "description": "The image to transform into a video"
-        },
-        {
-<<<<<<< HEAD
-          "name": "negative_prompt",
-          "type": {
-            "type": "str"
-          },
-          "default": "",
-          "title": "Negative Prompt",
-          "description": "Use it to address details that you don't want in the image"
-        },
-        {
-          "name": "model_name",
-          "type": {
-            "type": "enum",
-            "values": [
-              "stabilityai/stable-diffusion-xl-base-1.0",
-              "runwayml/stable-diffusion-v1-5",
-              "stabilityai/stable-diffusion-2-1",
-              "gsdf/Anything-V5.0",
-              "lykon/dreamshaper-8",
-              "XpucT/Deliberate_v3",
-              "SG161222/Realistic_Vision_V5.1_noVAE"
-            ],
-            "type_name": "nodetool.nodes.fal.text_to_image.LoraModel"
-          },
-          "default": "stabilityai/stable-diffusion-xl-base-1.0",
-          "title": "Model Name",
-          "description": "The base model to use for generation"
-        },
-        {
-          "name": "image_size",
-=======
-          "name": "motion_bucket_id",
->>>>>>> 402681ee
-          "type": {
-            "type": "int"
-          },
-          "default": 127,
-          "title": "Motion Bucket Id",
-          "description": "Controls motion intensity (higher = more motion)"
-        },
-        {
-          "name": "cond_aug",
-          "type": {
-            "type": "float"
-          },
-          "default": 0.02,
-          "title": "Cond Aug",
-          "description": "Amount of noise added to conditioning (higher = more motion)"
-        },
-        {
-          "name": "steps",
-          "type": {
-            "type": "int"
-          },
-          "default": 4,
-          "title": "Steps",
-          "description": "Number of inference steps (higher = better quality but slower)"
-        },
-        {
-          "name": "fps",
-          "type": {
-            "type": "int"
-          },
-          "default": 10,
-          "title": "Fps",
-          "description": "Frames per second of the output video (total length is 25 frames)"
-        },
-        {
-          "name": "loras",
-          "type": {
-            "type": "list",
-            "type_args": [
-              {
-                "type": "lora_weight"
-              }
-            ]
-          },
-          "default": [],
-          "title": "Loras",
-          "description": "List of LoRA weights to use for image generation"
-        },
-        {
-          "name": "prompt_weighting",
-          "type": {
-            "type": "bool"
-          },
-          "default": true,
-          "title": "Prompt Weighting",
-          "description": "If true, prompt weighting syntax will be used and 77 token limit lifted"
-        },
-        {
-          "name": "seed",
-          "type": {
-            "type": "int"
-          },
-          "default": -1,
-          "title": "Seed",
-          "description": "The same seed will output the same video every time"
-        }
-      ],
-      "outputs": [
-        {
-          "type": {
-            "type": "video"
-          },
-          "name": "output"
-        }
-      ],
-      "basic_fields": [
-        "image",
-        "motion_bucket_id",
-        "fps"
-      ]
-    },
-    {
-      "title": "Haiper Image To Video",
-      "description": "Transform images into hyper-realistic videos with Haiper 2.0. Experience industry-leading resolution, fluid motion, and rapid generation for stunning AI videos.\n    video, generation, hyper-realistic, motion, animation, image-to-video, img2vid\n\n    Use cases:\n    - Create cinematic animations\n    - Generate dynamic video content\n    - Transform static images into motion\n    - Produce high-resolution videos\n    - Create visual effects",
-      "namespace": "fal.image_to_video",
-      "node_type": "fal.image_to_video.HaiperImageToVideo",
-      "properties": [
-        {
-          "name": "image",
-          "type": {
-            "type": "image"
-          },
-          "default": {},
-          "title": "Image",
-          "description": "The image to transform into a video"
-        },
-        {
-          "name": "prompt",
-          "type": {
-            "type": "str"
-          },
-          "default": "",
-          "title": "Prompt",
-          "description": "A description of the desired video motion and style"
-        },
-        {
-          "name": "duration",
-          "type": {
-            "type": "enum",
-            "values": [
-              4,
-              6
-            ],
-            "type_name": "nodetool.nodes.fal.image_to_video.VideoDuration"
-          },
-          "default": 4,
-          "title": "Duration",
-          "description": "The duration of the generated video in seconds"
-        },
-        {
-          "name": "prompt_enhancer",
-          "type": {
-            "type": "bool"
-          },
-          "default": true,
-          "title": "Prompt Enhancer",
-          "description": "Whether to use the model's prompt enhancer"
-        },
-        {
-          "name": "seed",
-          "type": {
-            "type": "int"
-          },
-          "default": -1,
-          "title": "Seed",
-          "description": "The same seed will output the same video every time"
-        }
-      ],
-      "outputs": [
-        {
-          "type": {
-            "type": "video"
-          },
-          "name": "output"
-        }
-      ],
-      "basic_fields": [
-        "image",
-        "prompt",
-<<<<<<< HEAD
-        "model_name",
-        "loras"
-      ],
-      "is_dynamic": false
-    },
-    {
-      "title": "Flux Schnell",
-      "description": "FLUX.1 [schnell] is a 12 billion parameter flow transformer that generates high-quality images\n    from text in 1 to 4 steps, suitable for personal and commercial use.",
-      "namespace": "fal.text_to_image",
-      "node_type": "fal.text_to_image.FluxSchnell",
-      "layout": "default",
-=======
-        "duration"
-      ]
-    },
-    {
-      "title": "Kling Video",
-      "description": "Generate video clips from your images using Kling 1.6. Supports multiple durations and aspect ratios.\n    video, generation, animation, duration, aspect-ratio, img2vid, image-to-video\n\n    Use cases:\n    - Create custom video content\n    - Generate video animations\n    - Transform static images\n    - Produce motion graphics\n    - Create visual presentations",
-      "namespace": "fal.image_to_video",
-      "node_type": "fal.image_to_video.KlingVideo",
->>>>>>> 402681ee
-      "properties": [
-        {
-          "name": "image",
-          "type": {
-            "type": "image"
-          },
-          "default": {},
-          "title": "Image",
-          "description": "The image to transform into a video"
-        },
-        {
-          "name": "prompt",
-          "type": {
-            "type": "str"
-          },
-          "default": "",
-          "title": "Prompt",
-          "description": "A description of the desired video motion and style"
-        },
-        {
-          "name": "duration",
-          "type": {
-            "type": "enum",
-            "values": [
-              "5",
-              "10"
-            ],
-            "type_name": "nodetool.nodes.fal.image_to_video.KlingDuration"
-          },
-<<<<<<< HEAD
-          "default": "landscape_4_3",
-          "title": "Image Size",
-          "description": "Either a preset size or a custom {width, height} dictionary"
-        },
-        {
-          "name": "num_inference_steps",
-          "type": {
-            "type": "int"
-          },
-          "default": 4,
-          "title": "Num Inference Steps",
-          "description": "The number of inference steps to perform",
-          "min": 1.0
-        },
-        {
-          "name": "num_images",
-          "type": {
-            "type": "int"
-          },
-          "default": 1,
-          "title": "Num Images",
-          "description": "The number of images to generate",
-          "min": 1.0
-        },
-        {
-          "name": "seed",
-          "type": {
-            "type": "int"
-          },
-          "default": -1,
-          "title": "Seed",
-          "description": "The same seed and prompt will output the same image every time"
-        },
-        {
-          "name": "enable_safety_checker",
-          "type": {
-            "type": "bool"
-          },
-          "default": true,
-          "title": "Enable Safety Checker",
-          "description": "If true, the safety checker will be enabled"
-=======
-          "default": "5",
-          "title": "Duration",
-          "description": "The duration of the generated video"
-        },
-        {
-          "name": "aspect_ratio",
-          "type": {
-            "type": "enum",
-            "values": [
-              "16:9",
-              "9:16",
-              "4:3",
-              "3:4",
-              "21:9",
-              "9:21",
-              "1:1"
-            ],
-            "type_name": "nodetool.nodes.fal.image_to_video.AspectRatio"
-          },
-          "default": "16:9",
-          "title": "Aspect Ratio",
-          "description": "The aspect ratio of the generated video frame"
-        }
-      ],
-      "outputs": [
-        {
-          "type": {
-            "type": "video"
-          },
-          "name": "output"
-        }
-      ],
-      "basic_fields": [
-        "image",
-        "prompt",
-        "duration"
-      ]
-    },
-    {
-      "title": "Kling Video Pro",
-      "description": "Generate video clips from your images using Kling 1.6 Pro. The professional version offers enhanced quality and performance compared to the standard version.\n    video, generation, professional, quality, performance, img2vid, image-to-video\n\n    Use cases:\n    - Create professional video content\n    - Generate high-quality animations\n    - Produce commercial video assets\n    - Create advanced motion graphics\n    - Generate premium visual content",
-      "namespace": "fal.image_to_video",
-      "node_type": "fal.image_to_video.KlingVideoPro",
-      "properties": [
-        {
-          "name": "image",
-          "type": {
-            "type": "image"
-          },
-          "default": {},
-          "title": "Image",
-          "description": "The image to transform into a video"
-        },
-        {
-          "name": "prompt",
-          "type": {
-            "type": "str"
-          },
-          "default": "",
-          "title": "Prompt",
-          "description": "A description of the desired video motion and style"
-        },
-        {
-          "name": "duration",
-          "type": {
-            "type": "enum",
-            "values": [
-              "5",
-              "10"
-            ],
-            "type_name": "nodetool.nodes.fal.image_to_video.KlingDuration"
-          },
-          "default": "5",
-          "title": "Duration",
-          "description": "The duration of the generated video"
-        },
-        {
-          "name": "aspect_ratio",
-          "type": {
-            "type": "enum",
-            "values": [
-              "16:9",
-              "9:16",
-              "4:3",
-              "3:4",
-              "21:9",
-              "9:21",
-              "1:1"
-            ],
-            "type_name": "nodetool.nodes.fal.image_to_video.AspectRatio"
-          },
-          "default": "16:9",
-          "title": "Aspect Ratio",
-          "description": "The aspect ratio of the generated video frame"
->>>>>>> 402681ee
-        }
-      ],
-      "outputs": [
-        {
-          "type": {
-            "type": "video"
-          },
-          "name": "output"
-        }
-      ],
-      "basic_fields": [
-        "image",
-        "prompt",
-<<<<<<< HEAD
-        "image_size",
-        "num_inference_steps"
-      ],
-      "is_dynamic": false
-    },
-    {
-      "title": "Flux Subject",
-      "description": "FLUX.1 Subject is a super fast endpoint for the FLUX.1 [schnell] model with subject input capabilities, enabling rapid and high-quality image generation for personalization, specific styles, brand identities, and product-specific outputs.\n    image, generation, subject-driven, personalization, fast, text-to-image, txt2img\n\n    Use cases:\n    - Create variations of existing subjects\n    - Generate personalized product images\n    - Design brand-specific visuals\n    - Produce custom character artwork\n    - Create subject-based illustrations",
-      "namespace": "fal.text_to_image",
-      "node_type": "fal.text_to_image.FluxSubject",
-      "layout": "default",
-=======
-        "duration"
-      ]
-    },
-    {
-      "title": "LTXVideo",
-      "description": "Generate videos from images using LTX Video. Best results with 768x512 images and detailed, chronological descriptions of actions and scenes.\n    video, generation, chronological, scenes, actions, img2vid, image-to-video\n\n    Use cases:\n    - Create scene-based animations\n    - Generate sequential video content\n    - Produce narrative videos\n    - Create storyboard animations\n    - Generate action sequences",
-      "namespace": "fal.image_to_video",
-      "node_type": "fal.image_to_video.LTXVideo",
->>>>>>> 402681ee
-      "properties": [
-        {
-          "name": "image",
-          "type": {
-            "type": "image"
-          },
-          "default": {},
-          "title": "Image",
-          "description": "The image to transform into a video (768x512 recommended)"
-        },
-        {
-          "name": "prompt",
-          "type": {
-            "type": "str"
-          },
-          "default": "",
-          "title": "Prompt",
-          "description": "A detailed description of the desired video motion and style"
-        },
-        {
-          "name": "image",
-          "type": {
-            "type": "image"
-          },
-<<<<<<< HEAD
-          "default": {},
-          "title": "Image",
-          "description": "The image of the subject"
-        },
-        {
-          "name": "image_size",
-          "type": {
-            "type": "enum",
-            "values": [
-              "square_hd",
-              "square",
-              "portrait_4_3",
-              "portrait_16_9",
-              "landscape_4_3",
-              "landscape_16_9"
-            ],
-            "type_name": "nodetool.nodes.fal.text_to_image.ImageSizePreset"
-          },
-          "default": "square_hd",
-          "title": "Image Size",
-          "description": "Either a preset size or a custom {width, height} dictionary"
-=======
-          "default": "low quality, worst quality, deformed, distorted, disfigured, motion smear, motion artifacts, fused fingers, bad anatomy, weird hand, ugly",
-          "title": "Negative Prompt",
-          "description": "What to avoid in the generated video"
->>>>>>> 402681ee
-        },
-        {
-          "name": "num_inference_steps",
-          "type": {
-            "type": "int"
-          },
-<<<<<<< HEAD
-          "default": 8,
-=======
-          "default": 30,
->>>>>>> 402681ee
-          "title": "Num Inference Steps",
-          "description": "Number of inference steps (higher = better quality but slower)"
-        },
-        {
-          "name": "guidance_scale",
-          "type": {
-            "type": "float"
-          },
-<<<<<<< HEAD
-          "default": 3.5,
-          "title": "Guidance Scale",
-          "description": "The CFG scale to determine how closely the model follows the prompt"
-=======
-          "default": 3.0,
-          "title": "Guidance Scale",
-          "description": "How closely to follow the prompt (higher = more faithful)"
->>>>>>> 402681ee
-        },
-        {
-          "name": "seed",
-          "type": {
-            "type": "int"
-          },
-          "default": -1,
-          "title": "Seed",
-          "description": "The same seed will output the same video every time"
-        }
-      ],
-      "outputs": [
-        {
-          "type": {
-            "type": "video"
-          },
-          "name": "output"
-        }
-      ],
-      "basic_fields": [
-<<<<<<< HEAD
-        "prompt",
-        "image",
-        "image_size"
-      ],
-      "is_dynamic": false
-    },
-    {
-      "title": "Flux V 1 Pro",
-      "description": "FLUX1.1 [pro] is an enhanced version of FLUX.1 [pro], improved image generation capabilities, delivering superior composition, detail, and artistic fidelity compared to its predecessor.\n    image, generation, composition, detail, artistic, text-to-image, txt2img\n\n    Use cases:\n    - Generate high-fidelity artwork\n    - Create detailed illustrations\n    - Design complex compositions\n    - Produce artistic renderings\n    - Generate professional visuals",
-      "namespace": "fal.text_to_image",
-      "node_type": "fal.text_to_image.FluxV1Pro",
-      "layout": "default",
-=======
-        "image",
-        "prompt"
-      ]
-    },
-    {
-      "title": "Luma Dream Machine",
-      "description": "Generate video clips from your images using Luma Dream Machine v1.5. Supports various aspect ratios and optional end-frame blending.\n    video, generation, animation, blending, aspect-ratio, img2vid, image-to-video\n\n    Use cases:\n    - Create seamless video loops\n    - Generate video transitions\n    - Transform images into animations\n    - Create motion graphics\n    - Produce video content",
-      "namespace": "fal.image_to_video",
-      "node_type": "fal.image_to_video.LumaDreamMachine",
->>>>>>> 402681ee
-      "properties": [
-        {
-          "name": "image",
-          "type": {
-            "type": "image"
-          },
-          "default": {},
-          "title": "Image",
-          "description": "The image to transform into a video"
-        },
-        {
-          "name": "prompt",
-          "type": {
-            "type": "str"
-          },
-          "default": "",
-          "title": "Prompt",
-          "description": "A description of the desired video motion and style"
-        },
-        {
-<<<<<<< HEAD
-          "name": "image_size",
-          "type": {
-            "type": "enum",
-            "values": [
-              "square_hd",
-              "square",
-              "portrait_4_3",
-              "portrait_16_9",
-              "landscape_4_3",
-              "landscape_16_9"
-            ],
-            "type_name": "nodetool.nodes.fal.text_to_image.ImageSizePreset"
-          },
-          "default": "square_hd",
-          "title": "Image Size",
-          "description": "Either a preset size or a custom {width, height} dictionary. Max dimension 14142"
-        },
-        {
-          "name": "guidance_scale",
-          "type": {
-            "type": "float"
-          },
-          "default": 3.5,
-          "title": "Guidance Scale",
-          "description": "The CFG (Classifier Free Guidance) scale is a measure of how close you want the model to stick to your prompt when looking for a related image to show you.",
-          "min": 1.0,
-          "max": 20.0
-        },
-        {
-          "name": "num_inference_steps",
-=======
-          "name": "aspect_ratio",
-          "type": {
-            "type": "enum",
-            "values": [
-              "16:9",
-              "9:16",
-              "4:3",
-              "3:4",
-              "21:9",
-              "9:21",
-              "1:1"
-            ],
-            "type_name": "nodetool.nodes.fal.image_to_video.AspectRatio"
-          },
-          "default": "16:9",
-          "title": "Aspect Ratio",
-          "description": "The aspect ratio of the generated video"
-        },
-        {
-          "name": "loop",
-          "type": {
-            "type": "bool"
-          },
-          "default": false,
-          "title": "Loop",
-          "description": "Whether the video should loop (end blends with beginning)"
-        },
-        {
-          "name": "end_image",
->>>>>>> 402681ee
-          "type": {
-            "type": "union",
-            "type_args": [
-              {
-                "type": "image"
-              },
-              {
-                "type": "none"
-              }
-            ]
-          },
-<<<<<<< HEAD
-          "default": 28,
-          "title": "Num Inference Steps",
-          "description": "The number of inference steps to perform.",
-          "min": 1.0,
-          "max": 50.0
-        },
-        {
-          "name": "seed",
-          "type": {
-            "type": "int",
-            "optional": true
-          },
-          "title": "Seed",
-          "description": "The same seed and the same prompt given to the same version of the model will output the same image every time."
-        }
-      ],
-      "outputs": [
-        {
-          "type": {
-            "type": "image"
-          },
-          "name": "output"
-        }
-      ],
-      "the_model_info": {},
-      "recommended_models": [],
-      "basic_fields": [
-        "prompt",
-        "image_size",
-        "guidance_scale"
-      ],
-      "is_dynamic": false
-    },
-    {
-      "title": "Flux V 1 Pro New",
-      "description": "FLUX.1 [pro] new is an accelerated version of FLUX.1 [pro], maintaining professional-grade\n    image quality while delivering significantly faster generation speeds.",
-      "namespace": "fal.text_to_image",
-      "node_type": "fal.text_to_image.FluxV1ProNew",
-      "layout": "default",
-      "properties": [
-        {
-          "name": "prompt",
-          "type": {
-            "type": "str"
-          },
-          "default": "",
-          "title": "Prompt",
-          "description": "The prompt to generate an image from"
-=======
-          "title": "End Image",
-          "description": "Optional image to blend the end of the video with"
-        }
-      ],
-      "outputs": [
-        {
-          "type": {
-            "type": "video"
-          },
-          "name": "output"
-        }
-      ],
-      "basic_fields": [
-        "image",
-        "prompt",
-        "aspect_ratio"
-      ]
-    },
-    {
-      "title": "Mini Max Hailuo 02",
-      "description": "Create videos from your images with MiniMax Hailuo-02 Standard. Choose the\n    clip length and optionally enhance prompts for sharper results.\n    video, generation, minimax, prompt-optimizer, img2vid, image-to-video\n\n    Use cases:\n    - Produce social media clips\n    - Generate cinematic sequences\n    - Visualize storyboards\n    - Create promotional videos\n    - Animate still graphics",
-      "namespace": "fal.image_to_video",
-      "node_type": "fal.image_to_video.MiniMaxHailuo02",
-      "properties": [
-        {
-          "name": "image",
-          "type": {
-            "type": "image"
-          },
-          "default": {},
-          "title": "Image",
-          "description": "The image to transform into a video"
->>>>>>> 402681ee
-        },
-        {
-          "name": "prompt",
-          "type": {
-            "type": "str"
-          },
-<<<<<<< HEAD
-          "default": "landscape_4_3",
-          "title": "Image Size",
-          "description": "Either a preset size or a custom {width, height} dictionary"
-        },
-        {
-          "name": "num_inference_steps",
-          "type": {
-            "type": "int"
-          },
-          "default": 28,
-          "title": "Num Inference Steps",
-          "description": "The number of inference steps to perform",
-          "min": 1.0
-        },
-        {
-          "name": "guidance_scale",
-          "type": {
-            "type": "float"
-          },
-          "default": 3.5,
-          "title": "Guidance Scale",
-          "description": "The CFG scale to determine how closely the model follows the prompt",
-          "min": 1.0,
-          "max": 20.0
-        },
-        {
-          "name": "num_images",
-          "type": {
-            "type": "int"
-          },
-          "default": 1,
-          "title": "Num Images",
-          "description": "The number of images to generate",
-          "min": 1.0
-=======
-          "default": "",
-          "title": "Prompt",
-          "description": "The prompt describing the video"
->>>>>>> 402681ee
-        },
-        {
-          "name": "duration",
-          "type": {
-            "type": "enum",
-            "values": [
-              "6",
-              "10"
-            ],
-            "type_name": "nodetool.nodes.fal.image_to_video.HailuoDuration"
-          },
-          "default": "6",
-          "title": "Duration",
-          "description": "The duration of the video in seconds. 10 seconds videos are not supported for 1080p resolution."
-        },
-        {
-<<<<<<< HEAD
-          "name": "safety_tolerance",
-=======
-          "name": "prompt_optimizer",
->>>>>>> 402681ee
-          "type": {
-            "type": "int"
-          },
-<<<<<<< HEAD
-          "default": 2,
-          "title": "Safety Tolerance",
-          "description": "Safety tolerance level (1=strict, 6=permissive)",
-          "min": 1.0,
-          "max": 6.0
-=======
-          "default": true,
-          "title": "Prompt Optimizer",
-          "description": "Whether to use the model's prompt optimizer"
->>>>>>> 402681ee
-        }
-      ],
-      "outputs": [
-        {
-          "type": {
-            "type": "video"
-          },
-          "name": "output"
-        }
-      ],
-      "basic_fields": [
-        "image",
-        "prompt",
-<<<<<<< HEAD
-        "image_size",
-        "guidance_scale"
-      ],
-      "is_dynamic": false
-    },
-    {
-      "title": "Flux V 1 Pro Ultra",
-      "description": "FLUX1.1 [ultra] is the latest and most advanced version of FLUX.1 [pro],\n    featuring cutting-edge improvements in image generation, delivering unparalleled\n    composition, detail, and artistic fidelity.",
-      "namespace": "fal.text_to_image",
-      "node_type": "fal.text_to_image.FluxV1ProUltra",
-      "layout": "default",
-=======
-        "duration"
-      ]
-    },
-    {
-      "title": "Mini Max Video",
-      "description": "Generate video clips from your images using MiniMax Video model. Transform static art into dynamic masterpieces with enhanced smoothness and vivid motion.\n    video, generation, art, motion, smoothness, img2vid, image-to-video\n\n    Use cases:\n    - Transform artwork into videos\n    - Create smooth animations\n    - Generate artistic motion content\n    - Produce dynamic visualizations\n    - Create video art pieces",
-      "namespace": "fal.image_to_video",
-      "node_type": "fal.image_to_video.MiniMaxVideo",
->>>>>>> 402681ee
-      "properties": [
-        {
-          "name": "image",
-          "type": {
-            "type": "image"
-          },
-          "default": {},
-          "title": "Image",
-          "description": "The image to transform into a video"
-        },
-        {
-<<<<<<< HEAD
-          "name": "image_size",
-=======
-          "name": "prompt",
-          "type": {
-            "type": "str"
-          },
-          "default": "",
-          "title": "Prompt",
-          "description": "A description of the desired video motion and style"
-        },
-        {
-          "name": "prompt_optimizer",
-          "type": {
-            "type": "bool"
-          },
-          "default": true,
-          "title": "Prompt Optimizer",
-          "description": "Whether to use the model's prompt optimizer"
-        }
-      ],
-      "outputs": [
-        {
->>>>>>> 402681ee
-          "type": {
-            "type": "video"
-          },
-<<<<<<< HEAD
-          "default": "square_hd",
-          "title": "Image Size",
-          "description": "Either a preset size or a custom {width, height} dictionary. Max dimension 14142"
-        },
-        {
-          "name": "guidance_scale",
-          "type": {
-            "type": "float"
-          },
-          "default": 3.5,
-          "title": "Guidance Scale",
-          "description": "The CFG (Classifier Free Guidance) scale is a measure of how close you want the model to stick to your prompt when looking for a related image to show you.",
-          "min": 1.0,
-          "max": 20.0
-        },
-        {
-          "name": "num_inference_steps",
-=======
-          "name": "output"
-        }
-      ],
-      "basic_fields": [
-        "image",
-        "prompt"
-      ]
-    },
-    {
-      "title": "Muse Talk",
-      "description": "Real-time high quality audio-driven lip-syncing model. Animate a face video with custom audio for natural-looking speech animation.\n    video, lip-sync, animation, speech, real-time, wav2vid, audio-to-video\n\n    Use cases:\n    - Create lip-synced videos\n    - Generate speech animations\n    - Produce dubbed content\n    - Create animated presentations\n    - Generate voice-over videos",
-      "namespace": "fal.image_to_video",
-      "node_type": "fal.image_to_video.MuseTalk",
-      "properties": [
-        {
-          "name": "video",
->>>>>>> 402681ee
-          "type": {
-            "type": "video"
-          },
-<<<<<<< HEAD
-          "default": 28,
-          "title": "Num Inference Steps",
-          "description": "The number of inference steps to perform.",
-          "min": 1.0,
-          "max": 50.0
-        },
-        {
-          "name": "seed",
-          "type": {
-            "type": "int"
-          },
-          "default": -1,
-          "title": "Seed",
-          "description": "The same seed and the same prompt given to the same version of the model will output the same image every time."
-=======
-          "default": {},
-          "title": "Video",
-          "description": "URL of the source video to animate"
-        },
-        {
-          "name": "audio",
-          "type": {
-            "type": "audio"
-          },
-          "default": {},
-          "title": "Audio",
-          "description": "URL of the audio file to drive the lip sync"
->>>>>>> 402681ee
-        }
-      ],
-      "outputs": [
-        {
-          "type": {
-            "type": "video"
-          },
-          "name": "output"
-        }
-      ],
-      "basic_fields": [
-<<<<<<< HEAD
-        "prompt",
-        "image_size",
-        "guidance_scale"
-      ],
-      "is_dynamic": false
-    },
-    {
-      "title": "Fooocus",
-      "description": "Fooocus is a text-to-image model with default parameters and automated optimizations\n    for quality improvements.",
-      "namespace": "fal.text_to_image",
-      "node_type": "fal.text_to_image.Fooocus",
-      "layout": "default",
-=======
-        "video",
-        "audio"
-      ]
-    },
-    {
-      "title": "Pix Verse",
-      "description": "Generate dynamic videos from images with PixVerse v4.5. Create high-quality motion\n    with detailed prompt control and advanced diffusion parameters.\n    video, generation, pixverse, motion, diffusion, img2vid, image-to-video\n\n    Use cases:\n    - Animate illustrations and photos\n    - Produce engaging social media clips\n    - Generate short cinematic shots\n    - Create motion for product showcases\n    - Experiment with creative video effects",
-      "namespace": "fal.image_to_video",
-      "node_type": "fal.image_to_video.PixVerse",
->>>>>>> 402681ee
-      "properties": [
-        {
-          "name": "image",
-          "type": {
-            "type": "image"
-          },
-          "default": {},
-          "title": "Image",
-          "description": "The image to transform into a video"
-        },
-        {
-          "name": "prompt",
-          "type": {
-            "type": "str"
-          },
-          "default": "",
-          "title": "Prompt",
-          "description": "A description of the desired video motion and style"
-        },
-        {
-          "name": "negative_prompt",
-          "type": {
-            "type": "str"
-          },
-          "default": "low quality, worst quality, distorted, blurred",
-          "title": "Negative Prompt",
-<<<<<<< HEAD
-          "description": "Use it to address details that you don't want in the image"
-        },
-        {
-          "name": "styles",
-          "type": {
-            "type": "list",
-            "type_args": [
-              {
-                "type": "str"
-              }
-            ]
-          },
-          "default": [
-            "Fooocus Enhance",
-            "Fooocus V2",
-            "Fooocus Sharp"
-          ],
-          "title": "Styles",
-          "description": "The styles to apply to the generated image"
-        },
-        {
-          "name": "performance",
-          "type": {
-            "type": "enum",
-            "values": [
-              "Speed",
-              "Quality",
-              "Extreme Speed",
-              "Lightning"
-            ],
-            "type_name": "nodetool.nodes.fal.text_to_image.PerformanceEnum"
-          },
-          "default": "Extreme Speed",
-          "title": "Performance",
-          "description": "You can choose Speed or Quality"
-=======
-          "description": "What to avoid in the generated video"
->>>>>>> 402681ee
-        },
-        {
-          "name": "guidance_scale",
-          "type": {
-            "type": "float"
-          },
-<<<<<<< HEAD
-          "default": 4.0,
-          "title": "Guidance Scale",
-          "description": "How closely the model should stick to your prompt"
-=======
-          "default": 50,
-          "title": "Num Inference Steps",
-          "description": "Number of inference steps (higher = better quality but slower)"
->>>>>>> 402681ee
-        },
-        {
-          "name": "sharpness",
-          "type": {
-            "type": "float"
-          },
-<<<<<<< HEAD
-          "default": 2.0,
-          "title": "Sharpness",
-          "description": "Higher value means image and texture are sharper"
-        },
-        {
-          "name": "aspect_ratio",
-          "type": {
-            "type": "str"
-          },
-          "default": "1024x1024",
-          "title": "Aspect Ratio",
-          "description": "The size of the generated image (must be multiples of 8)"
-        },
-        {
-          "name": "loras",
-          "type": {
-            "type": "list",
-            "type_args": [
-              {
-                "type": "lora_weight"
-              }
-            ]
-          },
-          "default": [],
-          "title": "Loras",
-          "description": "Up to 5 LoRAs that will be merged for generation"
-        },
-        {
-          "name": "refiner_model",
-          "type": {
-            "type": "enum",
-            "values": [
-              "None",
-              "realisticVisionV60B1_v51VAE.safetensors"
-            ],
-            "type_name": "nodetool.nodes.fal.text_to_image.RefinerModelEnum"
-          },
-          "default": "None",
-          "title": "Refiner Model",
-          "description": "Refiner model to use (SDXL or SD 1.5)"
-        },
-        {
-          "name": "refiner_switch",
-          "type": {
-            "type": "float"
-          },
-          "default": 0.8,
-          "title": "Refiner Switch",
-          "description": "Switch point for refiner (0.4 for SD1.5 realistic, 0.667 for SD1.5 anime, 0.8 for XL)"
-=======
-          "default": 7.5,
-          "title": "Guidance Scale",
-          "description": "How closely to follow the prompt (higher = more faithful)"
->>>>>>> 402681ee
-        },
-        {
-          "name": "seed",
-          "type": {
-            "type": "int"
-          },
-          "default": -1,
-          "title": "Seed",
-<<<<<<< HEAD
-          "description": "The same seed and prompt will output the same image every time"
-        },
-        {
-          "name": "control_image",
-          "type": {
-            "type": "image"
-          },
-          "default": {},
-          "title": "Control Image",
-          "description": "Reference image for generation"
-        },
-        {
-          "name": "control_type",
-          "type": {
-            "type": "enum",
-            "values": [
-              "ImagePrompt",
-              "PyraCanny",
-              "CPDS",
-              "FaceSwap"
-            ],
-            "type_name": "nodetool.nodes.fal.text_to_image.ControlTypeEnum"
-          },
-          "default": "PyraCanny",
-          "title": "Control Type",
-          "description": "The type of image control"
-        },
-        {
-          "name": "control_image_weight",
-          "type": {
-            "type": "float"
-          },
-          "default": 1.0,
-          "title": "Control Image Weight",
-          "description": "Strength of the control image influence"
-        },
-        {
-          "name": "control_image_stop_at",
-          "type": {
-            "type": "float"
-          },
-          "default": 1.0,
-          "title": "Control Image Stop At",
-          "description": "When to stop applying control image influence"
-        },
-        {
-          "name": "enable_safety_checker",
-          "type": {
-            "type": "bool"
-          },
-          "default": true,
-          "title": "Enable Safety Checker",
-          "description": "If false, the safety checker will be disabled"
-=======
-          "description": "The same seed will output the same video every time"
->>>>>>> 402681ee
-        }
-      ],
-      "outputs": [
-        {
-          "type": {
-            "type": "video"
-          },
-          "name": "output"
-        }
-      ],
-      "basic_fields": [
-        "image",
-        "prompt",
-<<<<<<< HEAD
-        "negative_prompt",
-        "styles"
-      ],
-      "is_dynamic": false
-    },
-    {
-      "title": "Hyper SDXL",
-      "description": "Hyper SDXL is a hyper-charged version of SDXL that delivers exceptional performance and creativity\n    while maintaining high-quality output and ultra-fast generation speeds.",
-      "namespace": "fal.text_to_image",
-      "node_type": "fal.text_to_image.HyperSDXL",
-      "layout": "default",
-=======
-        "num_inference_steps"
-      ]
-    },
-    {
-      "title": "Sad Talker",
-      "description": "Generate talking face animations from a single image and audio file. Features configurable face model resolution and expression controls.\n    video, animation, face, talking, expression, img2vid, image-to-video, audio-to-video, wav2vid\n\n    Use cases:\n    - Create talking head videos\n    - Generate lip-sync animations\n    - Produce character animations\n    - Create video presentations\n    - Generate facial expressions",
-      "namespace": "fal.image_to_video",
-      "node_type": "fal.image_to_video.SadTalker",
->>>>>>> 402681ee
-      "properties": [
-        {
-          "name": "image",
-          "type": {
-            "type": "image"
-          },
-          "default": {},
-          "title": "Image",
-          "description": "The source image to animate"
-        },
-        {
-<<<<<<< HEAD
-          "name": "image_size",
-=======
-          "name": "audio",
->>>>>>> 402681ee
-          "type": {
-            "type": "enum",
-            "values": [
-              "square_hd",
-              "square",
-              "portrait_4_3",
-              "portrait_16_9",
-              "landscape_4_3",
-              "landscape_16_9"
-            ],
-            "type_name": "nodetool.nodes.fal.text_to_image.ImageSizePreset"
-          },
-<<<<<<< HEAD
-          "default": "square_hd",
-          "title": "Image Size",
-          "description": "The size of the generated image"
-        },
-        {
-          "name": "num_inference_steps",
-=======
-          "default": "",
-          "title": "Audio",
-          "description": "URL of the audio file to drive the animation"
-        },
-        {
-          "name": "face_model_resolution",
->>>>>>> 402681ee
-          "type": {
-            "type": "enum",
-            "values": [
-              "256",
-              "512"
-            ],
-            "type_name": "nodetool.nodes.fal.image_to_video.FaceModelResolution"
-          },
-<<<<<<< HEAD
-          "default": 1,
-          "title": "Num Inference Steps",
-          "description": "The number of inference steps to perform (1, 2, or 4)",
-          "min": 1.0,
-          "max": 4.0
-        },
-        {
-          "name": "sync_mode",
-          "type": {
-            "type": "bool"
-          },
-          "default": true,
-          "title": "Sync Mode",
-          "description": "If true, wait for image generation and upload before returning"
-        },
-        {
-          "name": "num_images",
-=======
-          "default": "256",
-          "title": "Face Model Resolution",
-          "description": "Resolution of the face model"
-        },
-        {
-          "name": "expression_scale",
-          "type": {
-            "type": "float"
-          },
-          "default": 1.0,
-          "title": "Expression Scale",
-          "description": "Scale of the expression (1.0 = normal)"
-        },
-        {
-          "name": "still_mode",
-          "type": {
-            "type": "bool"
-          },
-          "default": false,
-          "title": "Still Mode",
-          "description": "Reduce head motion (works with preprocess 'full')"
-        },
-        {
-          "name": "preprocess",
-          "type": {
-            "type": "enum",
-            "values": [
-              "crop",
-              "extcrop",
-              "resize",
-              "full",
-              "extfull"
-            ],
-            "type_name": "nodetool.nodes.fal.image_to_video.PreprocessType"
-          },
-          "default": "crop",
-          "title": "Preprocess",
-          "description": "Type of image preprocessing to apply"
-        }
-      ],
-      "outputs": [
-        {
-          "type": {
-            "type": "video"
-          },
-          "name": "output"
-        }
-      ],
-      "basic_fields": [
-        "image",
-        "audio",
-        "face_model_resolution"
-      ]
-    },
-    {
-      "title": "Stable Video",
-      "description": "Generate short video clips from your images using Stable Video Diffusion v1.1. Features high-quality motion synthesis with configurable parameters.\n    video, generation, diffusion, motion, synthesis, img2vid, image-to-video\n\n    Use cases:\n    - Create stable video animations\n    - Generate motion content\n    - Transform images into videos\n    - Produce smooth transitions\n    - Create visual effects",
-      "namespace": "fal.image_to_video",
-      "node_type": "fal.image_to_video.StableVideo",
-      "properties": [
-        {
-          "name": "image",
-          "type": {
-            "type": "image"
-          },
-          "default": {},
-          "title": "Image",
-          "description": "The image to transform into a video"
-        },
-        {
-          "name": "motion_bucket_id",
-          "type": {
-            "type": "int"
-          },
-          "default": 127,
-          "title": "Motion Bucket Id",
-          "description": "Controls motion intensity (higher = more motion)"
-        },
-        {
-          "name": "cond_aug",
->>>>>>> 402681ee
-          "type": {
-            "type": "float"
-          },
-<<<<<<< HEAD
-          "default": 1,
-          "title": "Num Images",
-          "description": "The number of images to generate",
-          "min": 1.0
-=======
-          "default": 0.02,
-          "title": "Cond Aug",
-          "description": "Amount of noise added to conditioning (higher = more motion)"
-        },
-        {
-          "name": "fps",
-          "type": {
-            "type": "int"
-          },
-          "default": 25,
-          "title": "Fps",
-          "description": "Frames per second of the output video"
->>>>>>> 402681ee
-        },
-        {
-          "name": "seed",
-          "type": {
-            "type": "int"
-          },
-<<<<<<< HEAD
-          "default": true,
-          "title": "Enable Safety Checker",
-          "description": "If true, the safety checker will be enabled"
-        },
-        {
-          "name": "expand_prompt",
-          "type": {
-            "type": "bool"
-          },
-          "default": false,
-          "title": "Expand Prompt",
-          "description": "If true, the prompt will be expanded with additional prompts"
-        },
-        {
-          "name": "seed",
-          "type": {
-            "type": "int"
-          },
-          "default": -1,
-          "title": "Seed",
-          "description": "The same seed and prompt will output the same image every time"
-=======
-          "default": -1,
-          "title": "Seed",
-          "description": "The same seed will output the same video every time"
->>>>>>> 402681ee
-        }
-      ],
-      "outputs": [
-        {
-          "type": {
-            "type": "video"
-          },
-          "name": "output"
-        }
-      ],
-      "basic_fields": [
-<<<<<<< HEAD
-        "prompt",
-        "image_size",
-        "num_inference_steps"
-      ],
-      "is_dynamic": false
-    },
-    {
-      "title": "Ideogram V 2",
-      "description": "Ideogram V2 is a state-of-the-art image generation model optimized for commercial and creative use, featuring exceptional typography handling and realistic outputs.\n    image, generation, ai, typography, realistic, text-to-image, txt2img\n\n    Use cases:\n    - Create commercial artwork and designs\n    - Generate realistic product visualizations\n    - Design marketing materials with text\n    - Produce high-quality illustrations\n    - Create brand assets and logos",
-      "namespace": "fal.text_to_image",
-      "node_type": "fal.text_to_image.IdeogramV2",
-      "layout": "default",
-=======
-        "image",
-        "motion_bucket_id",
-        "fps"
-      ]
-    },
-    {
-      "title": "Bria Background Remove",
-      "description": "Bria RMBG 2.0 enables seamless removal of backgrounds from images, ideal for professional editing tasks.\n    Trained exclusively on licensed data for safe and risk-free commercial use.",
-      "namespace": "fal.image_to_image",
-      "node_type": "fal.image_to_image.BriaBackgroundRemove",
-      "properties": [
-        {
-          "name": "image",
-          "type": {
-            "type": "image"
-          },
-          "default": {},
-          "title": "Image",
-          "description": "Input image to remove background from"
-        }
-      ],
-      "outputs": [
-        {
-          "type": {
-            "type": "image"
-          },
-          "name": "output"
-        }
-      ],
-      "basic_fields": [
-        "image"
-      ]
-    },
-    {
-      "title": "Bria Background Replace",
-      "description": "Bria Background Replace allows for efficient swapping of backgrounds in images via text prompts or reference image, delivering realistic and polished results. Trained exclusively on licensed data for safe and risk-free commercial use.\n    image, background, replacement, swap\n\n    Use cases:\n    - Replace image backgrounds seamlessly\n    - Create professional photo compositions\n    - Generate custom scene settings\n    - Produce commercial-ready images\n    - Create consistent visual environments",
-      "namespace": "fal.image_to_image",
-      "node_type": "fal.image_to_image.BriaBackgroundReplace",
->>>>>>> 402681ee
-      "properties": [
-        {
-          "name": "image",
-          "type": {
-            "type": "image"
-          },
-          "default": {},
-          "title": "Image",
-          "description": "Input image to replace background"
-        },
-        {
-          "name": "ref_image",
-          "type": {
-            "type": "image"
-          },
-          "default": {},
-          "title": "Ref Image",
-          "description": "Reference image for the new background"
-        },
-        {
-          "name": "prompt",
-          "type": {
-            "type": "str"
-          },
-          "default": "",
-          "title": "Prompt",
-<<<<<<< HEAD
-          "description": "The prompt to generate an image from"
-        },
-        {
-          "name": "aspect_ratio",
-          "type": {
-            "type": "enum",
-            "values": [
-              "10:16",
-              "16:10",
-              "9:16",
-              "16:9",
-              "4:3",
-              "3:4",
-              "1:1",
-              "1:3",
-              "3:1",
-              "3:2",
-              "2:3",
-              "4:5",
-              "5:4"
-            ],
-            "type_name": "nodetool.nodes.fal.text_to_image.AspectRatio"
-          },
-          "default": "1:1",
-          "title": "Aspect Ratio",
-          "description": "The aspect ratio of the generated image."
-        },
-        {
-          "name": "expand_prompt",
-          "type": {
-            "type": "bool"
-          },
-          "default": true,
-          "title": "Expand Prompt",
-          "description": "Whether to expand the prompt with MagicPrompt functionality."
-        },
-        {
-          "name": "style",
-          "type": {
-            "type": "enum",
-            "values": [
-              "auto",
-              "general",
-              "realistic",
-              "design",
-              "render_3D",
-              "anime"
-            ],
-            "type_name": "nodetool.nodes.fal.text_to_image.IdeogramStyle"
-          },
-          "default": "auto",
-          "title": "Style",
-          "description": "The style of the generated image."
-        },
-        {
-          "name": "negative_prompt",
-          "type": {
-            "type": "str"
-          },
-          "default": "",
-          "title": "Negative Prompt",
-          "description": "A negative prompt to avoid in the generated image."
-        },
-        {
-          "name": "seed",
-          "type": {
-            "type": "int"
-          },
-          "default": -1,
-          "title": "Seed",
-          "description": "Seed for the random number generator."
-        }
-      ],
-      "outputs": [
-        {
-          "type": {
-            "type": "image"
-          },
-          "name": "output"
-        }
-      ],
-      "the_model_info": {},
-      "recommended_models": [],
-      "basic_fields": [
-        "prompt",
-        "aspect_ratio",
-        "style"
-      ],
-      "is_dynamic": false
-    },
-    {
-      "title": "Ideogram V 2 Turbo",
-      "description": "Accelerated image generation with Ideogram V2 Turbo. Create high-quality visuals, posters,\n    and logos with enhanced speed while maintaining Ideogram's signature quality.",
-      "namespace": "fal.text_to_image",
-      "node_type": "fal.text_to_image.IdeogramV2Turbo",
-      "layout": "default",
-      "properties": [
-        {
-          "name": "prompt",
-          "type": {
-            "type": "str"
-          },
-          "default": "",
-          "title": "Prompt",
-          "description": "The prompt to generate an image from"
-        },
-        {
-          "name": "aspect_ratio",
-          "type": {
-            "type": "enum",
-            "values": [
-              "10:16",
-              "16:10",
-              "9:16",
-              "16:9",
-              "4:3",
-              "3:4",
-              "1:1",
-              "1:3",
-              "3:1",
-              "3:2",
-              "2:3",
-              "4:5",
-              "5:4"
-            ],
-            "type_name": "nodetool.nodes.fal.text_to_image.AspectRatio"
-          },
-          "default": "1:1",
-          "title": "Aspect Ratio",
-          "description": "The aspect ratio of the generated image."
-        },
-        {
-          "name": "expand_prompt",
-=======
-          "description": "Prompt to generate new background"
-        },
-        {
-          "name": "negative_prompt",
-          "type": {
-            "type": "str"
-          },
-          "default": "",
-          "title": "Negative Prompt",
-          "description": "Negative prompt for background generation"
-        },
-        {
-          "name": "refine_prompt",
-          "type": {
-            "type": "bool"
-          },
-          "default": true,
-          "title": "Refine Prompt",
-          "description": "Whether to refine the prompt"
-        },
-        {
-          "name": "seed",
-          "type": {
-            "type": "int"
-          },
-          "default": -1,
-          "title": "Seed",
-          "description": "The same seed will output the same image every time"
-        }
-      ],
-      "outputs": [
-        {
-          "type": {
-            "type": "image"
-          },
-          "name": "output"
-        }
-      ],
-      "basic_fields": [
-        "image",
-        "prompt"
-      ]
-    },
-    {
-      "title": "Bria Eraser",
-      "description": "Bria Eraser enables precise removal of unwanted objects from images while maintaining high-quality outputs. Trained exclusively on licensed data for safe and risk-free commercial use.\n    image, removal, cleanup\n\n    Use cases:\n    - Remove unwanted objects from images\n    - Clean up image imperfections\n    - Prepare images for commercial use\n    - Remove distracting elements\n    - Create clean, professional images",
-      "namespace": "fal.image_to_image",
-      "node_type": "fal.image_to_image.BriaEraser",
-      "properties": [
-        {
-          "name": "image",
-          "type": {
-            "type": "image"
-          },
-          "default": {},
-          "title": "Image",
-          "description": "Input image to erase from"
-        },
-        {
-          "name": "mask",
-          "type": {
-            "type": "image"
-          },
-          "default": {},
-          "title": "Mask",
-          "description": "The mask for areas to be cleaned"
-        },
-        {
-          "name": "mask_type",
-          "type": {
-            "type": "str"
-          },
-          "default": "manual",
-          "title": "Mask Type",
-          "description": "Type of mask - 'manual' for user-created or 'automatic' for algorithm-generated"
-        }
-      ],
-      "outputs": [
-        {
-          "type": {
-            "type": "image"
-          },
-          "name": "output"
-        }
-      ],
-      "basic_fields": [
-        "image",
-        "mask"
-      ]
-    },
-    {
-      "title": "Bria Expand",
-      "description": "Bria Expand expands images beyond their borders in high quality. Trained exclusively on licensed data for safe and risk-free commercial use.\n    image, expansion, outpainting\n\n    Use cases:\n    - Extend image boundaries seamlessly\n    - Create wider or taller compositions\n    - Expand images for different aspect ratios\n    - Generate additional scene content",
-      "namespace": "fal.image_to_image",
-      "node_type": "fal.image_to_image.BriaExpand",
-      "properties": [
-        {
-          "name": "image",
-          "type": {
-            "type": "image"
-          },
-          "default": {},
-          "title": "Image",
-          "description": "The input image to expand"
-        },
-        {
-          "name": "canvas_width",
-          "type": {
-            "type": "int"
-          },
-          "default": 1200,
-          "title": "Canvas Width",
-          "description": "The desired width of the final image, after the expansion"
-        },
-        {
-          "name": "canvas_height",
-          "type": {
-            "type": "int"
-          },
-          "default": 674,
-          "title": "Canvas Height",
-          "description": "The desired height of the final image, after the expansion"
-        },
-        {
-          "name": "original_image_width",
->>>>>>> 402681ee
-          "type": {
-            "type": "bool"
-          },
-<<<<<<< HEAD
-          "default": true,
-          "title": "Expand Prompt",
-          "description": "Whether to expand the prompt with MagicPrompt functionality."
-        },
-        {
-          "name": "style",
-=======
-          "default": 610,
-          "title": "Original Image Width",
-          "description": "The desired width of the original image, inside the full canvas"
-        },
-        {
-          "name": "original_image_height",
->>>>>>> 402681ee
-          "type": {
-            "type": "enum",
-            "values": [
-              "auto",
-              "general",
-              "realistic",
-              "design",
-              "render_3D",
-              "anime"
-            ],
-            "type_name": "nodetool.nodes.fal.text_to_image.IdeogramStyle"
-          },
-<<<<<<< HEAD
-          "default": "auto",
-          "title": "Style",
-          "description": "The style of the generated image."
-=======
-          "default": 855,
-          "title": "Original Image Height",
-          "description": "The desired height of the original image, inside the full canvas"
-        },
-        {
-          "name": "original_image_x",
-          "type": {
-            "type": "int"
-          },
-          "default": 301,
-          "title": "Original Image X",
-          "description": "The desired x-coordinate of the original image, inside the full canvas"
-        },
-        {
-          "name": "original_image_y",
-          "type": {
-            "type": "int"
-          },
-          "default": -66,
-          "title": "Original Image Y",
-          "description": "The desired y-coordinate of the original image, inside the full canvas"
->>>>>>> 402681ee
-        },
-        {
-          "name": "negative_prompt",
-          "type": {
-            "type": "str"
-          },
-          "default": "",
-<<<<<<< HEAD
-          "title": "Negative Prompt",
-          "description": "A negative prompt to avoid in the generated image."
-        },
-        {
-          "name": "seed",
-          "type": {
-            "type": "int"
-          },
-          "default": -1,
-          "title": "Seed",
-          "description": "Seed for the random number generator."
-        }
-      ],
-      "outputs": [
-=======
-          "title": "Prompt",
-          "description": "Text on which you wish to base the image expansion"
-        },
->>>>>>> 402681ee
-        {
-          "name": "negative_prompt",
-          "type": {
-            "type": "image"
-          },
-          "name": "output"
-        }
-      ],
-      "the_model_info": {},
-      "recommended_models": [],
-      "basic_fields": [
-        "prompt",
-        "aspect_ratio",
-        "style"
-      ],
-      "is_dynamic": false
-    },
-    {
-      "title": "Illusion Diffusion",
-      "description": "Illusion Diffusion is a model that creates illusions conditioned on an input image.",
-      "namespace": "fal.text_to_image",
-      "node_type": "fal.text_to_image.IllusionDiffusion",
-      "layout": "default",
-      "properties": [
-        {
-          "name": "prompt",
-          "type": {
-            "type": "str"
-          },
-          "default": "",
-<<<<<<< HEAD
-          "title": "Prompt",
-          "description": "The prompt to generate an image from"
-        },
-        {
-          "name": "negative_prompt",
-          "type": {
-            "type": "str"
-          },
-          "default": "",
-          "title": "Negative Prompt",
-          "description": "Use it to address details that you don't want in the image"
-        },
-        {
-          "name": "image",
-          "type": {
-            "type": "image"
-          },
-          "default": {},
-          "title": "Image",
-          "description": "Input image URL for conditioning the generation"
-        },
-=======
-          "title": "Negative Prompt",
-          "description": "The negative prompt to use when generating images"
-        },
-        {
-          "name": "num_images",
-          "type": {
-            "type": "int"
-          },
-          "default": 1,
-          "title": "Num Images",
-          "description": "Number of images to generate"
-        },
-        {
-          "name": "seed",
-          "type": {
-            "type": "int"
-          },
-          "default": -1,
-          "title": "Seed",
-          "description": "The same seed will output the same image every time"
-        }
-      ],
-      "outputs": [
->>>>>>> 402681ee
-        {
-          "name": "guidance_scale",
-          "type": {
-<<<<<<< HEAD
-            "type": "float"
-          },
-          "default": 7.5,
-          "title": "Guidance Scale",
-          "description": "How closely the model should stick to your prompt"
-        },
-        {
-          "name": "num_inference_steps",
-          "type": {
-            "type": "int"
-          },
-          "default": 40,
-          "title": "Num Inference Steps",
-          "description": "The number of inference steps to perform",
-          "min": 1.0
-        },
-        {
-          "name": "image_size",
-          "type": {
-            "type": "enum",
-            "values": [
-              "square_hd",
-              "square",
-              "portrait_4_3",
-              "portrait_16_9",
-              "landscape_4_3",
-              "landscape_16_9"
-            ],
-            "type_name": "nodetool.nodes.fal.text_to_image.ImageSizePreset"
-          },
-          "default": "square_hd",
-          "title": "Image Size",
-          "description": "The size of the generated image"
-        },
-        {
-          "name": "seed",
-          "type": {
-            "type": "int"
-          },
-          "default": -1,
-          "title": "Seed",
-          "description": "The same seed and prompt will output the same image every time"
-        }
-      ],
-      "outputs": [
-        {
-          "type": {
-            "type": "image"
-          },
-=======
-            "type": "image"
-          },
->>>>>>> 402681ee
-          "name": "output"
-        }
-      ],
-      "basic_fields": [
-<<<<<<< HEAD
-        "prompt",
-        "image",
-        "guidance_scale"
-      ],
-      "is_dynamic": false
-    },
-    {
-      "title": "Imagen 4 Preview",
-      "description": "Imagen 4 is an advanced text-to-image model providing high quality and\n    detailed visuals with strong prompt understanding.\n    image, generation, diffusion, text-to-image, txt2img\n\n    Use cases:\n    - Create marketing and product visuals\n    - Generate concept art and illustrations\n    - Produce photorealistic images from descriptions\n    - Experiment with advanced diffusion capabilities\n    - Rapidly prototype visual ideas",
-      "namespace": "fal.text_to_image",
-      "node_type": "fal.text_to_image.Imagen4Preview",
-      "layout": "default",
-      "properties": [
-        {
-          "name": "prompt",
-=======
-        "image",
-        "canvas_width",
-        "canvas_height",
-        "prompt"
-      ]
-    },
-    {
-      "title": "Bria Gen Fill",
-      "description": "Bria GenFill enables high-quality object addition or visual transformation. Trained exclusively on licensed data for safe and risk-free commercial use.\n    image, generation, filling, transformation\n\n    Use cases:\n    - Add new objects to existing images\n    - Transform specific image areas\n    - Generate contextual content\n    - Create seamless visual additions\n    - Produce professional image modifications",
-      "namespace": "fal.image_to_image",
-      "node_type": "fal.image_to_image.BriaGenFill",
-      "properties": [
-        {
-          "name": "image",
->>>>>>> 402681ee
-          "type": {
-            "type": "image"
-          },
-<<<<<<< HEAD
-          "default": "",
-          "title": "Prompt",
-          "description": "The prompt to generate an image from"
-        },
-        {
-          "name": "negative_prompt",
-=======
-          "default": {},
-          "title": "Image",
-          "description": "Input image to erase from"
-        },
-        {
-          "name": "mask",
->>>>>>> 402681ee
-          "type": {
-            "type": "image"
-          },
-<<<<<<< HEAD
-          "default": "",
-          "title": "Negative Prompt",
-          "description": "Use it to address details that you don't want in the image"
-        },
-        {
-          "name": "image_size",
-=======
-          "default": {},
-          "title": "Mask",
-          "description": "The mask for areas to be cleaned"
-        },
-        {
-          "name": "prompt",
->>>>>>> 402681ee
-          "type": {
-            "type": "enum",
-            "values": [
-              "square_hd",
-              "square",
-              "portrait_4_3",
-              "portrait_16_9",
-              "landscape_4_3",
-              "landscape_16_9"
-            ],
-            "type_name": "nodetool.nodes.fal.text_to_image.ImageSizePreset"
-          },
-<<<<<<< HEAD
-          "default": "landscape_4_3",
-          "title": "Image Size",
-          "description": "The size of the generated image"
-        },
-        {
-          "name": "num_inference_steps",
-=======
-          "default": "",
-          "title": "Prompt",
-          "description": "The prompt to generate images"
-        },
-        {
-          "name": "negative_prompt",
->>>>>>> 402681ee
-          "type": {
-            "type": "int"
-          },
-<<<<<<< HEAD
-          "default": 50,
-          "title": "Num Inference Steps",
-          "description": "The number of inference steps to perform",
-          "min": 1.0
-        },
-        {
-          "name": "guidance_scale",
-          "type": {
-            "type": "float"
-          },
-          "default": 5.0,
-          "title": "Guidance Scale",
-          "description": "How closely the model should stick to your prompt"
-        },
-        {
-          "name": "num_images",
-          "type": {
-            "type": "int"
-          },
-          "default": 1,
-          "title": "Num Images",
-          "description": "The number of images to generate",
-          "min": 1.0
-        },
-        {
-          "name": "seed",
-          "type": {
-            "type": "int"
-          },
-          "default": -1,
-          "title": "Seed",
-          "description": "The same seed and prompt will output the same image every time"
-        },
-        {
-          "name": "enable_safety_checker",
-=======
-          "default": "",
-          "title": "Negative Prompt",
-          "description": "The negative prompt to use when generating images"
-        },
-        {
-          "name": "seed",
->>>>>>> 402681ee
-          "type": {
-            "type": "int"
-          },
-<<<<<<< HEAD
-          "default": true,
-          "title": "Enable Safety Checker",
-          "description": "If true, the safety checker will be enabled"
-=======
-          "default": -1,
-          "title": "Seed",
-          "description": "The same seed will output the same image every time"
->>>>>>> 402681ee
-        }
-      ],
-      "outputs": [
-        {
-          "type": {
-            "type": "image"
-          },
-          "name": "output"
-        }
-      ],
-      "basic_fields": [
-<<<<<<< HEAD
-        "prompt",
-        "image_size",
-        "guidance_scale"
-      ],
-      "is_dynamic": false
-    },
-    {
-      "title": "LCMDiffusion",
-      "description": "Latent Consistency Models (SDXL & SDv1.5) Text to Image produces high-quality images\n    with minimal inference steps.",
-      "namespace": "fal.text_to_image",
-      "node_type": "fal.text_to_image.LCMDiffusion",
-      "layout": "default",
-=======
-        "image",
-        "mask",
-        "prompt"
-      ]
-    },
-    {
-      "title": "Bria Product Shot",
-      "description": "Place any product in any scenery with just a prompt or reference image while maintaining high integrity of the product. Trained exclusively on licensed data for safe and risk-free commercial use and optimized for eCommerce.\n    image, product, placement, ecommerce\n\n    Use cases:\n    - Create professional product photography\n    - Generate contextual product shots\n    - Place products in custom environments\n    - Create eCommerce product listings\n    - Generate marketing visuals",
-      "namespace": "fal.image_to_image",
-      "node_type": "fal.image_to_image.BriaProductShot",
->>>>>>> 402681ee
-      "properties": [
-        {
-          "name": "image",
-          "type": {
-            "type": "image"
-          },
-<<<<<<< HEAD
-          "default": "",
-          "title": "Prompt",
-          "description": "The prompt to generate an image from"
-        },
-        {
-          "name": "model",
-          "type": {
-            "type": "enum",
-            "values": [
-              "sdxl",
-              "sdv1-5"
-            ],
-            "type_name": "nodetool.nodes.fal.text_to_image.ModelNameLCM"
-          },
-          "default": "sdv1-5",
-          "title": "Model",
-          "description": "The model to use for generating the image"
-=======
-          "default": {},
-          "title": "Image",
-          "description": "The product image to be placed"
->>>>>>> 402681ee
-        },
-        {
-          "name": "scene_description",
-          "type": {
-            "type": "str"
-          },
-          "default": "",
-<<<<<<< HEAD
-          "title": "Negative Prompt",
-          "description": "Use it to address details that you don't want in the image"
-        },
-        {
-          "name": "image_size",
-          "type": {
-            "type": "enum",
-            "values": [
-              "square_hd",
-              "square",
-              "portrait_4_3",
-              "portrait_16_9",
-              "landscape_4_3",
-              "landscape_16_9"
-            ],
-            "type_name": "nodetool.nodes.fal.text_to_image.ImageSizePreset"
-          },
-          "default": "square",
-          "title": "Image Size",
-          "description": "The size of the generated image"
-        },
-        {
-          "name": "num_inference_steps",
-          "type": {
-            "type": "int"
-          },
-          "default": 4,
-          "title": "Num Inference Steps",
-          "description": "The number of inference steps to perform",
-          "min": 1.0
-        },
-        {
-          "name": "guidance_scale",
-=======
-          "title": "Scene Description",
-          "description": "Text description of the new scene/background"
-        },
-        {
-          "name": "ref_image",
-          "type": {
-            "type": "image"
-          },
-          "default": {},
-          "title": "Ref Image",
-          "description": "Reference image for the new scene/background"
-        },
-        {
-          "name": "optimize_description",
->>>>>>> 402681ee
-          "type": {
-            "type": "bool"
-          },
-<<<<<<< HEAD
-          "default": 1.0,
-          "title": "Guidance Scale",
-          "description": "How closely the model should stick to your prompt"
-        },
-        {
-          "name": "enable_safety_checker",
-=======
-          "default": true,
-          "title": "Optimize Description",
-          "description": "Whether to optimize the scene description"
-        },
-        {
-          "name": "placement_type",
->>>>>>> 402681ee
-          "type": {
-            "type": "str"
-          },
-<<<<<<< HEAD
-          "default": true,
-          "title": "Enable Safety Checker",
-          "description": "If true, the safety checker will be enabled"
-=======
-          "default": "manual_placement",
-          "title": "Placement Type",
-          "description": "How to position the product (original, automatic, manual_placement, manual_padding)"
->>>>>>> 402681ee
-        },
-        {
-          "name": "manual_placement_selection",
-          "type": {
-            "type": "str"
-          },
-<<<<<<< HEAD
-          "default": -1,
-          "title": "Seed",
-          "description": "The same seed and prompt will output the same image every time"
-=======
-          "default": "bottom_center",
-          "title": "Manual Placement Selection",
-          "description": "Specific placement position when using manual_placement"
->>>>>>> 402681ee
-        }
-      ],
-      "outputs": [
-        {
-          "type": {
-            "type": "image"
-          },
-          "name": "output"
-        }
-      ],
-      "basic_fields": [
-<<<<<<< HEAD
-        "prompt",
-        "model",
-        "guidance_scale"
-      ],
-      "is_dynamic": false
-    },
-    {
-      "title": "Luma Photon",
-      "description": "Luma Photon is a creative and personalizable text-to-image model that brings a step-function\n    change in the cost of high-quality image generation, optimized for creatives.",
-      "namespace": "fal.text_to_image",
-      "node_type": "fal.text_to_image.LumaPhoton",
-      "layout": "default",
-      "properties": [
-        {
-          "name": "prompt",
-          "type": {
-            "type": "str"
-          },
-          "default": "",
-          "title": "Prompt",
-          "description": "The prompt to generate an image from"
-        },
-        {
-          "name": "aspect_ratio",
-=======
-        "image",
-        "scene_description"
-      ]
-    },
-    {
-      "title": "Clarity Upscaler",
-      "description": "Upscale images to improve resolution and sharpness.\n\n    clarity, upscale, enhancement\n\n    Use cases:\n    - Increase image resolution for printing\n    - Improve clarity of low-quality images\n    - Enhance textures and graphics",
-      "namespace": "fal.image_to_image",
-      "node_type": "fal.image_to_image.ClarityUpscaler",
-      "properties": [
-        {
-          "name": "image",
-          "type": {
-            "type": "image"
-          },
-          "default": {},
-          "title": "Image",
-          "description": "Input image to upscale"
-        },
-        {
-          "name": "scale",
->>>>>>> 402681ee
-          "type": {
-            "type": "enum",
-            "values": [
-              "16:9",
-              "9:16",
-              "1:1",
-              "4:3",
-              "3:4",
-              "21:9",
-              "9:21"
-            ],
-            "type_name": "nodetool.nodes.fal.text_to_image.AspectRatioLuma"
-          },
-<<<<<<< HEAD
-          "default": "1:1",
-          "title": "Aspect Ratio",
-          "description": "The aspect ratio of the generated image"
-=======
-          "default": 2,
-          "title": "Scale",
-          "description": "Upscaling factor",
-          "min": 1.0,
-          "max": 4.0
->>>>>>> 402681ee
-        }
-      ],
-      "outputs": [
-        {
-          "type": {
-            "type": "image"
-          },
-          "name": "output"
-        }
-      ],
-      "basic_fields": [
-<<<<<<< HEAD
-        "prompt",
-        "aspect_ratio"
-      ],
-      "is_dynamic": false
-    },
-    {
-      "title": "Luma Photon Flash",
-      "description": "Luma Photon Flash is the most creative, personalizable, and intelligent visual model for creatives,\n    bringing a step-function change in the cost of high-quality image generation with faster inference times.",
-      "namespace": "fal.text_to_image",
-      "node_type": "fal.text_to_image.LumaPhotonFlash",
-      "layout": "default",
-      "properties": [
-        {
-          "name": "prompt",
-=======
-        "image",
-        "scale"
-      ]
-    },
-    {
-      "title": "Flux Dev Redux",
-      "description": "FLUX.1 [dev] Redux is a high-performance endpoint that enables rapid transformation of existing images, delivering high-quality style transfers and image modifications.\n    image, transformation, style-transfer, development, flux\n\n    Use cases:\n    - Transform images with advanced controls\n    - Create customized image variations\n    - Apply precise style modifications",
-      "namespace": "fal.image_to_image",
-      "node_type": "fal.image_to_image.FluxDevRedux",
-      "properties": [
-        {
-          "name": "image",
-          "type": {
-            "type": "image"
-          },
-          "default": {},
-          "title": "Image",
-          "description": "The input image to transform"
-        },
-        {
-          "name": "image_size",
-          "type": {
-            "type": "enum",
-            "values": [
-              "square_hd",
-              "square",
-              "portrait_4_3",
-              "portrait_16_9",
-              "landscape_4_3",
-              "landscape_16_9"
-            ],
-            "type_name": "nodetool.nodes.fal.text_to_image.ImageSizePreset"
-          },
-          "default": "landscape_4_3",
-          "title": "Image Size",
-          "description": "The size of the generated image"
-        },
-        {
-          "name": "num_inference_steps",
->>>>>>> 402681ee
-          "type": {
-            "type": "str"
-          },
-<<<<<<< HEAD
-          "default": "",
-          "title": "Prompt",
-          "description": "The prompt to generate an image from"
-        },
-        {
-          "name": "aspect_ratio",
-=======
-          "default": 28,
-          "title": "Num Inference Steps",
-          "description": "The number of inference steps to perform",
-          "min": 1.0
-        },
-        {
-          "name": "guidance_scale",
-          "type": {
-            "type": "float"
-          },
-          "default": 3.5,
-          "title": "Guidance Scale",
-          "description": "How closely the model should stick to your prompt"
-        },
-        {
-          "name": "seed",
->>>>>>> 402681ee
-          "type": {
-            "type": "enum",
-            "values": [
-              "16:9",
-              "9:16",
-              "1:1",
-              "4:3",
-              "3:4",
-              "21:9",
-              "9:21"
-            ],
-            "type_name": "nodetool.nodes.fal.text_to_image.AspectRatioLuma"
-          },
-<<<<<<< HEAD
-          "default": "1:1",
-          "title": "Aspect Ratio",
-          "description": "The aspect ratio of the generated image"
-=======
-          "default": -1,
-          "title": "Seed",
-          "description": "The same seed will output the same image every time"
-        },
-        {
-          "name": "enable_safety_checker",
-          "type": {
-            "type": "bool"
-          },
-          "default": true,
-          "title": "Enable Safety Checker",
-          "description": "If true, the safety checker will be enabled"
->>>>>>> 402681ee
-        }
-      ],
-      "outputs": [
-        {
-          "type": {
-            "type": "image"
-          },
-          "name": "output"
-        }
-      ],
-      "basic_fields": [
-<<<<<<< HEAD
-        "prompt",
-        "aspect_ratio"
-      ],
-      "is_dynamic": false
-    },
-    {
-      "title": "Omni Gen V 1",
-      "description": "OmniGen is a unified image generation model that can generate a wide range of images from multi-modal prompts. It can be used for various tasks such as Image Editing, Personalized Image Generation, Virtual Try-On, Multi Person Generation and more!\n    image, generation, multi-modal, editing, personalization, text-to-image, txt2img\n\n    Use cases:\n    - Edit and modify existing images\n    - Create personalized visual content\n    - Generate virtual try-on images\n    - Create multi-person compositions\n    - Combine multiple images creatively",
-      "namespace": "fal.text_to_image",
-      "node_type": "fal.text_to_image.OmniGenV1",
-      "layout": "default",
-      "properties": [
-        {
-          "name": "prompt",
-          "type": {
-            "type": "str"
-          },
-          "default": "",
-          "title": "Prompt",
-          "description": "The prompt to generate an image from"
-        },
-        {
-          "name": "input_image_1",
-=======
-        "image",
-        "image_size",
-        "guidance_scale"
-      ]
-    },
-    {
-      "title": "Flux Lora Canny",
-      "description": "FLUX LoRA Canny enables precise control over composition and style through edge detection and LoRA-based guidance mechanisms.\n    image, edge, lora, style-transfer, control\n\n    Use cases:\n    - Generate stylized images with structural control\n    - Create edge-guided artistic transformations\n    - Apply custom styles while maintaining composition\n    - Produce consistent style variations",
-      "namespace": "fal.image_to_image",
-      "node_type": "fal.image_to_image.FluxLoraCanny",
-      "properties": [
-        {
-          "name": "control_image",
->>>>>>> 402681ee
-          "type": {
-            "type": "image"
-          },
-          "default": {},
-<<<<<<< HEAD
-          "title": "Input Image 1",
-          "description": "The first input image to use for generation"
-=======
-          "title": "Control Image",
-          "description": "The control image to generate the Canny edge map from"
->>>>>>> 402681ee
-        },
-        {
-          "name": "input_image_2",
-          "type": {
-            "type": "image"
-          },
-<<<<<<< HEAD
-          "default": {},
-          "title": "Input Image 2",
-          "description": "The second input image to use for generation"
-=======
-          "default": "",
-          "title": "Prompt",
-          "description": "The prompt to generate an image from"
->>>>>>> 402681ee
-        },
-        {
-          "name": "image_size",
-          "type": {
-            "type": "enum",
-            "values": [
-              "square_hd",
-              "square",
-              "portrait_4_3",
-              "portrait_16_9",
-              "landscape_4_3",
-              "landscape_16_9"
-            ],
-            "type_name": "nodetool.nodes.fal.text_to_image.ImageSizePreset"
-          },
-<<<<<<< HEAD
-          "default": "square_hd",
-=======
-          "default": "landscape_4_3",
->>>>>>> 402681ee
-          "title": "Image Size",
-          "description": "The size of the generated image"
-        },
-        {
-          "name": "num_inference_steps",
-          "type": {
-            "type": "int"
-          },
-          "default": 28,
-          "title": "Num Inference Steps",
-          "description": "The number of inference steps to perform",
-          "min": 1.0
-        },
-        {
-          "name": "guidance_scale",
-          "type": {
-            "type": "float"
-          },
-<<<<<<< HEAD
-          "default": 3.0,
-          "title": "Guidance Scale",
-          "description": "How closely the model should stick to your prompt"
-        },
-        {
-          "name": "img_guidance_scale",
-          "type": {
-            "type": "float"
-          },
-          "default": 1.6,
-          "title": "Img Guidance Scale",
-          "description": "How closely the model should stick to your input image"
-        },
-        {
-          "name": "num_images",
-          "type": {
-            "type": "int"
-          },
-          "default": 1,
-          "title": "Num Images",
-          "description": "The number of images to generate",
-          "min": 1.0
-=======
-          "default": 3.5,
-          "title": "Guidance Scale",
-          "description": "How closely the model should stick to your prompt"
-        },
-        {
-          "name": "seed",
-          "type": {
-            "type": "int"
-          },
-          "default": -1,
-          "title": "Seed",
-          "description": "The same seed will output the same image every time"
->>>>>>> 402681ee
-        },
-        {
-          "name": "lora_scale",
-          "type": {
-            "type": "float"
-          },
-<<<<<<< HEAD
-          "default": -1,
-          "title": "Seed",
-          "description": "The same seed and prompt will output the same image every time"
-        },
-        {
-          "name": "enable_safety_checker",
-          "type": {
-            "type": "bool"
-          },
-          "default": true,
-          "title": "Enable Safety Checker",
-          "description": "If true, the safety checker will be enabled"
-=======
-          "default": 0.6,
-          "title": "Lora Scale",
-          "description": "The strength of the LoRA adaptation"
->>>>>>> 402681ee
-        }
-      ],
-      "outputs": [
-        {
-          "type": {
-            "type": "image"
-          },
-          "name": "output"
-        }
-      ],
-      "basic_fields": [
-<<<<<<< HEAD
-        "prompt",
-        "input_image_1",
-        "image_size"
-      ],
-      "is_dynamic": false
-    },
-    {
-      "title": "Playground V 25",
-      "description": "Playground v2.5 is a state-of-the-art open-source model that excels in aesthetic quality\n    for text-to-image generation.",
-      "namespace": "fal.text_to_image",
-      "node_type": "fal.text_to_image.PlaygroundV25",
-      "layout": "default",
-      "properties": [
-        {
-=======
-        "control_image",
-        "prompt",
-        "image_size"
-      ]
-    },
-    {
-      "title": "Flux Lora Depth",
-      "description": "FLUX LoRA Depth enables precise control over composition and structure through depth map detection and LoRA-based guidance mechanisms.\n    image, depth, lora, structure, control\n\n    Use cases:\n    - Generate depth-aware stylized images\n    - Create 3D-conscious artistic transformations\n    - Maintain spatial relationships with custom styles\n    - Produce depth-consistent variations\n    - Generate images with controlled perspective",
-      "namespace": "fal.image_to_image",
-      "node_type": "fal.image_to_image.FluxLoraDepth",
-      "properties": [
-        {
-          "name": "control_image",
-          "type": {
-            "type": "image"
-          },
-          "default": {},
-          "title": "Control Image",
-          "description": "The control image to generate the depth map from"
-        },
-        {
->>>>>>> 402681ee
-          "name": "prompt",
-          "type": {
-            "type": "str"
-          },
-          "default": "",
-          "title": "Prompt",
-          "description": "The prompt to generate an image from"
-        },
-        {
-          "name": "image_size",
-          "type": {
-            "type": "enum",
-            "values": [
-              "square_hd",
-              "square",
-              "portrait_4_3",
-              "portrait_16_9",
-              "landscape_4_3",
-              "landscape_16_9"
-            ],
-            "type_name": "nodetool.nodes.fal.text_to_image.ImageSizePreset"
-          },
-<<<<<<< HEAD
-          "default": "square_hd",
-=======
-          "default": "landscape_4_3",
->>>>>>> 402681ee
-          "title": "Image Size",
-          "description": "The size of the generated image"
-        },
-        {
-          "name": "num_inference_steps",
-          "type": {
-            "type": "int"
-          },
-<<<<<<< HEAD
-          "default": 30,
-=======
-          "default": 28,
->>>>>>> 402681ee
-          "title": "Num Inference Steps",
-          "description": "The number of inference steps to perform",
-          "min": 1.0
-        },
-        {
-          "name": "guidance_scale",
-          "type": {
-            "type": "float"
-          },
-<<<<<<< HEAD
-          "default": 7.5,
-=======
-          "default": 3.5,
->>>>>>> 402681ee
-          "title": "Guidance Scale",
-          "description": "How closely the model should stick to your prompt"
-        },
-        {
-          "name": "seed",
-          "type": {
-            "type": "int"
-          },
-          "default": -1,
-          "title": "Seed",
-<<<<<<< HEAD
-          "description": "The same seed and prompt will output the same image every time"
-=======
-          "description": "The same seed will output the same image every time"
-        },
-        {
-          "name": "lora_scale",
-          "type": {
-            "type": "float"
-          },
-          "default": 0.6,
-          "title": "Lora Scale",
-          "description": "The strength of the LoRA adaptation"
-        }
-      ],
-      "outputs": [
-        {
-          "type": {
-            "type": "image"
-          },
-          "name": "output"
-        }
-      ],
-      "basic_fields": [
-        "control_image",
-        "prompt",
-        "image_size"
-      ]
-    },
-    {
-      "title": "Flux Pro Canny",
-      "description": "FLUX.1 [pro] Canny enables precise control over composition, style, and structure through advanced edge detection and guidance mechanisms.\n    image, edge, composition, style, control\n\n    Use cases:\n    - Generate images with precise structural control\n    - Create artwork based on edge maps\n    - Transform sketches into detailed images\n    - Maintain specific compositional elements\n    - Generate variations with consistent structure",
-      "namespace": "fal.image_to_image",
-      "node_type": "fal.image_to_image.FluxProCanny",
-      "properties": [
-        {
-          "name": "control_image",
-          "type": {
-            "type": "image"
-          },
-          "default": {},
-          "title": "Control Image",
-          "description": "The control image to generate the Canny edge map from"
-        },
-        {
-          "name": "prompt",
-          "type": {
-            "type": "str"
-          },
-          "default": "",
-          "title": "Prompt",
-          "description": "The prompt to generate an image from"
-        },
-        {
-          "name": "image_size",
-          "type": {
-            "type": "enum",
-            "values": [
-              "square_hd",
-              "square",
-              "portrait_4_3",
-              "portrait_16_9",
-              "landscape_4_3",
-              "landscape_16_9"
-            ],
-            "type_name": "nodetool.nodes.fal.text_to_image.ImageSizePreset"
-          },
-          "default": "landscape_4_3",
-          "title": "Image Size",
-          "description": "The size of the generated image"
-        },
-        {
-          "name": "num_inference_steps",
-          "type": {
-            "type": "int"
-          },
-          "default": 28,
-          "title": "Num Inference Steps",
-          "description": "The number of inference steps to perform",
-          "min": 1.0
-        },
-        {
-          "name": "guidance_scale",
-          "type": {
-            "type": "float"
-          },
-          "default": 3.5,
-          "title": "Guidance Scale",
-          "description": "How closely the model should stick to your prompt"
->>>>>>> 402681ee
-        },
-        {
-          "name": "enable_safety_checker",
-          "type": {
-            "type": "bool"
-          },
-<<<<<<< HEAD
-          "default": true,
-          "title": "Enable Safety Checker",
-          "description": "If true, the safety checker will be enabled"
-=======
-          "default": -1,
-          "title": "Seed",
-          "description": "The same seed will output the same image every time"
-        },
-        {
-          "name": "safety_tolerance",
-          "type": {
-            "type": "str"
-          },
-          "default": "2",
-          "title": "Safety Tolerance",
-          "description": "Safety tolerance level (1-6, 1 being most strict)"
->>>>>>> 402681ee
-        }
-      ],
-      "outputs": [
-        {
-          "type": {
-            "type": "image"
-          },
-          "name": "output"
-        }
-      ],
-      "basic_fields": [
-<<<<<<< HEAD
-        "prompt",
-        "image_size",
-        "guidance_scale"
-      ],
-      "is_dynamic": false
-    },
-    {
-      "title": "Recraft 20 B",
-      "description": "Recraft 20B is a new and affordable text-to-image model that delivers state-of-the-art results.\n     image, generation, efficient, text-to-image, txt2img\n\n    Use cases:\n    - Generate cost-effective visuals\n    - Create high-quality images\n    - Produce professional artwork\n    - Design marketing materials\n    - Generate commercial content",
-      "namespace": "fal.text_to_image",
-      "node_type": "fal.text_to_image.Recraft20B",
-      "layout": "default",
-      "properties": [
-        {
-=======
-        "control_image",
-        "prompt",
-        "image_size"
-      ]
-    },
-    {
-      "title": "Flux Pro Depth",
-      "description": "FLUX.1 [pro] Depth enables precise control over composition and structure through depth map detection and guidance mechanisms.\n    image, depth-map, composition, structure, control\n\n    Use cases:\n    - Generate images with controlled depth perception\n    - Create 3D-aware image transformations\n    - Maintain spatial relationships in generated images\n    - Produce images with accurate perspective\n    - Generate variations with consistent depth structure",
-      "namespace": "fal.image_to_image",
-      "node_type": "fal.image_to_image.FluxProDepth",
-      "properties": [
-        {
-          "name": "control_image",
-          "type": {
-            "type": "image"
-          },
-          "default": {},
-          "title": "Control Image",
-          "description": "The control image to generate the depth map from"
-        },
-        {
->>>>>>> 402681ee
-          "name": "prompt",
-          "type": {
-            "type": "str"
-          },
-          "default": "",
-          "title": "Prompt",
-          "description": "The prompt to generate an image from"
-        },
-        {
-          "name": "image_size",
-          "type": {
-            "type": "enum",
-            "values": [
-              "square_hd",
-              "square",
-              "portrait_4_3",
-              "portrait_16_9",
-              "landscape_4_3",
-              "landscape_16_9"
-            ],
-            "type_name": "nodetool.nodes.fal.text_to_image.ImageSizePreset"
-          },
-<<<<<<< HEAD
-          "default": "square_hd",
-          "title": "Image Size",
-          "description": "Either a preset size or a custom {width, height} dictionary"
-        },
-        {
-          "name": "style",
-          "type": {
-            "type": "enum",
-            "values": [
-              "any",
-              "realistic_image",
-              "digital_illustration",
-              "vector_illustration",
-              "pixel_art",
-              "flat_illustration",
-              "isometric_illustration",
-              "watercolor",
-              "line_art",
-              "pencil_drawing",
-              "oil_painting",
-              "anime",
-              "comic_book",
-              "retro",
-              "sticker",
-              "3d_render",
-              "cinematic",
-              "photographic",
-              "clay",
-              "cutout",
-              "origami",
-              "pattern",
-              "pop_art",
-              "renaissance",
-              "studio_ghibli",
-              "storybook"
-            ],
-            "type_name": "nodetool.nodes.fal.text_to_image.StylePreset"
-          },
-          "default": "realistic_image",
-          "title": "Style",
-          "description": "The style of the generated images. Vector images cost 2X as much."
-        },
-        {
-          "name": "colors",
-          "type": {
-            "type": "list",
-            "type_args": [
-              {
-                "type": "color"
-              }
-            ]
-          },
-          "default": [],
-          "title": "Colors",
-          "description": "An array of preferable colors"
-        },
-        {
-          "name": "style_id",
-          "type": {
-            "type": "str"
-          },
-          "default": "",
-          "title": "Style Id",
-          "description": "The ID of the custom style reference (optional)"
-=======
-          "default": "landscape_4_3",
-          "title": "Image Size",
-          "description": "The size of the generated image"
-        },
-        {
-          "name": "num_inference_steps",
-          "type": {
-            "type": "int"
-          },
-          "default": 28,
-          "title": "Num Inference Steps",
-          "description": "The number of inference steps to perform",
-          "min": 1.0
-        },
-        {
-          "name": "guidance_scale",
-          "type": {
-            "type": "float"
-          },
-          "default": 3.5,
-          "title": "Guidance Scale",
-          "description": "How closely the model should stick to your prompt"
-        },
-        {
-          "name": "seed",
-          "type": {
-            "type": "int"
-          },
-          "default": -1,
-          "title": "Seed",
-          "description": "The same seed will output the same image every time"
-        },
-        {
-          "name": "safety_tolerance",
-          "type": {
-            "type": "str"
-          },
-          "default": "2",
-          "title": "Safety Tolerance",
-          "description": "Safety tolerance level (1-6, 1 being most strict)"
->>>>>>> 402681ee
-        }
-      ],
-      "outputs": [
-        {
-          "type": {
-            "type": "image"
-          },
-          "name": "output"
-        }
-      ],
-      "basic_fields": [
-<<<<<<< HEAD
-        "prompt",
-        "image_size",
-        "style"
-      ],
-      "is_dynamic": false
-    },
-    {
-      "title": "Recraft V 3",
-      "description": "Recraft V3 is a text-to-image model with the ability to generate long texts, vector art, images in brand style, and much more.\n    image, text",
-      "namespace": "fal.text_to_image",
-      "node_type": "fal.text_to_image.RecraftV3",
-      "layout": "default",
-      "properties": [
-        {
-=======
-        "control_image",
-        "prompt",
-        "image_size"
-      ]
-    },
-    {
-      "title": "Flux Pro Fill",
-      "description": "FLUX.1 [pro] Fill is a high-performance endpoint that enables rapid transformation of existing images with inpainting/outpainting capabilities.\n    image, inpainting, outpainting, transformation, professional\n\n    Use cases:\n    - Fill in missing or masked parts of images\n    - Extend images beyond their original boundaries\n    - Remove and replace unwanted elements\n    - Create seamless image completions\n    - Generate context-aware image content",
-      "namespace": "fal.image_to_image",
-      "node_type": "fal.image_to_image.FluxProFill",
-      "properties": [
-        {
-          "name": "image",
-          "type": {
-            "type": "image"
-          },
-          "default": {},
-          "title": "Image",
-          "description": "The input image to transform"
-        },
-        {
-          "name": "mask",
-          "type": {
-            "type": "image"
-          },
-          "default": {},
-          "title": "Mask",
-          "description": "The mask for inpainting"
-        },
-        {
->>>>>>> 402681ee
-          "name": "prompt",
-          "type": {
-            "type": "str"
-          },
-          "default": "",
-          "title": "Prompt",
-          "description": "The prompt to fill the masked part of the image"
-        },
-        {
-          "name": "num_inference_steps",
-          "type": {
-            "type": "int"
-          },
-<<<<<<< HEAD
-          "default": "",
-          "title": "Prompt",
-          "description": "The prompt to generate an image from"
-        },
-        {
-          "name": "image_size",
-          "type": {
-            "type": "enum",
-            "values": [
-              "square_hd",
-              "square",
-              "portrait_4_3",
-              "portrait_16_9",
-              "landscape_4_3",
-              "landscape_16_9"
-            ],
-            "type_name": "nodetool.nodes.fal.text_to_image.ImageSizePreset"
-          },
-          "default": "square_hd",
-          "title": "Image Size",
-          "description": "Either a preset size or a custom {width, height} dictionary. Max dimension 14142"
-        },
-        {
-          "name": "style",
-          "type": {
-            "type": "enum",
-            "values": [
-              "any",
-              "realistic_image",
-              "digital_illustration",
-              "vector_illustration",
-              "pixel_art",
-              "flat_illustration",
-              "isometric_illustration",
-              "watercolor",
-              "line_art",
-              "pencil_drawing",
-              "oil_painting",
-              "anime",
-              "comic_book",
-              "retro",
-              "sticker",
-              "3d_render",
-              "cinematic",
-              "photographic",
-              "clay",
-              "cutout",
-              "origami",
-              "pattern",
-              "pop_art",
-              "renaissance",
-              "studio_ghibli",
-              "storybook"
-            ],
-            "type_name": "nodetool.nodes.fal.text_to_image.StylePreset"
-          },
-          "default": "realistic_image",
-          "title": "Style",
-          "description": "The style of the generated images. Vector images cost 2X as much."
-        },
-        {
-          "name": "colors",
-          "type": {
-            "type": "list",
-            "type_args": [
-              {
-                "type": "color"
-              }
-            ]
-          },
-          "default": [],
-          "title": "Colors",
-          "description": "An array of preferable colors"
-        },
-        {
-          "name": "style_id",
-          "type": {
-            "type": "str"
-          },
-          "default": "",
-          "title": "Style Id",
-          "description": "The ID of the custom style reference (optional)"
-=======
-          "default": 28,
-          "title": "Num Inference Steps",
-          "description": "The number of inference steps to perform",
-          "min": 1.0
-        },
-        {
-          "name": "seed",
-          "type": {
-            "type": "int"
-          },
-          "default": -1,
-          "title": "Seed",
-          "description": "The same seed will output the same image every time"
-        },
-        {
-          "name": "safety_tolerance",
-          "type": {
-            "type": "str"
-          },
-          "default": "2",
-          "title": "Safety Tolerance",
-          "description": "Safety tolerance level (1-6, 1 being most strict)"
->>>>>>> 402681ee
-        }
-      ],
-      "outputs": [
-        {
-          "type": {
-            "type": "image"
-          },
-          "name": "output"
-        }
-      ],
-      "basic_fields": [
-<<<<<<< HEAD
-        "prompt",
-        "image_size",
-        "style"
-      ],
-      "is_dynamic": false
-    },
-    {
-      "title": "Sana V 1",
-      "description": "Sana can synthesize high-resolution, high-quality images with strong text-image alignment at a remarkably fast speed, with the ability to generate 4K images in less than a second.\n    image, generation, high-resolution, fast, text-alignment, text-to-image, txt2img\n\n    Use cases:\n    - Generate 4K quality images\n    - Create high-resolution artwork\n    - Produce rapid visual prototypes\n    - Design detailed illustrations\n    - Generate precise text-aligned visuals",
-      "namespace": "fal.text_to_image",
-      "node_type": "fal.text_to_image.SanaV1",
-      "layout": "default",
-=======
-        "image",
-        "mask",
-        "prompt"
-      ]
-    },
-    {
-      "title": "Flux Pro Redux",
-      "description": "FLUX.1 [pro] Redux is a high-performance endpoint that enables rapid transformation of existing images, delivering high-quality style transfers and image modifications.\n    image, transformation, style-transfer, flux\n\n    Use cases:\n    - Create professional image transformations\n    - Generate style transfers",
-      "namespace": "fal.image_to_image",
-      "node_type": "fal.image_to_image.FluxProRedux",
->>>>>>> 402681ee
-      "properties": [
-        {
-          "name": "prompt",
-          "type": {
-            "type": "str"
-          },
-<<<<<<< HEAD
-          "default": "",
-          "title": "Prompt",
-          "description": "The prompt to generate an image from"
-        },
-        {
-          "name": "negative_prompt",
-          "type": {
-            "type": "str"
-          },
-          "default": "",
-          "title": "Negative Prompt",
-          "description": "Use it to address details that you don't want in the image"
-=======
-          "default": {},
-          "title": "Image",
-          "description": "The input image to transform"
->>>>>>> 402681ee
-        },
-        {
-          "name": "image_size",
-          "type": {
-            "type": "enum",
-            "values": [
-              "square_hd",
-              "square",
-              "portrait_4_3",
-              "portrait_16_9",
-              "landscape_4_3",
-              "landscape_16_9"
-            ],
-            "type_name": "nodetool.nodes.fal.text_to_image.ImageSizePreset"
-          },
-<<<<<<< HEAD
-          "default": "square_hd",
-=======
-          "default": "landscape_4_3",
->>>>>>> 402681ee
-          "title": "Image Size",
-          "description": "The size of the generated image"
-        },
-        {
-          "name": "num_inference_steps",
-          "type": {
-            "type": "int"
-          },
-<<<<<<< HEAD
-          "default": 18,
-=======
-          "default": 28,
->>>>>>> 402681ee
-          "title": "Num Inference Steps",
-          "description": "The number of inference steps to perform",
-          "min": 1.0
-        },
-        {
-          "name": "guidance_scale",
-          "type": {
-            "type": "float"
-          },
-<<<<<<< HEAD
-          "default": 5.0,
-          "title": "Guidance Scale",
-          "description": "How closely the model should stick to your prompt"
-        },
-        {
-          "name": "num_images",
-          "type": {
-            "type": "int"
-          },
-          "default": 1,
-          "title": "Num Images",
-          "description": "The number of images to generate",
-          "min": 1.0
-=======
-          "default": 3.5,
-          "title": "Guidance Scale",
-          "description": "How closely the model should stick to your prompt"
->>>>>>> 402681ee
-        },
-        {
-          "name": "seed",
-          "type": {
-            "type": "int"
-          },
-          "default": -1,
-          "title": "Seed",
-<<<<<<< HEAD
-          "description": "The same seed and prompt will output the same image every time"
-        },
-        {
-          "name": "enable_safety_checker",
-          "type": {
-            "type": "bool"
-          },
-          "default": true,
-          "title": "Enable Safety Checker",
-          "description": "If true, the safety checker will be enabled"
-=======
-          "description": "The same seed will output the same image every time"
-        },
-        {
-          "name": "safety_tolerance",
-          "type": {
-            "type": "str"
-          },
-          "default": "2",
-          "title": "Safety Tolerance",
-          "description": "Safety tolerance level (1-6, 1 being most strict)"
->>>>>>> 402681ee
-        }
-      ],
-      "outputs": [
-        {
-          "type": {
-            "type": "image"
-          },
-          "name": "output"
-        }
-      ],
-      "basic_fields": [
-<<<<<<< HEAD
-        "prompt",
-        "image_size",
-        "guidance_scale"
-      ],
-      "is_dynamic": false
-    },
-    {
-      "title": "Stable Cascade",
-      "description": "Stable Cascade is a state-of-the-art text-to-image model that generates images on a smaller & cheaper\n    latent space while maintaining high quality output.",
-      "namespace": "fal.text_to_image",
-      "node_type": "fal.text_to_image.StableCascade",
-      "layout": "default",
-=======
-        "image",
-        "image_size",
-        "guidance_scale"
-      ]
-    },
-    {
-      "title": "Flux Pro Ultra Redux",
-      "description": "FLUX1.1 [pro] ultra Redux is a high-performance endpoint that enables rapid transformation of existing images, delivering high-quality style transfers and image modifications with the core FLUX capabilities.\n    image, transformation, style-transfer, ultra, professional\n\n    Use cases:\n    - Apply precise image modifications\n    - Process images with maximum control",
-      "namespace": "fal.image_to_image",
-      "node_type": "fal.image_to_image.FluxProUltraRedux",
->>>>>>> 402681ee
-      "properties": [
-        {
-          "name": "prompt",
-          "type": {
-            "type": "str"
-          },
-<<<<<<< HEAD
-          "default": "",
-          "title": "Prompt",
-          "description": "The prompt to generate an image from"
-        },
-        {
-          "name": "negative_prompt",
-=======
-          "default": {},
-          "title": "Image",
-          "description": "The input image to transform"
-        },
-        {
-          "name": "image_size",
->>>>>>> 402681ee
-          "type": {
-            "type": "enum",
-            "values": [
-              "square_hd",
-              "square",
-              "portrait_4_3",
-              "portrait_16_9",
-              "landscape_4_3",
-              "landscape_16_9"
-            ],
-            "type_name": "nodetool.nodes.fal.text_to_image.ImageSizePreset"
-          },
-<<<<<<< HEAD
-          "default": "",
-          "title": "Negative Prompt",
-          "description": "Use it to address details that you don't want in the image"
-        },
-        {
-          "name": "first_stage_steps",
-          "type": {
-            "type": "int"
-          },
-          "default": 20,
-          "title": "First Stage Steps",
-          "description": "Number of steps to run the first stage for"
-        },
-        {
-          "name": "second_stage_steps",
-          "type": {
-            "type": "int"
-          },
-          "default": 10,
-          "title": "Second Stage Steps",
-          "description": "Number of steps to run the second stage for"
-        },
-        {
-          "name": "guidance_scale",
-          "type": {
-            "type": "float"
-          },
-          "default": 4.0,
-          "title": "Guidance Scale",
-          "description": "How closely the model should stick to your prompt"
-        },
-        {
-          "name": "second_stage_guidance_scale",
-          "type": {
-            "type": "float"
-          },
-          "default": 4.0,
-          "title": "Second Stage Guidance Scale",
-          "description": "Guidance scale for the second stage of generation"
-        },
-        {
-          "name": "image_size",
-          "type": {
-            "type": "enum",
-            "values": [
-              "square_hd",
-              "square",
-              "portrait_4_3",
-              "portrait_16_9",
-              "landscape_4_3",
-              "landscape_16_9"
-            ],
-            "type_name": "nodetool.nodes.fal.text_to_image.ImageSizePreset"
-          },
-          "default": "square_hd",
-          "title": "Image Size",
-          "description": "The size of the generated image"
-        },
-        {
-          "name": "seed",
-          "type": {
-            "type": "int"
-          },
-          "default": -1,
-          "title": "Seed",
-          "description": "The same seed and prompt will output the same image every time"
-        },
-        {
-          "name": "enable_safety_checker",
-          "type": {
-            "type": "bool"
-          },
-          "default": true,
-          "title": "Enable Safety Checker",
-          "description": "If true, the safety checker will be enabled"
-=======
-          "default": "landscape_4_3",
-          "title": "Image Size",
-          "description": "The size of the generated image"
-        },
-        {
-          "name": "num_inference_steps",
-          "type": {
-            "type": "int"
-          },
-          "default": 28,
-          "title": "Num Inference Steps",
-          "description": "The number of inference steps to perform",
-          "min": 1.0
-        },
-        {
-          "name": "guidance_scale",
-          "type": {
-            "type": "float"
-          },
-          "default": 3.5,
-          "title": "Guidance Scale",
-          "description": "How closely the model should stick to your prompt"
-        },
-        {
-          "name": "seed",
-          "type": {
-            "type": "int"
-          },
-          "default": -1,
-          "title": "Seed",
-          "description": "The same seed will output the same image every time"
-        },
-        {
-          "name": "safety_tolerance",
-          "type": {
-            "type": "str"
-          },
-          "default": "2",
-          "title": "Safety Tolerance",
-          "description": "Safety tolerance level (1-6, 1 being most strict)"
-        },
-        {
-          "name": "image_prompt_strength",
-          "type": {
-            "type": "float"
-          },
-          "default": 0.1,
-          "title": "Image Prompt Strength",
-          "description": "The strength of the image prompt, between 0 and 1"
->>>>>>> 402681ee
-        }
-      ],
-      "outputs": [
-        {
-          "type": {
-            "type": "image"
-          },
-          "name": "output"
-        }
-      ],
-      "basic_fields": [
-<<<<<<< HEAD
-        "prompt",
-        "negative_prompt",
-        "guidance_scale"
-      ],
-      "is_dynamic": false
-    },
-    {
-      "title": "Stable Diffusion V 35 Large",
-      "description": "Stable Diffusion 3.5 Large is a Multimodal Diffusion Transformer (MMDiT) text-to-image model that features\n    improved performance in image quality, typography, complex prompt understanding, and resource-efficiency.",
-      "namespace": "fal.text_to_image",
-      "node_type": "fal.text_to_image.StableDiffusionV35Large",
-      "layout": "default",
-=======
-        "image",
-        "image_size",
-        "guidance_scale"
-      ]
-    },
-    {
-      "title": "Flux Schnell Redux",
-      "description": "FLUX.1 [schnell] Redux is a high-performance endpoint that enables rapid transformation of existing images, delivering high-quality style transfers and image modifications with the core FLUX capabilities.\n    image, transformation, style-transfer, fast, flux\n\n    Use cases:\n    - Transform images with style transfers\n    - Apply artistic modifications to photos\n    - Create image variations",
-      "namespace": "fal.image_to_image",
-      "node_type": "fal.image_to_image.FluxSchnellRedux",
->>>>>>> 402681ee
-      "properties": [
-        {
-          "name": "prompt",
-          "type": {
-            "type": "str"
-          },
-<<<<<<< HEAD
-          "default": "",
-          "title": "Prompt",
-          "description": "The prompt to generate an image from"
-        },
-        {
-          "name": "negative_prompt",
-=======
-          "default": {},
-          "title": "Image",
-          "description": "The input image to transform"
-        },
-        {
-          "name": "image_size",
-          "type": {
-            "type": "enum",
-            "values": [
-              "square_hd",
-              "square",
-              "portrait_4_3",
-              "portrait_16_9",
-              "landscape_4_3",
-              "landscape_16_9"
-            ],
-            "type_name": "nodetool.nodes.fal.text_to_image.ImageSizePreset"
-          },
-          "default": "landscape_4_3",
-          "title": "Image Size",
-          "description": "The size of the generated image"
-        },
-        {
-          "name": "num_inference_steps",
-          "type": {
-            "type": "int"
-          },
-          "default": 4,
-          "title": "Num Inference Steps",
-          "description": "The number of inference steps to perform",
-          "min": 1.0
-        },
-        {
-          "name": "seed",
->>>>>>> 402681ee
-          "type": {
-            "type": "int"
-          },
-<<<<<<< HEAD
-          "default": "",
-          "title": "Negative Prompt",
-          "description": "Use it to address details that you don't want in the image"
-        },
-        {
-          "name": "num_inference_steps",
-=======
-          "default": -1,
-          "title": "Seed",
-          "description": "The same seed will output the same image every time"
-        },
-        {
-          "name": "enable_safety_checker",
->>>>>>> 402681ee
-          "type": {
-            "type": "int"
-          },
-<<<<<<< HEAD
-          "default": 28,
-          "title": "Num Inference Steps",
-          "description": "The number of inference steps to perform",
-          "min": 1.0
-        },
-=======
-          "default": true,
-          "title": "Enable Safety Checker",
-          "description": "If true, the safety checker will be enabled"
-        }
-      ],
-      "outputs": [
->>>>>>> 402681ee
-        {
-          "name": "guidance_scale",
-          "type": {
-<<<<<<< HEAD
-            "type": "float"
-          },
-          "default": 3.5,
-          "title": "Guidance Scale",
-          "description": "How closely the model should stick to your prompt"
-        },
-        {
-          "name": "image_size",
-          "type": {
-            "type": "enum",
-            "values": [
-              "square_hd",
-              "square",
-              "portrait_4_3",
-              "portrait_16_9",
-              "landscape_4_3",
-              "landscape_16_9"
-            ],
-            "type_name": "nodetool.nodes.fal.text_to_image.ImageSizePreset"
-          },
-          "default": "landscape_4_3",
-          "title": "Image Size",
-          "description": "The size of the generated image"
-        },
-        {
-          "name": "seed",
-          "type": {
-            "type": "int"
-          },
-          "default": -1,
-          "title": "Seed",
-          "description": "The same seed and prompt will output the same image every time"
-        },
-        {
-          "name": "enable_safety_checker",
-          "type": {
-            "type": "bool"
-          },
-          "default": true,
-          "title": "Enable Safety Checker",
-          "description": "If true, the safety checker will be enabled"
-=======
-            "type": "image"
-          },
-          "name": "output"
-        }
-      ],
-      "basic_fields": [
-        "image",
-        "image_size",
-        "num_inference_steps"
-      ]
-    },
-    {
-      "title": "Ideogram V 2 Edit",
-      "description": "Transform existing images with Ideogram V2's editing capabilities. Modify, adjust, and refine images while maintaining high fidelity and realistic outputs with precise prompt control.\n    image, editing, transformation, fidelity, control\n\n    Use cases:\n    - Edit specific parts of images with precision\n    - Create targeted image modifications\n    - Refine and enhance image details\n    - Generate contextual image edits",
-      "namespace": "fal.image_to_image",
-      "node_type": "fal.image_to_image.IdeogramV2Edit",
-      "properties": [
-        {
-          "name": "prompt",
-          "type": {
-            "type": "str"
-          },
-          "default": "",
-          "title": "Prompt",
-          "description": "The prompt to fill the masked part of the image"
-        },
-        {
-          "name": "image",
-          "type": {
-            "type": "image"
-          },
-          "default": {},
-          "title": "Image",
-          "description": "The image to edit"
-        },
-        {
-          "name": "mask",
-          "type": {
-            "type": "image"
-          },
-          "default": {},
-          "title": "Mask",
-          "description": "The mask for editing"
-        },
-        {
-          "name": "style",
-          "type": {
-            "type": "str"
-          },
-          "default": "auto",
-          "title": "Style",
-          "description": "Style of generated image (auto, general, realistic, design, render_3D, anime)"
-        },
-        {
-          "name": "expand_prompt",
-          "type": {
-            "type": "bool"
-          },
-          "default": true,
-          "title": "Expand Prompt",
-          "description": "Whether to expand the prompt with MagicPrompt functionality"
-        },
-        {
-          "name": "seed",
-          "type": {
-            "type": "int"
-          },
-          "default": -1,
-          "title": "Seed",
-          "description": "The same seed will output the same image every time"
->>>>>>> 402681ee
-        }
-      ],
-      "outputs": [
-        {
-          "type": {
-            "type": "image"
-          },
-          "name": "output"
-        }
-      ],
-      "basic_fields": [
-        "prompt",
-<<<<<<< HEAD
-        "negative_prompt",
-        "guidance_scale"
-      ],
-      "is_dynamic": false
-    },
-    {
-      "title": "Stable Diffusion V 3 Medium",
-      "description": "Stable Diffusion 3 Medium (Text to Image) is a Multimodal Diffusion Transformer (MMDiT) model\n    that improves image quality, typography, prompt understanding, and efficiency.",
-      "namespace": "fal.text_to_image",
-      "node_type": "fal.text_to_image.StableDiffusionV3Medium",
-      "layout": "default",
-      "properties": [
-        {
-          "name": "prompt",
-=======
-        "image",
-        "mask"
-      ]
-    },
-    {
-      "title": "Ideogram V 2 Remix",
-      "description": "Reimagine existing images with Ideogram V2's remix feature. Create variations and adaptations while preserving core elements and adding new creative directions through prompt guidance.\n    image, remix, variation, creativity, adaptation\n\n    Use cases:\n    - Create artistic variations of images\n    - Generate style-transferred versions\n    - Produce creative image adaptations\n    - Transform images while preserving key elements\n    - Generate alternative interpretations",
-      "namespace": "fal.image_to_image",
-      "node_type": "fal.image_to_image.IdeogramV2Remix",
-      "properties": [
-        {
-          "name": "prompt",
-          "type": {
-            "type": "str"
-          },
-          "default": "",
-          "title": "Prompt",
-          "description": "The prompt to remix the image with"
-        },
-        {
-          "name": "image",
->>>>>>> 402681ee
-          "type": {
-            "type": "str"
-          },
-<<<<<<< HEAD
-          "default": "",
-          "title": "Prompt",
-          "description": "The prompt to generate an image from"
-        },
-        {
-          "name": "negative_prompt",
-          "type": {
-            "type": "str"
-          },
-          "default": "",
-          "title": "Negative Prompt",
-          "description": "The negative prompt to generate an image from"
-        },
-        {
-          "name": "prompt_expansion",
-          "type": {
-            "type": "bool"
-          },
-          "default": false,
-          "title": "Prompt Expansion",
-          "description": "If set to true, prompt will be upsampled with more details"
-        },
-        {
-          "name": "image_size",
-          "type": {
-            "type": "enum",
-            "values": [
-              "square_hd",
-              "square",
-              "portrait_4_3",
-              "portrait_16_9",
-              "landscape_4_3",
-              "landscape_16_9"
-            ],
-            "type_name": "nodetool.nodes.fal.text_to_image.ImageSizePreset"
-          },
-          "default": "square_hd",
-          "title": "Image Size",
-          "description": "The size of the generated image"
-        },
-        {
-          "name": "num_inference_steps",
-          "type": {
-            "type": "int"
-          },
-          "default": 28,
-          "title": "Num Inference Steps",
-          "description": "The number of inference steps to perform",
-          "min": 1.0
-        },
-        {
-          "name": "guidance_scale",
-=======
-          "default": {},
-          "title": "Image",
-          "description": "The image to remix"
-        },
-        {
-          "name": "aspect_ratio",
-          "type": {
-            "type": "str"
-          },
-          "default": "1:1",
-          "title": "Aspect Ratio",
-          "description": "The aspect ratio of the generated image"
-        },
-        {
-          "name": "strength",
-          "type": {
-            "type": "float"
-          },
-          "default": 0.8,
-          "title": "Strength",
-          "description": "Strength of the input image in the remix"
-        },
-        {
-          "name": "expand_prompt",
->>>>>>> 402681ee
-          "type": {
-            "type": "bool"
-          },
-<<<<<<< HEAD
-          "default": 5.0,
-          "title": "Guidance Scale",
-          "description": "How closely the model should stick to your prompt (CFG scale)"
-        },
-        {
-          "name": "num_images",
-          "type": {
-            "type": "int"
-          },
-          "default": 1,
-          "title": "Num Images",
-          "description": "The number of images to generate",
-          "min": 1.0
-=======
-          "default": true,
-          "title": "Expand Prompt",
-          "description": "Whether to expand the prompt with MagicPrompt functionality"
-        },
-        {
-          "name": "style",
-          "type": {
-            "type": "str"
-          },
-          "default": "auto",
-          "title": "Style",
-          "description": "Style of generated image (auto, general, realistic, design, render_3D, anime)"
->>>>>>> 402681ee
-        },
-        {
-          "name": "seed",
-          "type": {
-            "type": "int"
-          },
-          "default": -1,
-          "title": "Seed",
-<<<<<<< HEAD
-          "description": "The same seed and prompt will output the same image every time"
-        },
-        {
-          "name": "enable_safety_checker",
-          "type": {
-            "type": "bool"
-          },
-          "default": true,
-          "title": "Enable Safety Checker",
-          "description": "If true, the safety checker will be enabled"
-=======
-          "description": "The same seed will output the same image every time"
->>>>>>> 402681ee
-        }
-      ],
-      "outputs": [
-        {
-          "type": {
-            "type": "image"
-          },
-          "name": "output"
-        }
-      ],
-      "basic_fields": [
-        "prompt",
-<<<<<<< HEAD
-        "negative_prompt",
-        "guidance_scale"
-      ],
-      "is_dynamic": false
-    },
-    {
-      "title": "Switti",
-      "description": "Switti is a scale-wise transformer for fast text-to-image generation that outperforms existing T2I AR models and competes with state-of-the-art T2I diffusion models while being faster than distilled diffusion models.\n    image, generation, fast, transformer, efficient, text-to-image, txt2img\n\n    Use cases:\n    - Rapid image prototyping\n    - Real-time image generation\n    - Quick visual concept testing\n    - Fast artistic visualization\n    - Efficient batch image creation",
-      "namespace": "fal.text_to_image",
-      "node_type": "fal.text_to_image.Switti",
-      "layout": "default",
-      "properties": [
-        {
-          "name": "prompt",
-          "type": {
-            "type": "str"
-          },
-          "default": "",
-          "title": "Prompt",
-          "description": "The prompt to generate an image from"
-        },
-        {
-          "name": "negative_prompt",
-          "type": {
-            "type": "str"
-          },
-          "default": "",
-          "title": "Negative Prompt",
-          "description": "Use it to address details that you don't want in the image"
-        },
-        {
-          "name": "sampling_top_k",
-          "type": {
-            "type": "int"
-          },
-          "default": 400,
-          "title": "Sampling Top K",
-          "description": "The number of top-k tokens to sample from"
-        },
-        {
-          "name": "sampling_top_p",
-=======
-        "image",
-        "strength"
-      ]
-    },
-    {
-      "title": "Any LLM",
-      "description": "Use any large language model from a selected catalogue (powered by OpenRouter).\n    Supports various models including Claude 3, Gemini, Llama, and GPT-4.\n    llm, text, generation, ai, language\n\n    Use cases:\n    - Generate natural language responses\n    - Create conversational AI interactions\n    - Process and analyze text content\n    - Generate creative writing\n    - Assist with problem-solving tasks",
-      "namespace": "fal.llm",
-      "node_type": "fal.llm.AnyLLM",
-      "properties": [
-        {
-          "name": "prompt",
->>>>>>> 402681ee
-          "type": {
-            "type": "str"
-          },
-<<<<<<< HEAD
-          "default": 0.95,
-          "title": "Sampling Top P",
-          "description": "The top-p probability to sample from"
-        },
-        {
-          "name": "more_smooth",
-          "type": {
-            "type": "bool"
-          },
-          "default": true,
-          "title": "More Smooth",
-          "description": "Smoothing with Gumbel softmax sampling"
-        },
-        {
-          "name": "more_diverse",
-          "type": {
-            "type": "bool"
-          },
-          "default": false,
-          "title": "More Diverse",
-          "description": "More diverse sampling"
-        },
-        {
-          "name": "smooth_start_si",
-=======
-          "default": "",
-          "title": "Prompt",
-          "description": "The prompt to send to the language model"
-        },
-        {
-          "name": "system_prompt",
->>>>>>> 402681ee
-          "type": {
-            "type": "str"
-          },
-<<<<<<< HEAD
-          "default": 2,
-          "title": "Smooth Start Si",
-          "description": "Smoothing starting scale"
-        },
-        {
-          "name": "turn_off_cfg_start_si",
-          "type": {
-            "type": "int"
-          },
-          "default": 8,
-          "title": "Turn Off Cfg Start Si",
-          "description": "Disable CFG starting scale"
-        },
-        {
-          "name": "last_scale_temp",
-          "type": {
-            "type": "float"
-          },
-          "default": 0.1,
-          "title": "Last Scale Temp",
-          "description": "Temperature after disabling CFG"
-=======
-          "default": "",
-          "title": "System Prompt",
-          "description": "Optional system prompt to provide context or instructions"
->>>>>>> 402681ee
-        },
-        {
-          "name": "model",
-          "type": {
-            "type": "enum",
-            "values": [
-              "anthropic/claude-3.5-sonnet",
-              "anthropic/claude-3-5-haiku",
-              "anthropic/claude-3-haiku",
-              "google/gemini-pro-1.5",
-              "google/gemini-flash-1.5",
-              "google/gemini-flash-1.5-8b",
-              "meta-llama/llama-3.2-1b-instruct",
-              "meta-llama/llama-3.2-3b-instruct",
-              "meta-llama/llama-3.1-8b-instruct",
-              "meta-llama/llama-3.1-70b-instruct",
-              "openai/gpt-4o-mini",
-              "openai/gpt-4o"
-            ],
-            "type_name": "nodetool.nodes.fal.llm.ModelEnum"
-          },
-<<<<<<< HEAD
-          "default": -1,
-          "title": "Seed",
-          "description": "The same seed and prompt will output the same image every time"
-        },
-        {
-          "name": "guidance_scale",
-          "type": {
-            "type": "float"
-          },
-          "default": 6.0,
-          "title": "Guidance Scale",
-          "description": "How closely the model should stick to your prompt"
-        },
-        {
-          "name": "enable_safety_checker",
-          "type": {
-            "type": "bool"
-          },
-          "default": true,
-          "title": "Enable Safety Checker",
-          "description": "If true, the safety checker will be enabled"
-=======
-          "default": "google/gemini-flash-1.5",
-          "title": "Model",
-          "description": "The language model to use for the completion"
->>>>>>> 402681ee
-        }
-      ],
-      "outputs": [
-        {
-          "type": {
-<<<<<<< HEAD
-            "type": "image"
-=======
-            "type": "str"
->>>>>>> 402681ee
-          },
-          "name": "output"
-        }
-      ],
-      "basic_fields": [
-        "prompt",
-<<<<<<< HEAD
-        "guidance_scale",
-        "negative_prompt"
-      ],
-      "is_dynamic": false
-=======
-        "model",
-        "system_prompt"
-      ]
->>>>>>> 402681ee
+      ]
     }
   ]
 }